--- conflicted
+++ resolved
@@ -244,7 +244,6 @@
 # By default it will use the node-chatgpt-api recommended proxy, (it's a third party server)
 # CHATGPT_REVERSE_PROXY=<YOUR REVERSE PROXY>
 
-<<<<<<< HEAD
 ##########################
 # BingAI Endpoint:   
 ##########################
@@ -263,8 +262,6 @@
 # Leave it blank to use default server. 
 # BINGAI_HOST=https://cn.bing.com 
 
-=======
->>>>>>> 3a887e69
 #############################
 # Plugins:
 #############################
@@ -296,7 +293,6 @@
 # Use "http://127.0.0.1:7860" with local install and "http://host.docker.internal:7860" for docker
 SD_WEBUI_URL=http://host.docker.internal:7860
 
-<<<<<<< HEAD
 # Azure Cognitive Search
 # This plugin supports searching Azure Cognitive Search for answers to your questions.
 # See detailed instructions here: https://github.com/danny-avila/LibreChat/blob/main/docs/features/plugins/azure_cognitive_search.md
@@ -308,14 +304,6 @@
 AZURE_COGNITIVE_SEARCH_SEARCH_OPTION_QUERY_TYPE=
 AZURE_COGNITIVE_SEARCH_SEARCH_OPTION_TOP=
 AZURE_COGNITIVE_SEARCH_SEARCH_OPTION_SELECT=
-=======
-# RunPod.io Endpoint API
-# https://docs.runpod.io/reference
-RUNPOD_ENABLED=true
-RUNPOD_ENDPOINT_URL=https://api.runpod.ai/v2
-RUNPOD_API_KEY=
-RUNPOD_USE_SYNC=true
->>>>>>> 3a887e69
 
 ##########################
 # PaLM (Google) Endpoint: 
@@ -353,6 +341,9 @@
 # Requires the installation of the free self-hosted Meilisearch or a paid Remote Plan (Remote not tested) 
 # The easiest setup for this is through docker-compose, which takes care of it for you. 
 SEARCH=true
+
+# HIGHLY RECOMMENDED: Disable anonymized telemetry analytics for MeiliSearch for absolute privacy.
+MEILI_NO_ANALYTICS=true
 
 # REQUIRED FOR SEARCH: MeiliSearch Host, mainly for the API server to connect to the search server. 
 # Replace '0.0.0.0' with 'meilisearch' if serving MeiliSearch with docker-compose. 
@@ -377,15 +368,12 @@
 # Allow Public Registration
 ALLOW_REGISTRATION=true
 
-<<<<<<< HEAD
 # Allow Social Registration
 ALLOW_SOCIAL_LOGIN=false
 
 # Allow Social Registration (WORKS ONLY for Google, Github, Discord)
 ALLOW_SOCIAL_REGISTRATION=false
 
-=======
->>>>>>> 3a887e69
 # JWT Secrets
 # You should use secure values. The examples given are 32-byte keys (64 characters in hex)
 # Use this replit to generate some quickly: https://replit.com/@daavila/crypto#index.js
@@ -429,12 +417,20 @@
 REFRESH_TOKEN_EXPIRY=(1000 * 60 * 60 * 24) * 7
 
 # Github:
-# Get the Client ID and Secret from your Github Application
+# Get the Client ID and Secret from your Discord Application
+# Add your Discord Client ID and Client Secret here:
+
+GITHUB_CLIENT_ID=your_client_id
+GITHUB_CLIENT_SECRET=your_client_secret
+GITHUB_CALLBACK_URL=/oauth/github/callback # this should be the same for everyone
+
+# Discord:
+# Get the Client ID and Secret from your Discord Application
 # Add your Github Client ID and Client Secret here:
 
-GITHUB_CLIENT_ID=
-GITHUB_CLIENT_SECRET=
-GITHUB_CALLBACK_URL=/oauth/github/callback
+DISCORD_CLIENT_ID=your_client_id
+DISCORD_CLIENT_SECRET=your_client_secret
+DISCORD_CALLBACK_URL=/oauth/discord/callback # this should be the same for everyone
 
 ###########################
 # Application Domains
@@ -455,6 +451,8 @@
 # Email is used for password reset. Note that all 4 values must be set for email to work.
 # Failing to set the 4 values will result in LibreChat using the unsecured password reset!
 EMAIL_SERVICE=   # eg. gmail
+EMAIL_SMTP_HOST=  #
+EMAIL_SMTP_PORT=  #
 EMAIL_USERNAME=  # eg. your email address if using gmail
 EMAIL_PASSWORD=  # eg. this is the "app password" if using gmail
 EMAIL_FROM=noreply@librechat.ai # email address for from field, it is required to set a value here even in the cases where it's not porperly working.