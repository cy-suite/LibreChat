--- conflicted
+++ resolved
@@ -13,8 +13,6 @@
 HOST=localhost
 PORT=3080
 
-<<<<<<< HEAD
-=======
 # Login and registration rate limiting.
 
 LOGIN_MAX=7 # The max amount of logins allowed per IP per LOGIN_WINDOW
@@ -22,11 +20,6 @@
 REGISTER_MAX=5 # The max amount of registrations allowed per IP per REGISTER_WINDOW
 REGISTER_WINDOW=60 # in minutes, determines how long an IP is banned for after REGISTER_MAX registrations
 
-# Change this to proxy any API request. 
-# It's useful if your machine has difficulty calling the original API server. 
-# PROXY=
-
->>>>>>> dee58882
 # Change this to your MongoDB URI if different. I recommend appending LibreChat. 
 MONGO_URI=mongodb://127.0.0.1:27018/LibreChat
 
@@ -73,48 +66,6 @@
 
 # PLUGINS_USE_AZURE="true"
 
-<<<<<<< HEAD
-=======
-##########################
-# BingAI Endpoint:   
-##########################
-
-# Also used for Sydney and jailbreak
-# To get your Access token for Bing, login to https://www.bing.com
-# Use dev tools or an extension while logged into the site to copy the content of the _U cookie. 
-#If this fails, follow these instructions https://github.com/danny-avila/LibreChat/issues/370#issuecomment-1560382302 to provide the full cookie strings.
-# Set to "user_provided" to allow the user to provide its token from the UI.
-# Leave it blank to disable this endpoint. 
-BINGAI_TOKEN=user_provided
-
-# BingAI Host: 
-# Necessary for some people in different countries, e.g. China (https://cn.bing.com) 
-# Leave it blank to use default server. 
-# BINGAI_HOST=https://cn.bing.com 
-
-##########################
-# ChatGPT Endpoint: 
-##########################
-
-# ChatGPT Browser Client (free but use at your own risk) 
-# Access token from https://chat.openai.com/api/auth/session 
-# Exposes your access token to `CHATGPT_REVERSE_PROXY`
-# Set to "user_provided" to allow the user to provide its token from the UI.
-# Leave it blank to disable this endpoint 
-CHATGPT_TOKEN=user_provided
-
-# Identify the available models, separated by commas. The first will be default. 
-# Leave it blank to use internal settings. 
-CHATGPT_MODELS=text-davinci-002-render-sha,gpt-4
-# NOTE: you can add gpt-4-plugins, gpt-4-code-interpreter, and gpt-4-browsing to the list above and use the models for these features;
-# however, the view/display portion of these features are not supported, but you can use the underlying models, which have higher token context
-# Also: text-davinci-002-render-paid is deprecated as of May 2023
-
-# Reverse proxy setting for OpenAI
-# https://github.com/waylaidwanderer/node-chatgpt-api#using-a-reverse-proxy
-# By default it will use the node-chatgpt-api recommended proxy, (it's a third party server)
-# CHATGPT_REVERSE_PROXY=<YOUR REVERSE PROXY>
->>>>>>> dee58882
 
 ##########################
 # Anthropic Endpoint: 
@@ -123,11 +74,7 @@
 # Leave it blank to disable this feature.
 # Set to "user_provided" to allow the user to provide their API key from the UI.
 # Note that access to claude-1 may potentially become unavailable with the release of claude-2.
-<<<<<<< HEAD
 ANTHROPIC_API_KEY=""
-=======
-ANTHROPIC_API_KEY=user_provided
->>>>>>> dee58882
 ANTHROPIC_MODELS=claude-1,claude-instant-1,claude-2
 
 #############################
@@ -153,44 +100,6 @@
 # See detailed instructions here: https://github.com/danny-avila/LibreChat/blob/main/docs/features/plugins/google_search.md
 GOOGLE_API_KEY=
 GOOGLE_CSE_ID=
-
-<<<<<<< HEAD
-=======
-# StableDiffusion WebUI
-# This bot supports StableDiffusion WebUI, using it's API to generated requested images.
-# See detailed instructions here: https://github.com/danny-avila/LibreChat/blob/main/docs/features/plugins/stable_diffusion.md
-# Use "http://127.0.0.1:7860" with local install and "http://host.docker.internal:7860" for docker
-SD_WEBUI_URL=http://host.docker.internal:7860
-
-# Azure Cognitive Search
-# This plugin supports searching Azure Cognitive Search for answers to your questions.
-# See detailed instructions here: https://github.com/danny-avila/LibreChat/blob/main/docs/features/plugins/azure_cognitive_search.md
-AZURE_COGNITIVE_SEARCH_SERVICE_ENDPOINT=
-AZURE_COGNITIVE_SEARCH_INDEX_NAME=
-AZURE_COGNITIVE_SEARCH_API_KEY=
-
-AZURE_COGNITIVE_SEARCH_API_VERSION=
-AZURE_COGNITIVE_SEARCH_SEARCH_OPTION_QUERY_TYPE=
-AZURE_COGNITIVE_SEARCH_SEARCH_OPTION_TOP=
-AZURE_COGNITIVE_SEARCH_SEARCH_OPTION_SELECT=
-
-##########################
-# PaLM (Google) Endpoint: 
-##########################
-
-# Follow the instruction here to setup:
-# https://github.com/danny-avila/LibreChat/blob/main/docs/install/apis_and_tokens.md
-
-PALM_KEY=user_provided
-
-# In case you need a reverse proxy for this endpoint:
-# GOOGLE_REVERSE_PROXY= 
-
-##########################
-# Proxy: To be Used by all endpoints
-##########################
->>>>>>> dee58882
-
 
 ##########################
 # Search: 
