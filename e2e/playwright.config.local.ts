--- conflicted
+++ resolved
@@ -16,12 +16,8 @@
     env: {
       ...process.env,
       SEARCH: 'false',
-<<<<<<< HEAD
-      NODE_ENV: 'development',
-=======
       NODE_ENV: 'CI',
       TITLE_CONVO: 'false',
->>>>>>> efe057e0
       SESSION_EXPIRY: '60000',
       REFRESH_TOKEN_EXPIRY: '300000',
     },
