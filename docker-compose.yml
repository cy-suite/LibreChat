--- conflicted
+++ resolved
@@ -23,11 +23,7 @@
     build:
       context: .
       target: node-api
-<<<<<<< HEAD
-    # image: chatgptclone/app:0.3.3 # Uncomment this & comment above to build from docker hub image
-=======
     # image: chatgptclone/app:0.4.0 # Uncomment this & comment above to build from docker hub image
->>>>>>> 177028aa
     restart: always
     env_file:
       - ./api/.env
