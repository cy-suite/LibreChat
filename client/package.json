{
  "name": "@librechat/frontend",
<<<<<<< HEAD
  "version": "0.5.9",
=======
  "version": "0.6.0",
>>>>>>> efe057e0
  "description": "",
  "scripts": {
    "data-provider": "cd .. && npm run build:data-provider",
    "build": "cross-env NODE_ENV=production vite build",
    "build:ci": "cross-env NODE_ENV=development vite build --mode ci",
    "dev": "cross-env NODE_ENV=development vite",
    "preview-prod": "cross-env NODE_ENV=development vite preview",
<<<<<<< HEAD
    "test": "cross-env NODE_ENV=test jest --watch",
    "test:ci": "cross-env NODE_ENV=test jest --ci",
=======
    "test": "cross-env NODE_ENV=development jest --watch",
    "test:ci": "cross-env NODE_ENV=development jest --ci",
>>>>>>> efe057e0
    "b:test": "NODE_ENV=test bunx jest --watch",
    "b:build": "NODE_ENV=production bun --bun vite build",
    "b:dev": "NODE_ENV=development bunx vite"
  },
  "repository": {
    "type": "git",
    "url": "git+https://github.com/danny-avila/LibreChat.git"
  },
  "keywords": [],
  "author": "",
  "license": "ISC",
  "bugs": {
    "url": "https://github.com/danny-avila/LibreChat/issues"
  },
  "homepage": "https://github.com/danny-avila/LibreChat#readme",
  "dependencies": {
    "@headlessui/react": "^1.7.13",
    "@radix-ui/react-alert-dialog": "^1.0.2",
    "@radix-ui/react-checkbox": "^1.0.3",
    "@radix-ui/react-dialog": "^1.0.2",
    "@radix-ui/react-dropdown-menu": "^2.0.2",
    "@radix-ui/react-hover-card": "^1.0.5",
    "@radix-ui/react-icons": "^1.3.0",
    "@radix-ui/react-label": "^2.0.0",
    "@radix-ui/react-slider": "^1.1.1",
    "@radix-ui/react-switch": "^1.0.3",
    "@radix-ui/react-tabs": "^1.0.3",
<<<<<<< HEAD
=======
    "@radix-ui/react-toast": "^1.1.5",
>>>>>>> efe057e0
    "@radix-ui/react-tooltip": "^1.0.6",
    "@tanstack/react-query": "^4.28.0",
    "@zattoo/use-double-click": "1.2.0",
    "axios": "^1.3.4",
    "class-variance-authority": "^0.6.0",
    "clsx": "^1.2.1",
    "copy-to-clipboard": "^3.3.3",
    "cross-env": "^7.0.3",
    "downloadjs": "^1.4.7",
    "export-from-json": "^1.7.2",
    "filenamify": "^6.0.0",
    "html-to-image": "^1.11.11",
    "librechat-data-provider": "*",
    "lodash": "^4.17.21",
    "lucide-react": "^0.220.0",
    "rc-input-number": "^7.4.2",
    "react": "^18.2.0",
    "react-dom": "^18.2.0",
    "react-hook-form": "^7.43.9",
    "react-markdown": "^8.0.6",
    "react-router-dom": "^6.11.2",
    "react-textarea-autosize": "^8.4.0",
    "react-transition-group": "^4.4.5",
    "recoil": "^0.7.7",
    "rehype-highlight": "^6.0.0",
    "rehype-katex": "^6.0.2",
    "rehype-raw": "^6.1.1",
    "remark-gfm": "^3.0.1",
    "remark-math": "^5.1.1",
    "remark-supersub": "^1.0.0",
    "tailwind-merge": "^1.9.1",
    "tailwindcss-animate": "^1.0.5",
    "tailwindcss-radix": "^2.8.0",
    "url": "^0.11.0",
    "zod": "^3.22.4"
  },
  "devDependencies": {
    "@babel/plugin-transform-runtime": "^7.22.15",
    "@babel/preset-env": "^7.22.15",
    "@babel/preset-react": "^7.22.15",
    "@babel/preset-typescript": "^7.22.15",
    "@tanstack/react-query-devtools": "^4.29.0",
    "@testing-library/dom": "^9.3.0",
    "@testing-library/jest-dom": "^5.16.5",
    "@testing-library/react": "^14.0.0",
    "@testing-library/user-event": "^14.4.3",
    "@types/jest": "^29.5.2",
    "@types/node": "^20.3.0",
    "@types/react": "^18.2.11",
    "@types/react-dom": "^18.2.4",
    "@vitejs/plugin-react": "^4.0.4",
    "autoprefixer": "^10.4.13",
    "babel-plugin-replace-ts-export-assignment": "^0.0.2",
    "babel-plugin-root-import": "^6.6.0",
    "babel-plugin-transform-import-meta": "^2.2.1",
    "babel-plugin-transform-vite-meta-env": "^1.0.3",
    "eslint-plugin-jest": "^27.2.1",
    "identity-obj-proxy": "^3.0.0",
    "jest": "^29.5.0",
    "jest-canvas-mock": "^2.5.1",
    "jest-environment-jsdom": "^29.5.0",
    "jest-file-loader": "^1.0.3",
    "jest-junit": "^16.0.0",
    "postcss": "^8.4.31",
    "postcss-loader": "^7.1.0",
    "postcss-preset-env": "^8.2.0",
    "tailwindcss": "^3.2.6",
    "ts-jest": "^29.1.0",
    "typescript": "^5.0.4",
    "vite": "^4.4.9",
    "vite-plugin-html": "^3.2.0"
  }
}<|MERGE_RESOLUTION|>--- conflicted
+++ resolved
@@ -1,10 +1,6 @@
 {
   "name": "@librechat/frontend",
-<<<<<<< HEAD
-  "version": "0.5.9",
-=======
   "version": "0.6.0",
->>>>>>> efe057e0
   "description": "",
   "scripts": {
     "data-provider": "cd .. && npm run build:data-provider",
@@ -12,13 +8,8 @@
     "build:ci": "cross-env NODE_ENV=development vite build --mode ci",
     "dev": "cross-env NODE_ENV=development vite",
     "preview-prod": "cross-env NODE_ENV=development vite preview",
-<<<<<<< HEAD
-    "test": "cross-env NODE_ENV=test jest --watch",
-    "test:ci": "cross-env NODE_ENV=test jest --ci",
-=======
     "test": "cross-env NODE_ENV=development jest --watch",
     "test:ci": "cross-env NODE_ENV=development jest --ci",
->>>>>>> efe057e0
     "b:test": "NODE_ENV=test bunx jest --watch",
     "b:build": "NODE_ENV=production bun --bun vite build",
     "b:dev": "NODE_ENV=development bunx vite"
@@ -46,10 +37,7 @@
     "@radix-ui/react-slider": "^1.1.1",
     "@radix-ui/react-switch": "^1.0.3",
     "@radix-ui/react-tabs": "^1.0.3",
-<<<<<<< HEAD
-=======
     "@radix-ui/react-toast": "^1.1.5",
->>>>>>> efe057e0
     "@radix-ui/react-tooltip": "^1.0.6",
     "@tanstack/react-query": "^4.28.0",
     "@zattoo/use-double-click": "1.2.0",
