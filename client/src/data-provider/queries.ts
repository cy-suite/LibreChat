--- conflicted
+++ resolved
@@ -230,11 +230,11 @@
   const queryClient = useQueryClient();
   const endpointsConfig = queryClient.getQueryData<TEndpointsConfig>([QueryKeys.endpoints]);
   const keyExpiry = queryClient.getQueryData<TCheckUserKeyResponse>([QueryKeys.name, endpoint]);
-  const userProvidesKey = !!endpointsConfig?.[endpoint]?.userProvide;
+  const userProvidesKey = !!endpointsConfig?.[endpoint].userProvide;
   const keyProvided = userProvidesKey ? !!keyExpiry?.expiresAt : true;
   const enabled = !!endpointsConfig?.[endpoint] && keyProvided;
   const version: string | number | undefined =
-    endpointsConfig?.[endpoint]?.version ?? defaultAssistantsVersion[endpoint];
+    endpointsConfig?.[endpoint].version ?? defaultAssistantsVersion[endpoint];
   return useQuery<TPlugin[]>(
     [QueryKeys.tools],
     () => dataService.getAvailableTools(endpoint, version),
@@ -357,7 +357,7 @@
   const queryClient = useQueryClient();
   const endpointsConfig = queryClient.getQueryData<TEndpointsConfig>([QueryKeys.endpoints]);
   const keyExpiry = queryClient.getQueryData<TCheckUserKeyResponse>([QueryKeys.name, endpoint]);
-  const userProvidesKey = !!endpointsConfig?.[endpoint]?.userProvide;
+  const userProvidesKey = !!endpointsConfig?.[endpoint].userProvide;
   const keyProvided = userProvidesKey ? !!keyExpiry?.expiresAt : true;
   const enabled =
     (!!endpointsConfig?.[endpoint] && keyProvided) || endpoint === EModelEndpoint.agents;
@@ -659,10 +659,10 @@
   );
 };
 
-<<<<<<< HEAD
 export const useGerUsersQuery = (params: GetUsersParams): UseQueryResult<GetUsersResponse> => {
   return useQuery([QueryKeys.users], () => dataService.getUsers(params));
-=======
+};
+
 export const useUserTermsQuery = (
   config?: UseQueryOptions<t.TUserTermsResponse>,
 ): QueryObserverResult<t.TUserTermsResponse> => {
@@ -672,5 +672,4 @@
     refetchOnMount: false,
     ...config,
   });
->>>>>>> 02099551
 };