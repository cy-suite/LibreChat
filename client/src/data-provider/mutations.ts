--- conflicted
+++ resolved
@@ -15,14 +15,11 @@
   TPreset,
   UploadAvatarOptions,
   AvatarUploadResponse,
-<<<<<<< HEAD
   SpeechToTextOptions,
   SpeechToTextResponse,
   TextToSpeechOptions,
   TextToSpeechResponse,
-=======
   TConversation,
->>>>>>> b151cd99
 } from 'librechat-data-provider';
 import { dataService, MutationKeys, QueryKeys } from 'librechat-data-provider';
 import { updateConversation, deleteConversation, updateConvoFields } from '~/utils';
