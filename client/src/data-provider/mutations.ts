import {
  EToolResources,
  LocalStorageKeys,
  defaultAssistantsVersion,
} from 'librechat-data-provider';
import { useMutation, useQueryClient } from '@tanstack/react-query';
import type { UseMutationResult } from '@tanstack/react-query';
import type t from 'librechat-data-provider';
import {
  addConversation,
  updateConversation,
  deleteConversation,
  updateConvoFields,
  deleteSharedLink,
  addSharedLink,
} from '~/utils';
import { dataService, MutationKeys, QueryKeys, defaultOrderQuery } from 'librechat-data-provider';
import { useSetRecoilState } from 'recoil';
import store from '~/store';
import { normalizeData } from '~/utils/collection';
import { useConversationsInfiniteQuery, useSharedLinksInfiniteQuery } from './queries';

/** Conversations */
export const useGenTitleMutation = (): UseMutationResult<
  t.TGenTitleResponse,
  unknown,
  t.TGenTitleRequest,
  unknown
> => {
  const queryClient = useQueryClient();
  return useMutation((payload: t.TGenTitleRequest) => dataService.genTitle(payload), {
    onSuccess: (response, vars) => {
      queryClient.setQueryData(
        [QueryKeys.conversation, vars.conversationId],
        (convo: t.TConversation | undefined) => {
          if (!convo) {
            return convo;
          }
          return { ...convo, title: response.title };
        },
      );
      queryClient.setQueryData<t.ConversationData>([QueryKeys.allConversations], (convoData) => {
        if (!convoData) {
          return convoData;
        }
        return updateConvoFields(convoData, {
          conversationId: vars.conversationId,
          title: response.title,
        } as t.TConversation);
      });
      document.title = response.title;
    },
  });
};

export const useUpdateConversationMutation = (
  id: string,
): UseMutationResult<
  t.TUpdateConversationResponse,
  unknown,
  t.TUpdateConversationRequest,
  unknown
> => {
  const queryClient = useQueryClient();
  return useMutation(
    (payload: t.TUpdateConversationRequest) => dataService.updateConversation(payload),
    {
      onSuccess: (updatedConvo) => {
        queryClient.setQueryData([QueryKeys.conversation, id], updatedConvo);
        queryClient.setQueryData<t.ConversationData>([QueryKeys.allConversations], (convoData) => {
          if (!convoData) {
            return convoData;
          }
          return updateConversation(convoData, updatedConvo);
        });
      },
    },
  );
};

export const useArchiveConversationMutation = (
  id: string,
): UseMutationResult<
  t.TArchiveConversationResponse,
  unknown,
  t.TArchiveConversationRequest,
  unknown
> => {
  const queryClient = useQueryClient();
  const { refetch } = useConversationsInfiniteQuery();
  const { refetch: archiveRefetch } = useConversationsInfiniteQuery({
    pageNumber: '1', // dummy value not used to refetch
    isArchived: true,
  });
  return useMutation(
    (payload: t.TArchiveConversationRequest) => dataService.archiveConversation(payload),
    {
      onSuccess: (_data, vars) => {
        if (vars.isArchived) {
          queryClient.setQueryData([QueryKeys.conversation, id], null);
        } else {
          queryClient.setQueryData([QueryKeys.conversation, id], _data);
        }

        queryClient.setQueryData<t.ConversationData>([QueryKeys.allConversations], (convoData) => {
          if (!convoData) {
            return convoData;
          }
          const pageSize = convoData.pages[0].pageSize as number;

          return normalizeData(
            vars.isArchived ? deleteConversation(convoData, id) : addConversation(convoData, _data),
            'conversations',
            pageSize,
          );
        });

        if (vars.isArchived) {
          const current = queryClient.getQueryData<t.ConversationData>([
            QueryKeys.allConversations,
          ]);
          refetch({ refetchPage: (page, index) => index === (current?.pages.length || 1) - 1 });
        }

        queryClient.setQueryData<t.ConversationData>(
          [QueryKeys.archivedConversations],
          (convoData) => {
            if (!convoData) {
              return convoData;
            }
            const pageSize = convoData.pages[0].pageSize as number;
            return normalizeData(
              vars.isArchived
                ? addConversation(convoData, _data)
                : deleteConversation(convoData, id),
              'conversations',
              pageSize,
            );
          },
        );

        if (!vars.isArchived) {
          const currentArchive = queryClient.getQueryData<t.ConversationData>([
            QueryKeys.archivedConversations,
          ]);
          archiveRefetch({
            refetchPage: (page, index) => index === (currentArchive?.pages.length || 1) - 1,
          });
        }
      },
    },
  );
};

export const useCreateSharedLinkMutation = (
  options?: t.CreateSharedLinkOptions,
): UseMutationResult<t.TSharedLinkResponse, unknown, t.TSharedLinkRequest, unknown> => {
  const queryClient = useQueryClient();
  const { refetch } = useSharedLinksInfiniteQuery();
  const { onSuccess, ..._options } = options || {};
  return useMutation((payload: t.TSharedLinkRequest) => dataService.createSharedLink(payload), {
    onSuccess: (_data, vars, context) => {
      if (!vars.conversationId) {
        return;
      }

      queryClient.setQueryData<t.SharedLinkListData>([QueryKeys.sharedLinks], (sharedLink) => {
        if (!sharedLink) {
          return sharedLink;
        }
        const pageSize = sharedLink.pages[0].pageSize as number;
        return normalizeData(
          // If the shared link is public, add it to the shared links cache list
          vars.isPublic
            ? addSharedLink(sharedLink, _data)
            : deleteSharedLink(sharedLink, _data.shareId),
          'sharedLinks',
          pageSize,
        );
      });

      queryClient.setQueryData([QueryKeys.sharedLinks, _data.shareId], _data);
      if (!vars.isPublic) {
        const current = queryClient.getQueryData<t.ConversationData>([QueryKeys.sharedLinks]);
        refetch({
          refetchPage: (page, index) => index === (current?.pages.length || 1) - 1,
        });
      }
      onSuccess?.(_data, vars, context);
    },
    ...(_options || {}),
  });
};

export const useUpdateSharedLinkMutation = (
  options?: t.UpdateSharedLinkOptions,
): UseMutationResult<t.TSharedLinkResponse, unknown, t.TSharedLinkRequest, unknown> => {
  const queryClient = useQueryClient();
  const { refetch } = useSharedLinksInfiniteQuery();
  const { onSuccess, ..._options } = options || {};
  return useMutation((payload: t.TSharedLinkRequest) => dataService.updateSharedLink(payload), {
    onSuccess: (_data, vars, context) => {
      if (!vars.conversationId) {
        return;
      }

      queryClient.setQueryData<t.SharedLinkListData>([QueryKeys.sharedLinks], (sharedLink) => {
        if (!sharedLink) {
          return sharedLink;
        }

        return normalizeData(
          // If the shared link is public, add it to the shared links cache list.
          vars.isPublic
            ? // Even if the SharedLink data exists in the database, it is not registered in the cache when isPublic is false.
          // Therefore, when isPublic is true, use addSharedLink instead of updateSharedLink.
            addSharedLink(sharedLink, _data)
            : deleteSharedLink(sharedLink, _data.shareId),
          'sharedLinks',
          sharedLink.pages[0].pageSize as number,
        );
      });

      queryClient.setQueryData([QueryKeys.sharedLinks, _data.shareId], _data);
      if (!vars.isPublic) {
        const current = queryClient.getQueryData<t.ConversationData>([QueryKeys.sharedLinks]);
        refetch({
          refetchPage: (page, index) => index === (current?.pages.length || 1) - 1,
        });
      }

      onSuccess?.(_data, vars, context);
    },
    ...(_options || {}),
  });
};

export const useDeleteSharedLinkMutation = (
  options?: t.DeleteSharedLinkOptions,
): UseMutationResult<t.TDeleteSharedLinkResponse, unknown, { shareId: string }, unknown> => {
  const queryClient = useQueryClient();
  const { refetch } = useSharedLinksInfiniteQuery();
  const { onSuccess, ..._options } = options || {};
  return useMutation(({ shareId }) => dataService.deleteSharedLink(shareId), {
    onSuccess: (_data, vars, context) => {
      if (!vars.shareId) {
        return;
      }

      queryClient.setQueryData([QueryKeys.sharedMessages, vars.shareId], null);
      queryClient.setQueryData<t.SharedLinkListData>([QueryKeys.sharedLinks], (data) => {
        if (!data) {
          return data;
        }
        return normalizeData(
          deleteSharedLink(data, vars.shareId),
          'sharedLinks',
          data.pages[0].pageSize as number,
        );
      });
      const current = queryClient.getQueryData<t.ConversationData>([QueryKeys.sharedLinks]);
      refetch({
        refetchPage: (page, index) => index === (current?.pages.length || 1) - 1,
      });
      onSuccess?.(_data, vars, context);
    },
    ...(_options || {}),
  });
};

export const useDeleteConversationMutation = (
  options?: t.DeleteConversationOptions,
): UseMutationResult<
  t.TDeleteConversationResponse,
  unknown,
  t.TDeleteConversationRequest,
  unknown
> => {
  const queryClient = useQueryClient();
  const { refetch } = useConversationsInfiniteQuery();
  const { onSuccess, ..._options } = options || {};
  return useMutation(
    (payload: t.TDeleteConversationRequest) => dataService.deleteConversation(payload),
    {
      onSuccess: (_data, vars, context) => {
        if (!vars.conversationId) {
          return;
        }

        const handleDelete = (convoData) => {
          if (!convoData) {
            return convoData;
          }
          return normalizeData(
            deleteConversation(convoData, vars.conversationId as string),
            'conversations',
            convoData.pages[0].pageSize,
          );
        };

        queryClient.setQueryData([QueryKeys.conversation, vars.conversationId], null);
        queryClient.setQueryData<t.ConversationData>([QueryKeys.allConversations], handleDelete);
        queryClient.setQueryData<t.ConversationData>(
          [QueryKeys.archivedConversations],
          handleDelete,
        );
        const current = queryClient.getQueryData<t.ConversationData>([QueryKeys.allConversations]);
        refetch({ refetchPage: (page, index) => index === (current?.pages.length || 1) - 1 });
        onSuccess?.(_data, vars, context);
      },
      ...(_options || {}),
    },
  );
};

export const useForkConvoMutation = (
  options?: t.ForkConvoOptions,
): UseMutationResult<t.TForkConvoResponse, unknown, t.TForkConvoRequest, unknown> => {
  const queryClient = useQueryClient();
  const { onSuccess, ..._options } = options || {};
  return useMutation((payload: t.TForkConvoRequest) => dataService.forkConversation(payload), {
    onSuccess: (data, vars, context) => {
      if (!vars.conversationId) {
        return;
      }
      queryClient.setQueryData(
        [QueryKeys.conversation, data.conversation.conversationId],
        data.conversation,
      );
      queryClient.setQueryData<t.ConversationData>([QueryKeys.allConversations], (convoData) => {
        if (!convoData) {
          return convoData;
        }
        return addConversation(convoData, data.conversation);
      });
      queryClient.setQueryData<t.TMessage[]>(
        [QueryKeys.messages, data.conversation.conversationId],
        data.messages,
      );
      onSuccess?.(data, vars, context);
    },
    ...(_options || {}),
  });
};

export const useUploadConversationsMutation = (
  _options?: t.MutationOptions<t.TImportJobStatus, FormData>,
) => {
  const queryClient = useQueryClient();
  const { onSuccess, onError, onMutate } = _options || {};

  // returns the job status or reason of failure
  const checkJobStatus = async (jobId) => {
    try {
      const response = await dataService.queryImportConversationJobStatus(jobId);
      return response;
    } catch (error) {
      throw new Error('Failed to check job status');
    }
  };

  // Polls the job status until it is completed, failed, or timed out
  const pollJobStatus = (jobId, onSuccess, onError) => {
    let timeElapsed = 0;
    const timeout = 60000; // Timeout after a minute
    const pollInterval = 500; // Poll every 500ms
    const intervalId = setInterval(async () => {
      try {
        const statusResponse = await checkJobStatus(jobId);
        console.log('Polling job status', statusResponse);
        if (statusResponse.status === 'completed' || statusResponse.status === 'failed') {
          clearInterval(intervalId);
          if (statusResponse.status === 'completed') {
            onSuccess && onSuccess(statusResponse);
          } else {
            onError &&
              onError(
                new Error(
                  statusResponse.failReason
                    ? statusResponse.failReason
                    : 'Failed to import conversations',
                ),
              );
          }
        }
        timeElapsed += pollInterval; // Increment time elapsed by polling interval
        if (timeElapsed >= timeout) {
          clearInterval(intervalId);
          onError && onError(new Error('Polling timed out'));
        }
      } catch (error) {
        clearInterval(intervalId);
        onError && onError(error);
      }
    }, pollInterval);
  };

  return useMutation<t.TImportStartResponse, unknown, FormData>({
    mutationFn: (formData: FormData) => dataService.importConversationsFile(formData),
    onSuccess: (data, variables, context) => {
      queryClient.invalidateQueries([QueryKeys.allConversations]);
      // Assuming the job ID is in the response data
      const jobId = data.jobId;
      if (jobId) {
        // Start polling for job status
        pollJobStatus(
          jobId,
          (statusResponse) => {
            // This is the final success callback when the job is completed
            queryClient.invalidateQueries([QueryKeys.allConversations]); // Optionally refresh conversations query
            if (onSuccess) {
              onSuccess(statusResponse, variables, context);
            }
          },
          (error) => {
            // This is the error callback for job failure or polling errors
            if (onError) {
              onError(error, variables, context);
            }
          },
        );
      }
    },
    onError: (err, variables, context) => {
      if (onError) {
        onError(err, variables, context);
      }
    },
    onMutate,
  });
};

export const useUploadFileMutation = (
  _options?: t.UploadMutationOptions,
): UseMutationResult<
  t.TFileUpload, // response data
  unknown, // error
  FormData, // request
  unknown // context
> => {
  const queryClient = useQueryClient();
  const { onSuccess, ...options } = _options || {};
  return useMutation([MutationKeys.fileUpload], {
    mutationFn: (body: FormData) => {
      const width = body.get('width');
      const height = body.get('height');
      const version = body.get('version') as number | string;
      if (height && width && (!version || version != 2)) {
        return dataService.uploadImage(body);
      }

      return dataService.uploadFile(body);
    },
    ...(options || {}),
    onSuccess: (data, formData, context) => {
      queryClient.setQueryData<t.TFile[] | undefined>([QueryKeys.files], (_files) => [
        data,
        ...(_files ?? []),
      ]);

      const endpoint = formData.get('endpoint');
      const assistant_id = formData.get('assistant_id');
      const message_file = formData.get('message_file');
      const tool_resource = formData.get('tool_resource');

      if (!assistant_id || message_file === 'true') {
        onSuccess?.(data, formData, context);
        return;
      }

      queryClient.setQueryData<t.AssistantListResponse>(
        [QueryKeys.assistants, endpoint, defaultOrderQuery],
        (prev) => {
          if (!prev) {
            return prev;
          }

          return {
            ...prev,
            data: prev?.data.map((assistant) => {
              if (assistant.id !== assistant_id) {
                return assistant;
              }

              const update = {};
              if (!tool_resource) {
                update['file_ids'] = [...assistant.file_ids, data.file_id];
              }
              if (tool_resource === EToolResources.code_interpreter) {
                const prevResources = assistant.tool_resources ?? {};
                const prevResource = assistant.tool_resources?.[tool_resource as string] ?? {
                  file_ids: [],
                };
                prevResource.file_ids.push(data.file_id);
                update['tool_resources'] = {
                  ...prevResources,
                  [tool_resource as string]: prevResource,
                };
              }
              return {
                ...assistant,
                ...update,
              };
            }),
          };
        },
      );
      onSuccess?.(data, formData, context);
    },
  });
};

export const useDeleteFilesMutation = (
  _options?: t.DeleteMutationOptions,
): UseMutationResult<
  t.DeleteFilesResponse, // response data
  unknown, // error
  t.DeleteFilesBody, // request
  unknown // context
> => {
  const queryClient = useQueryClient();
  const { onSuccess, ...options } = _options || {};
  return useMutation([MutationKeys.fileDelete], {
    mutationFn: (body: t.DeleteFilesBody) =>
      dataService.deleteFiles(body.files, body.assistant_id, body.tool_resource),
    ...(options || {}),
    onSuccess: (data, ...args) => {
      queryClient.setQueryData<t.TFile[] | undefined>([QueryKeys.files], (cachefiles) => {
        const { files: filesDeleted } = args[0];

        const fileMap = filesDeleted.reduce((acc, file) => {
          acc.set(file.file_id, file);
          return acc;
        }, new Map<string, t.BatchFile>());

        return (cachefiles ?? []).filter((file) => !fileMap.has(file.file_id));
      });
      onSuccess?.(data, ...args);
    },
  });
};

export const useUpdatePresetMutation = (
  options?: t.UpdatePresetOptions,
): UseMutationResult<
  t.TPreset, // response data
  unknown,
  t.TPreset,
  unknown
> => {
  return useMutation([MutationKeys.updatePreset], {
    mutationFn: (preset: t.TPreset) => dataService.updatePreset(preset),
    ...(options || {}),
  });
};

export const useDeletePresetMutation = (
  options?: t.DeletePresetOptions,
): UseMutationResult<
  t.PresetDeleteResponse, // response data
  unknown,
  t.TPreset | undefined,
  unknown
> => {
  return useMutation([MutationKeys.deletePreset], {
    mutationFn: (preset: t.TPreset | undefined) => dataService.deletePreset(preset),
    ...(options || {}),
  });
};

/* login/logout */
export const useLogoutUserMutation = (
  options?: t.LogoutOptions,
): UseMutationResult<unknown, unknown, undefined, unknown> => {
  const queryClient = useQueryClient();
  const setDefaultPreset = useSetRecoilState(store.defaultPreset);
  return useMutation([MutationKeys.logoutUser], {
    mutationFn: () => dataService.logout(),

    ...(options || {}),
    onSuccess: (...args) => {
      options?.onSuccess?.(...args);
    },
    onMutate: (...args) => {
      setDefaultPreset(null);
      queryClient.removeQueries();
      localStorage.removeItem(LocalStorageKeys.LAST_CONVO_SETUP);
      localStorage.removeItem(LocalStorageKeys.LAST_MODEL);
      localStorage.removeItem(LocalStorageKeys.LAST_TOOLS);
      localStorage.removeItem(LocalStorageKeys.FILES_TO_DELETE);
      // localStorage.removeItem('lastAssistant');
      options?.onMutate?.(...args);
    },
  });
};

/* Avatar upload */
export const useUploadAvatarMutation = (
  options?: t.UploadAvatarOptions,
): UseMutationResult<
  t.AvatarUploadResponse, // response data
  unknown, // error
  FormData, // request
  unknown // context
> => {
  return useMutation([MutationKeys.avatarUpload], {
    mutationFn: (variables: FormData) => dataService.uploadAvatar(variables),
    ...(options || {}),
  });
};

<<<<<<< HEAD
export const useDeleteUserMutation = (
  options?: LogoutOptions,
): UseMutationResult<unknown, unknown, undefined, unknown> => {
  const queryClient = useQueryClient();
  const setDefaultPreset = useSetRecoilState(store.defaultPreset);
  return useMutation([MutationKeys.logoutUser], {
    mutationFn: () => dataService.logout(),

    ...(options || {}),
    onSuccess: (...args) => {
      options?.onSuccess?.(...args);
    },
    onMutate: (...args) => {
      setDefaultPreset(null);
      queryClient.removeQueries();
      localStorage.removeItem('lastConversationSetup');
      localStorage.removeItem('lastSelectedModel');
      localStorage.removeItem('lastSelectedTools');
      localStorage.removeItem('filesToDelete');
      localStorage.removeItem('lastAssistant');
      options?.onMutate?.(...args);
    },
=======
/* Speech to text */
export const useSpeechToTextMutation = (
  options?: t.SpeechToTextOptions,
): UseMutationResult<
  t.SpeechToTextResponse, // response data
  unknown, // error
  FormData, // request
  unknown // context
> => {
  return useMutation([MutationKeys.speechToText], {
    mutationFn: (variables: FormData) => dataService.speechToText(variables),
    ...(options || {}),
  });
};

/* Text to speech */
export const useTextToSpeechMutation = (
  options?: t.TextToSpeechOptions,
): UseMutationResult<
  ArrayBuffer, // response data
  unknown, // error
  FormData, // request
  unknown // context
> => {
  return useMutation([MutationKeys.textToSpeech], {
    mutationFn: (variables: FormData) => dataService.textToSpeech(variables),
    ...(options || {}),
>>>>>>> 4369e75c
  });
};

/**
 * ASSISTANTS
 */

/**
 * Create a new assistant
 */
export const useCreateAssistantMutation = (
  options?: t.CreateAssistantMutationOptions,
): UseMutationResult<t.Assistant, Error, t.AssistantCreateParams> => {
  const queryClient = useQueryClient();
  return useMutation(
    (newAssistantData: t.AssistantCreateParams) => dataService.createAssistant(newAssistantData),
    {
      onMutate: (variables) => options?.onMutate?.(variables),
      onError: (error, variables, context) => options?.onError?.(error, variables, context),
      onSuccess: (newAssistant, variables, context) => {
        const listRes = queryClient.getQueryData<t.AssistantListResponse>([
          QueryKeys.assistants,
          variables.endpoint,
          defaultOrderQuery,
        ]);

        if (!listRes) {
          return options?.onSuccess?.(newAssistant, variables, context);
        }

        const currentAssistants = [newAssistant, ...JSON.parse(JSON.stringify(listRes.data))];

        queryClient.setQueryData<t.AssistantListResponse>(
          [QueryKeys.assistants, variables.endpoint, defaultOrderQuery],
          {
            ...listRes,
            data: currentAssistants,
          },
        );
        return options?.onSuccess?.(newAssistant, variables, context);
      },
    },
  );
};

/**
 * Hook for updating an assistant
 */
export const useUpdateAssistantMutation = (
  options?: t.UpdateAssistantMutationOptions,
): UseMutationResult<
  t.Assistant,
  Error,
  { assistant_id: string; data: t.AssistantUpdateParams }
> => {
  const queryClient = useQueryClient();
  return useMutation(
    ({ assistant_id, data }: { assistant_id: string; data: t.AssistantUpdateParams }) => {
      const { endpoint } = data;
      const endpointsConfig = queryClient.getQueryData<t.TEndpointsConfig>([QueryKeys.endpoints]);
      const version = endpointsConfig?.[endpoint]?.version ?? defaultAssistantsVersion[endpoint];
      return dataService.updateAssistant({
        data,
        version,
        assistant_id,
      });
    },
    {
      onMutate: (variables) => options?.onMutate?.(variables),
      onError: (error, variables, context) => options?.onError?.(error, variables, context),
      onSuccess: (updatedAssistant, variables, context) => {
        const listRes = queryClient.getQueryData<t.AssistantListResponse>([
          QueryKeys.assistants,
          variables.data.endpoint,
          defaultOrderQuery,
        ]);

        if (!listRes) {
          return options?.onSuccess?.(updatedAssistant, variables, context);
        }

        queryClient.setQueryData<t.AssistantListResponse>(
          [QueryKeys.assistants, variables.data.endpoint, defaultOrderQuery],
          {
            ...listRes,
            data: listRes.data.map((assistant) => {
              if (assistant.id === variables.assistant_id) {
                return updatedAssistant;
              }
              return assistant;
            }),
          },
        );
        return options?.onSuccess?.(updatedAssistant, variables, context);
      },
    },
  );
};

/**
 * Hook for deleting an assistant
 */
export const useDeleteAssistantMutation = (
  options?: t.DeleteAssistantMutationOptions,
): UseMutationResult<void, Error, t.DeleteAssistantBody> => {
  const queryClient = useQueryClient();
  return useMutation(
    ({ assistant_id, model, endpoint }: t.DeleteAssistantBody) => {
      const endpointsConfig = queryClient.getQueryData<t.TEndpointsConfig>([QueryKeys.endpoints]);
      const version = endpointsConfig?.[endpoint]?.version ?? defaultAssistantsVersion[endpoint];
      return dataService.deleteAssistant({ assistant_id, model, version, endpoint });
    },
    {
      onMutate: (variables) => options?.onMutate?.(variables),
      onError: (error, variables, context) => options?.onError?.(error, variables, context),
      onSuccess: (_data, variables, context) => {
        const listRes = queryClient.getQueryData<t.AssistantListResponse>([
          QueryKeys.assistants,
          variables.endpoint,
          defaultOrderQuery,
        ]);

        if (!listRes) {
          return options?.onSuccess?.(_data, variables, context);
        }

        const data = listRes.data.filter((assistant) => assistant.id !== variables.assistant_id);

        queryClient.setQueryData<t.AssistantListResponse>(
          [QueryKeys.assistants, variables.endpoint, defaultOrderQuery],
          {
            ...listRes,
            data,
          },
        );

        return options?.onSuccess?.(_data, variables, data);
      },
    },
  );
};

/**
 * Hook for uploading an assistant avatar
 */
export const useUploadAssistantAvatarMutation = (
  options?: t.UploadAssistantAvatarOptions,
): UseMutationResult<
  t.Assistant, // response data
  unknown, // error
  t.AssistantAvatarVariables, // request
  unknown // context
> => {
  return useMutation([MutationKeys.assistantAvatarUpload], {
    // eslint-disable-next-line @typescript-eslint/no-unused-vars
    mutationFn: ({ postCreation, ...variables }: t.AssistantAvatarVariables) =>
      dataService.uploadAssistantAvatar(variables),
    ...(options || {}),
  });
};

/**
 * Hook for updating Assistant Actions
 */
export const useUpdateAction = (
  options?: t.UpdateActionOptions,
): UseMutationResult<
  t.UpdateActionResponse, // response data
  unknown, // error
  t.UpdateActionVariables, // request
  unknown // context
> => {
  const queryClient = useQueryClient();
  return useMutation([MutationKeys.updateAction], {
    mutationFn: (variables: t.UpdateActionVariables) => dataService.updateAction(variables),

    onMutate: (variables) => options?.onMutate?.(variables),
    onError: (error, variables, context) => options?.onError?.(error, variables, context),
    onSuccess: (updateActionResponse, variables, context) => {
      const listRes = queryClient.getQueryData<t.AssistantListResponse>([
        QueryKeys.assistants,
        variables.endpoint,
        defaultOrderQuery,
      ]);

      if (!listRes) {
        return options?.onSuccess?.(updateActionResponse, variables, context);
      }

      const updatedAssistant = updateActionResponse[1];

      queryClient.setQueryData<t.AssistantListResponse>(
        [QueryKeys.assistants, variables.endpoint, defaultOrderQuery],
        {
          ...listRes,
          data: listRes.data.map((assistant) => {
            if (assistant.id === variables.assistant_id) {
              return updatedAssistant;
            }
            return assistant;
          }),
        },
      );

      queryClient.setQueryData<t.Action[]>([QueryKeys.actions], (prev) => {
        return prev
          ?.map((action) => {
            if (action.action_id === variables.action_id) {
              return updateActionResponse[2];
            }
            return action;
          })
          .concat(variables.action_id ? [] : [updateActionResponse[2]]);
      });

      return options?.onSuccess?.(updateActionResponse, variables, context);
    },
  });
};

/**
 * Hook for deleting an Assistant Action
 */
export const useDeleteAction = (
  options?: t.DeleteActionOptions,
): UseMutationResult<
  void, // response data for a delete operation is typically void
  Error, // error type
  t.DeleteActionVariables, // request variables
  unknown // context
> => {
  const queryClient = useQueryClient();
  return useMutation([MutationKeys.deleteAction], {
    mutationFn: (variables: t.DeleteActionVariables) => {
      const { endpoint } = variables;
      const endpointsConfig = queryClient.getQueryData<t.TEndpointsConfig>([QueryKeys.endpoints]);
      const version = endpointsConfig?.[endpoint]?.version ?? defaultAssistantsVersion[endpoint];
      return dataService.deleteAction({
        ...variables,
        version,
      });
    },

    onMutate: (variables) => options?.onMutate?.(variables),
    onError: (error, variables, context) => options?.onError?.(error, variables, context),
    onSuccess: (_data, variables, context) => {
      let domain: string | undefined = '';
      queryClient.setQueryData<t.Action[]>([QueryKeys.actions], (prev) => {
        return prev?.filter((action) => {
          domain = action.metadata.domain;
          return action.action_id !== variables.action_id;
        });
      });

      queryClient.setQueryData<t.AssistantListResponse>(
        [QueryKeys.assistants, variables.endpoint, defaultOrderQuery],
        (prev) => {
          if (!prev) {
            return prev;
          }

          return {
            ...prev,
            data: prev?.data.map((assistant) => {
              if (assistant.id === variables.assistant_id) {
                return {
                  ...assistant,
                  tools: assistant.tools.filter(
                    (tool) => !tool.function?.name.includes(domain ?? ''),
                  ),
                };
              }
              return assistant;
            }),
          };
        },
      );

      return options?.onSuccess?.(_data, variables, context);
    },
  });
};<|MERGE_RESOLUTION|>--- conflicted
+++ resolved
@@ -609,9 +609,8 @@
   });
 };
 
-<<<<<<< HEAD
 export const useDeleteUserMutation = (
-  options?: LogoutOptions,
+  options?: t.LogoutOptions,
 ): UseMutationResult<unknown, unknown, undefined, unknown> => {
   const queryClient = useQueryClient();
   const setDefaultPreset = useSetRecoilState(store.defaultPreset);
@@ -632,7 +631,9 @@
       localStorage.removeItem('lastAssistant');
       options?.onMutate?.(...args);
     },
-=======
+  });
+};
+
 /* Speech to text */
 export const useSpeechToTextMutation = (
   options?: t.SpeechToTextOptions,
@@ -660,7 +661,6 @@
   return useMutation([MutationKeys.textToSpeech], {
     mutationFn: (variables: FormData) => dataService.textToSpeech(variables),
     ...(options || {}),
->>>>>>> 4369e75c
   });
 };
 
