import { LocalStorageKeys } from 'librechat-data-provider';
import { useMutation, useQueryClient } from '@tanstack/react-query';
import type { UseMutationResult } from '@tanstack/react-query';
import type t from 'librechat-data-provider';
import {
  addConversation,
  updateConversation,
  deleteConversation,
  updateConvoFields,
} from '~/utils';
import { dataService, MutationKeys, QueryKeys, defaultOrderQuery } from 'librechat-data-provider';
<<<<<<< HEAD
import {
  updateConversation,
  deleteConversation,
  updateConvoFields,
  addConversation,
} from '~/utils';
=======
>>>>>>> 2aec4a62
import { useSetRecoilState } from 'recoil';
import store from '~/store';

/** Conversations */
export const useGenTitleMutation = (): UseMutationResult<
  t.TGenTitleResponse,
  unknown,
  t.TGenTitleRequest,
  unknown
> => {
  const queryClient = useQueryClient();
  return useMutation((payload: t.TGenTitleRequest) => dataService.genTitle(payload), {
    onSuccess: (response, vars) => {
      queryClient.setQueryData(
        [QueryKeys.conversation, vars.conversationId],
        (convo: t.TConversation | undefined) => {
          if (!convo) {
            return convo;
          }
          return { ...convo, title: response.title };
        },
      );
      queryClient.setQueryData<t.ConversationData>([QueryKeys.allConversations], (convoData) => {
        if (!convoData) {
          return convoData;
        }
        return updateConvoFields(convoData, {
          conversationId: vars.conversationId,
          title: response.title,
        } as t.TConversation);
      });
      document.title = response.title;
    },
  });
};

export const useUpdateConversationMutation = (
  id: string,
): UseMutationResult<
  t.TUpdateConversationResponse,
  unknown,
  t.TUpdateConversationRequest,
  unknown
> => {
  const queryClient = useQueryClient();
  return useMutation(
    (payload: t.TUpdateConversationRequest) => dataService.updateConversation(payload),
    {
      onSuccess: (updatedConvo) => {
        queryClient.setQueryData([QueryKeys.conversation, id], updatedConvo);
        queryClient.setQueryData<t.ConversationData>([QueryKeys.allConversations], (convoData) => {
          if (!convoData) {
            return convoData;
          }
          return updateConversation(convoData, updatedConvo);
        });
      },
    },
  );
};

export const useArchiveConversationMutation = (
  id: string,
): UseMutationResult<
  t.TArchiveConversationResponse,
  unknown,
  t.TArchiveConversationRequest,
  unknown
> => {
  const queryClient = useQueryClient();
  return useMutation(
    (payload: t.TArchiveConversationRequest) => dataService.archiveConversation(payload),
    {
      onSuccess: (_data, vars) => {
        if (vars.isArchived) {
          queryClient.setQueryData([QueryKeys.conversation, id], null);
        } else {
          queryClient.setQueryData([QueryKeys.conversation, id], _data);
        }

        queryClient.setQueryData<t.ConversationData>([QueryKeys.allConversations], (convoData) => {
          if (!convoData) {
            return convoData;
          }
          if (vars.isArchived) {
            return deleteConversation(convoData, id as string);
          } else {
            return addConversation(convoData, _data);
          }
        });
        queryClient.setQueryData<t.ConversationData>(
          [QueryKeys.archivedConversations],
          (convoData) => {
            if (!convoData) {
              return convoData;
            }
            if (vars.isArchived) {
              return addConversation(convoData, _data);
            } else {
              return deleteConversation(convoData, id as string);
            }
          },
        );
      },
    },
  );
};

export const useDeleteConversationMutation = (
  options?: t.DeleteConversationOptions,
): UseMutationResult<
  t.TDeleteConversationResponse,
  unknown,
  t.TDeleteConversationRequest,
  unknown
> => {
  const queryClient = useQueryClient();
  const { onSuccess, ..._options } = options || {};
  return useMutation(
    (payload: t.TDeleteConversationRequest) => dataService.deleteConversation(payload),
    {
      onSuccess: (_data, vars, context) => {
        if (!vars.conversationId) {
          return;
        }

        const handleDelete = (convoData) => {
          if (!convoData) {
            return convoData;
          }
          return deleteConversation(convoData, vars.conversationId as string);
        };

        queryClient.setQueryData([QueryKeys.conversation, vars.conversationId], null);
        queryClient.setQueryData<t.ConversationData>([QueryKeys.allConversations], handleDelete);
        queryClient.setQueryData<t.ConversationData>(
          [QueryKeys.archivedConversations],
          handleDelete,
        );
        onSuccess?.(_data, vars, context);
      },
      ...(_options || {}),
    },
  );
};

export const useForkConvoMutation = (
  options?: t.ForkConvoOptions,
): UseMutationResult<t.TForkConvoResponse, unknown, t.TForkConvoRequest, unknown> => {
  const queryClient = useQueryClient();
  const { onSuccess, ..._options } = options || {};
  return useMutation((payload: t.TForkConvoRequest) => dataService.forkConversation(payload), {
    onSuccess: (data, vars, context) => {
      if (!vars.conversationId) {
        return;
      }
      queryClient.setQueryData(
        [QueryKeys.conversation, data.conversation.conversationId],
        data.conversation,
      );
      queryClient.setQueryData<t.ConversationData>([QueryKeys.allConversations], (convoData) => {
        if (!convoData) {
          return convoData;
        }
        return addConversation(convoData, data.conversation);
      });
      queryClient.setQueryData<t.TMessage[]>(
        [QueryKeys.messages, data.conversation.conversationId],
        data.messages,
      );
      onSuccess?.(data, vars, context);
    },
    ...(_options || {}),
  });
};

export const useUploadConversationsMutation = (
  _options?: t.MutationOptions<t.TImportJobStatus, FormData>,
) => {
  const queryClient = useQueryClient();
  const { onSuccess, onError, onMutate } = _options || {};

  // returns the job status or reason of failure
  const checkJobStatus = async (jobId) => {
    try {
      const response = await dataService.queryImportConversationJobStatus(jobId);
      return response;
    } catch (error) {
      throw new Error('Failed to check job status');
    }
  };

  // Polls the job status until it is completed, failed, or timed out
  const pollJobStatus = (jobId, onSuccess, onError) => {
    let timeElapsed = 0;
    const timeout = 60000; // Timeout after a minute
    const pollInterval = 500; // Poll every 500ms
    const intervalId = setInterval(async () => {
      try {
        const statusResponse = await checkJobStatus(jobId);
        console.log('Polling job status', statusResponse);
        if (statusResponse.status === 'completed' || statusResponse.status === 'failed') {
          clearInterval(intervalId);
          if (statusResponse.status === 'completed') {
            onSuccess && onSuccess(statusResponse);
          } else {
            onError &&
              onError(
                new Error(
                  statusResponse.failReason
                    ? statusResponse.failReason
                    : 'Failed to import conversations',
                ),
              );
          }
        }
        timeElapsed += pollInterval; // Increment time elapsed by polling interval
        if (timeElapsed >= timeout) {
          clearInterval(intervalId);
          onError && onError(new Error('Polling timed out'));
        }
      } catch (error) {
        clearInterval(intervalId);
        onError && onError(error);
      }
    }, pollInterval);
  };

  return useMutation<t.TImportStartResponse, unknown, FormData>({
    mutationFn: (formData: FormData) => dataService.importConversationsFile(formData),
    onSuccess: (data, variables, context) => {
      queryClient.invalidateQueries([QueryKeys.allConversations]);
      // Assuming the job ID is in the response data
      const jobId = data.jobId;
      if (jobId) {
        // Start polling for job status
        pollJobStatus(
          jobId,
          (statusResponse) => {
            // This is the final success callback when the job is completed
            queryClient.invalidateQueries([QueryKeys.allConversations]); // Optionally refresh conversations query
            if (onSuccess) {
              onSuccess(statusResponse, variables, context);
            }
          },
          (error) => {
            // This is the error callback for job failure or polling errors
            if (onError) {
              onError(error, variables, context);
            }
          },
        );
      }
    },
    onError: (err, variables, context) => {
      if (onError) {
        onError(err, variables, context);
      }
    },
    onMutate,
  });
};

export const useUploadFileMutation = (
  _options?: t.UploadMutationOptions,
): UseMutationResult<
  t.TFileUpload, // response data
  unknown, // error
  FormData, // request
  unknown // context
> => {
  const queryClient = useQueryClient();
  const { onSuccess, ...options } = _options || {};
  return useMutation([MutationKeys.fileUpload], {
    mutationFn: (body: FormData) => {
      const height = body.get('height');
      const width = body.get('width');
      if (height && width) {
        return dataService.uploadImage(body);
      }

      return dataService.uploadFile(body);
    },
    ...(options || {}),
    onSuccess: (data, formData, context) => {
      queryClient.setQueryData<t.TFile[] | undefined>([QueryKeys.files], (_files) => [
        data,
        ...(_files ?? []),
      ]);

      const assistant_id = formData.get('assistant_id');
      const message_file = formData.get('message_file');

      if (!assistant_id || message_file === 'true') {
        onSuccess?.(data, formData, context);
        return;
      }

      queryClient.setQueryData<t.AssistantListResponse>(
        [QueryKeys.assistants, defaultOrderQuery],
        (prev) => {
          if (!prev) {
            return prev;
          }

          return {
            ...prev,
            data: prev?.data.map((assistant) => {
              if (assistant.id === assistant_id) {
                return {
                  ...assistant,
                  file_ids: [...assistant.file_ids, data.file_id],
                };
              }
              return assistant;
            }),
          };
        },
      );
      onSuccess?.(data, formData, context);
    },
  });
};

export const useDeleteFilesMutation = (
  _options?: t.DeleteMutationOptions,
): UseMutationResult<
  t.DeleteFilesResponse, // response data
  unknown, // error
  t.DeleteFilesBody, // request
  unknown // context
> => {
  const queryClient = useQueryClient();
  const { onSuccess, ...options } = _options || {};
  return useMutation([MutationKeys.fileDelete], {
    mutationFn: (body: t.DeleteFilesBody) => dataService.deleteFiles(body.files, body.assistant_id),
    ...(options || {}),
    onSuccess: (data, ...args) => {
      queryClient.setQueryData<t.TFile[] | undefined>([QueryKeys.files], (cachefiles) => {
        const { files: filesDeleted } = args[0];

        const fileMap = filesDeleted.reduce((acc, file) => {
          acc.set(file.file_id, file);
          return acc;
        }, new Map<string, t.BatchFile>());

        return (cachefiles ?? []).filter((file) => !fileMap.has(file.file_id));
      });
      onSuccess?.(data, ...args);
    },
  });
};

export const useUpdatePresetMutation = (
  options?: t.UpdatePresetOptions,
): UseMutationResult<
  t.TPreset, // response data
  unknown,
  t.TPreset,
  unknown
> => {
  return useMutation([MutationKeys.updatePreset], {
    mutationFn: (preset: t.TPreset) => dataService.updatePreset(preset),
    ...(options || {}),
  });
};

export const useDeletePresetMutation = (
  options?: t.DeletePresetOptions,
): UseMutationResult<
  t.PresetDeleteResponse, // response data
  unknown,
  t.TPreset | undefined,
  unknown
> => {
  return useMutation([MutationKeys.deletePreset], {
    mutationFn: (preset: t.TPreset | undefined) => dataService.deletePreset(preset),
    ...(options || {}),
  });
};

/* login/logout */
export const useLogoutUserMutation = (
  options?: t.LogoutOptions,
): UseMutationResult<unknown, unknown, undefined, unknown> => {
  const queryClient = useQueryClient();
  const setDefaultPreset = useSetRecoilState(store.defaultPreset);
  return useMutation([MutationKeys.logoutUser], {
    mutationFn: () => dataService.logout(),

    ...(options || {}),
    onSuccess: (...args) => {
      options?.onSuccess?.(...args);
    },
    onMutate: (...args) => {
      setDefaultPreset(null);
      queryClient.removeQueries();
      localStorage.removeItem(LocalStorageKeys.LAST_CONVO_SETUP);
      localStorage.removeItem(LocalStorageKeys.LAST_MODEL);
      localStorage.removeItem(LocalStorageKeys.LAST_TOOLS);
      localStorage.removeItem(LocalStorageKeys.FILES_TO_DELETE);
      // localStorage.removeItem('lastAssistant');
      options?.onMutate?.(...args);
    },
  });
};

/* Avatar upload */
export const useUploadAvatarMutation = (
  options?: t.UploadAvatarOptions,
): UseMutationResult<
  t.AvatarUploadResponse, // response data
  unknown, // error
  FormData, // request
  unknown // context
> => {
  return useMutation([MutationKeys.avatarUpload], {
    mutationFn: (variables: FormData) => dataService.uploadAvatar(variables),
    ...(options || {}),
  });
};

/**
 * ASSISTANTS
 */

/**
 * Create a new assistant
 */
export const useCreateAssistantMutation = (
  options?: t.CreateAssistantMutationOptions,
): UseMutationResult<t.Assistant, Error, t.AssistantCreateParams> => {
  const queryClient = useQueryClient();
  return useMutation(
    (newAssistantData: t.AssistantCreateParams) => dataService.createAssistant(newAssistantData),
    {
      onMutate: (variables) => options?.onMutate?.(variables),
      onError: (error, variables, context) => options?.onError?.(error, variables, context),
      onSuccess: (newAssistant, variables, context) => {
        const listRes = queryClient.getQueryData<t.AssistantListResponse>([
          QueryKeys.assistants,
          defaultOrderQuery,
        ]);

        if (!listRes) {
          return options?.onSuccess?.(newAssistant, variables, context);
        }

        const currentAssistants = [newAssistant, ...JSON.parse(JSON.stringify(listRes.data))];

        queryClient.setQueryData<t.AssistantListResponse>(
          [QueryKeys.assistants, defaultOrderQuery],
          {
            ...listRes,
            data: currentAssistants,
          },
        );
        return options?.onSuccess?.(newAssistant, variables, context);
      },
    },
  );
};

/**
 * Hook for updating an assistant
 */
export const useUpdateAssistantMutation = (
  options?: t.UpdateAssistantMutationOptions,
): UseMutationResult<
  t.Assistant,
  Error,
  { assistant_id: string; data: t.AssistantUpdateParams }
> => {
  const queryClient = useQueryClient();
  return useMutation(
    ({ assistant_id, data }: { assistant_id: string; data: t.AssistantUpdateParams }) =>
      dataService.updateAssistant(assistant_id, data),
    {
      onMutate: (variables) => options?.onMutate?.(variables),
      onError: (error, variables, context) => options?.onError?.(error, variables, context),
      onSuccess: (updatedAssistant, variables, context) => {
        const listRes = queryClient.getQueryData<t.AssistantListResponse>([
          QueryKeys.assistants,
          defaultOrderQuery,
        ]);

        if (!listRes) {
          return options?.onSuccess?.(updatedAssistant, variables, context);
        }

        queryClient.setQueryData<t.AssistantListResponse>(
          [QueryKeys.assistants, defaultOrderQuery],
          {
            ...listRes,
            data: listRes.data.map((assistant) => {
              if (assistant.id === variables.assistant_id) {
                return updatedAssistant;
              }
              return assistant;
            }),
          },
        );
        return options?.onSuccess?.(updatedAssistant, variables, context);
      },
    },
  );
};

/**
 * Hook for deleting an assistant
 */
export const useDeleteAssistantMutation = (
  options?: t.DeleteAssistantMutationOptions,
): UseMutationResult<void, Error, t.DeleteAssistantBody> => {
  const queryClient = useQueryClient();
  return useMutation(
    ({ assistant_id, model }: t.DeleteAssistantBody) =>
      dataService.deleteAssistant(assistant_id, model),
    {
      onMutate: (variables) => options?.onMutate?.(variables),
      onError: (error, variables, context) => options?.onError?.(error, variables, context),
      onSuccess: (_data, variables, context) => {
        const listRes = queryClient.getQueryData<t.AssistantListResponse>([
          QueryKeys.assistants,
          defaultOrderQuery,
        ]);

        if (!listRes) {
          return options?.onSuccess?.(_data, variables, context);
        }

        const data = listRes.data.filter((assistant) => assistant.id !== variables.assistant_id);

        queryClient.setQueryData<t.AssistantListResponse>(
          [QueryKeys.assistants, defaultOrderQuery],
          {
            ...listRes,
            data,
          },
        );

        return options?.onSuccess?.(_data, variables, data);
      },
    },
  );
};

/**
 * Hook for uploading an assistant avatar
 */
export const useUploadAssistantAvatarMutation = (
  options?: t.UploadAssistantAvatarOptions,
): UseMutationResult<
  t.Assistant, // response data
  unknown, // error
  t.AssistantAvatarVariables, // request
  unknown // context
> => {
  return useMutation([MutationKeys.assistantAvatarUpload], {
    // eslint-disable-next-line @typescript-eslint/no-unused-vars
    mutationFn: ({ postCreation, ...variables }: t.AssistantAvatarVariables) =>
      dataService.uploadAssistantAvatar(variables),
    ...(options || {}),
  });
};

/**
 * Hook for updating Assistant Actions
 */
export const useUpdateAction = (
  options?: t.UpdateActionOptions,
): UseMutationResult<
  t.UpdateActionResponse, // response data
  unknown, // error
  t.UpdateActionVariables, // request
  unknown // context
> => {
  const queryClient = useQueryClient();
  return useMutation([MutationKeys.updateAction], {
    mutationFn: (variables: t.UpdateActionVariables) => dataService.updateAction(variables),

    onMutate: (variables) => options?.onMutate?.(variables),
    onError: (error, variables, context) => options?.onError?.(error, variables, context),
    onSuccess: (updateActionResponse, variables, context) => {
      const listRes = queryClient.getQueryData<t.AssistantListResponse>([
        QueryKeys.assistants,
        defaultOrderQuery,
      ]);

      if (!listRes) {
        return options?.onSuccess?.(updateActionResponse, variables, context);
      }

      const updatedAssistant = updateActionResponse[1];

      queryClient.setQueryData<t.AssistantListResponse>([QueryKeys.assistants, defaultOrderQuery], {
        ...listRes,
        data: listRes.data.map((assistant) => {
          if (assistant.id === variables.assistant_id) {
            return updatedAssistant;
          }
          return assistant;
        }),
      });

      queryClient.setQueryData<t.Action[]>([QueryKeys.actions], (prev) => {
        return prev
          ?.map((action) => {
            if (action.action_id === variables.action_id) {
              return updateActionResponse[2];
            }
            return action;
          })
          .concat(variables.action_id ? [] : [updateActionResponse[2]]);
      });

      return options?.onSuccess?.(updateActionResponse, variables, context);
    },
  });
};

/**
 * Hook for deleting an Assistant Action
 */
export const useDeleteAction = (
  options?: t.DeleteActionOptions,
): UseMutationResult<
  void, // response data for a delete operation is typically void
  Error, // error type
  t.DeleteActionVariables, // request variables
  unknown // context
> => {
  const queryClient = useQueryClient();
  return useMutation([MutationKeys.deleteAction], {
    mutationFn: (variables: t.DeleteActionVariables) =>
      dataService.deleteAction(variables.assistant_id, variables.action_id, variables.model),

    onMutate: (variables) => options?.onMutate?.(variables),
    onError: (error, variables, context) => options?.onError?.(error, variables, context),
    onSuccess: (_data, variables, context) => {
      let domain: string | undefined = '';
      queryClient.setQueryData<t.Action[]>([QueryKeys.actions], (prev) => {
        return prev?.filter((action) => {
          domain = action.metadata.domain;
          return action.action_id !== variables.action_id;
        });
      });

      queryClient.setQueryData<t.AssistantListResponse>(
        [QueryKeys.assistants, defaultOrderQuery],
        (prev) => {
          if (!prev) {
            return prev;
          }

          return {
            ...prev,
            data: prev?.data.map((assistant) => {
              if (assistant.id === variables.assistant_id) {
                return {
                  ...assistant,
                  tools: assistant.tools.filter(
                    (tool) => !tool.function?.name.includes(domain ?? ''),
                  ),
                };
              }
              return assistant;
            }),
          };
        },
      );

      return options?.onSuccess?.(_data, variables, context);
    },
  });
};<|MERGE_RESOLUTION|>--- conflicted
+++ resolved
@@ -9,15 +9,6 @@
   updateConvoFields,
 } from '~/utils';
 import { dataService, MutationKeys, QueryKeys, defaultOrderQuery } from 'librechat-data-provider';
-<<<<<<< HEAD
-import {
-  updateConversation,
-  deleteConversation,
-  updateConvoFields,
-  addConversation,
-} from '~/utils';
-=======
->>>>>>> 2aec4a62
 import { useSetRecoilState } from 'recoil';
 import store from '~/store';
 
