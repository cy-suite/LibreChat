export type TMessage = {
  messageId: string,
  conversationId: string,
  clientId: string,
  parentMessageId: string,
  sender: string,
  text: string,
  isCreatedByUser: boolean,
  error: boolean,
  createdAt: string,
  updatedAt: string,
};

export type TExample = {
  input: string,
  output: string,
};

export type TSubmission = {
  clientId?: string;
  context?: string;
  conversationId?: string;
  conversationSignature?: string;
  current: boolean;
  endpoint: EModelEndpoint;
  invocationId: number;
  isCreatedByUser: boolean;
  jailbreak: boolean;
  jailbreakConversationId?: string;
  messageId: string;
  overrideParentMessageId?: string | boolean;
  parentMessageId?: string;
  sender: string;
  systemMessage?: string;
  text: string;
  toneStyle?: string;
  model?: string;
  promptPrefix?: string;
  temperature?: number;
  top_p?: number;
  presence_penalty?: number;
  frequence_penalty?: number;
}


export enum EModelEndpoint {
  azureOpenAI = 'azureOpenAI', 
  openAI = 'openAI',
  bingAI = 'bingAI',
  chatGPT = 'chatGPT',
  chatGPTBrowser = 'chatGPTBrowser',
<<<<<<< HEAD
  gptPlugins = 'gptPlugins',
=======
  google = 'google',
>>>>>>> 5711ff27
}

export type TConversation = {
  conversationId: string;
  title: string;
  user?: string;
  endpoint: EModelEndpoint;
  suggestions?: string[];
  messages?: TMessage[];
  createdAt: string;
  updatedAt: string;
  // google only
  modelLabel?: string;
  examples?: TExample[];
  // for azureOpenAI, openAI only
  chatGptLabel?: string;
  userLabel?: string;
  model?: string;
  promptPrefix?: string;
  temperature?: number;
  topP?: number;
  topK?: number;
  // bing and google
  context?: string;
  top_p?: number;
  presence_penalty?: number;
  // for bingAI only
  jailbreak?: boolean;
  jailbreakConversationId?: string;
  conversationSignature?: string;
  parentMessageId?: string;
  clientId?: string;
  invocationId?: string;
  toneStyle?: string;
}

export type TPreset = {
  title: string,
  endpoint: EModelEndpoint,
  conversationSignature?: string,
  createdAt?: string,
  updatedAt?: string,
  presetId?: string,
  user?: string,
  // for azureOpenAI, openAI only
  chatGptLabel?: string,
  frequence_penalty?: number,
  model?: string,
  presence_penalty?: number,
  promptPrefix?: string,
  temperature?: number,
  top_p?: number,
  //for BingAI
  clientId?: string,
  invocationId?: number,
  jailbreak?: boolean,
  jailbreakPresetId?: string,
  presetSignature?: string,
  toneStyle?: string,
}

export type TUser = {
  id: string,
  username: string,
  email: string,
  name: string,
  avatar: string,
  role: string,
  provider: string,
  plugins: string[],  
  createdAt: string,
  updatedAt: string,
};

export type TGetConversationsResponse = {
  conversations: TConversation[],
  pageNumber: string,
  pageSize: string | number,
  pages: string | number
};

export type TUpdateConversationRequest = {
  conversationId: string,
  title: string,
};

export type TUpdateConversationResponse = {
  data: TConversation
};

export type TDeleteConversationRequest = {
  conversationId?: string,
  source?: string
}

export type TDeleteConversationResponse = {
  acknowledged: boolean,
  deletedCount: number,
  messages: {
    acknowledged: boolean,
    deletedCount: number
  }
};

export type TSearchResults = {
  conversations: TConversation[],
  messages: TMessage[],
  pageNumber: string,
  pageSize: string | number,
  pages: string | number
  filter: {}
};

export type TEndpoints = {
  azureOpenAI: boolean,
  bingAI: boolean,
  ChatGptBrowser: {
    availableModels: []
  }
  OpenAI: {
    availableModels: []
  }
};

export type TUpdateTokenCountResponse = {
  count: number,
};

export type TMessageTreeNode = {}

export type TSearchMessage = {}

export type TSearchMessageTreeNode = {}

export type TRegisterUser = {
  name: string,
  email: string,
  username: string,
  password: string,
}

export type TLoginUser = {
  email: string,
  password: string,
}

export type TLoginResponse = {
  token: string,
  user: TUser
}

export type TRequestPasswordReset = {
  email: string,
}

export type TResetPassword = {
  userId: string,
  token: string,
  password: string,
}

export type TPlugin = {
  name: string,
  pluginKey: string,
  description: string,
  icon: string,
}

export type TUpdateUserPlugins = {
  pluginKey: string,
  action: string,
}<|MERGE_RESOLUTION|>--- conflicted
+++ resolved
@@ -49,11 +49,8 @@
   bingAI = 'bingAI',
   chatGPT = 'chatGPT',
   chatGPTBrowser = 'chatGPTBrowser',
-<<<<<<< HEAD
+  google = 'google',
   gptPlugins = 'gptPlugins',
-=======
-  google = 'google',
->>>>>>> 5711ff27
 }
 
 export type TConversation = {
