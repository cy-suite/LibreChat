--- conflicted
+++ resolved
@@ -1,8 +1,4 @@
-<<<<<<< HEAD
-import { Plugin, GPTIcon, BingIcon, BingJbIcon } from '~/components/svg';
-=======
-import { Plugin, GPTIcon, BingIcon, AnthropicIcon } from '~/components/svg';
->>>>>>> 9e931229
+import { Plugin, GPTIcon, BingIcon, BingJbIcon, AnthropicIcon } from '~/components/svg';
 import { useAuthContext } from '~/hooks/AuthContext';
 import { cn } from '~/utils'
 
