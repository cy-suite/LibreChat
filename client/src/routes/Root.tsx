/* eslint-disable react-hooks/exhaustive-deps */
import { useEffect, useState } from 'react';
import { Outlet, useLocation } from 'react-router-dom';
import { useRecoilValue, useSetRecoilState } from 'recoil';
import { useGetModelsQuery, useGetSearchEnabledQuery } from 'librechat-data-provider/react-query';
import type { ContextType } from '~/common';
import {
  useAuthContext,
  useServerStream,
  useConversation,
  useAssistantsMap,
  useFileMap,
} from '~/hooks';
import { AssistantsMapContext, FileMapContext } from '~/Providers';
import { Nav, MobileNav } from '~/components/Nav';
import store from '~/store';

export default function Root() {
  const location = useLocation();
  const { newConversation } = useConversation();
  const { isAuthenticated } = useAuthContext();
  const [navVisible, setNavVisible] = useState(() => {
    const savedNavVisible = localStorage.getItem('navVisible');
    return savedNavVisible !== null ? JSON.parse(savedNavVisible) : true;
  });

  const submission = useRecoilValue(store.submission);
  useServerStream(submission ?? null);

  const modelsQueryEnabled = useRecoilValue(store.modelsQueryEnabled);
  const setIsSearchEnabled = useSetRecoilState(store.isSearchEnabled);
  const setModelsConfig = useSetRecoilState(store.modelsConfig);

  const fileMap = useFileMap({ isAuthenticated });
  const assistantsMap = useAssistantsMap({ isAuthenticated });
  const searchEnabledQuery = useGetSearchEnabledQuery({ enabled: isAuthenticated });
  const modelsQuery = useGetModelsQuery({ enabled: isAuthenticated && modelsQueryEnabled });

  useEffect(() => {
    localStorage.setItem('navVisible', JSON.stringify(navVisible));
  }, [navVisible]);

  useEffect(() => {
    if (modelsQuery.data && location.state?.from?.pathname.includes('/chat')) {
      setModelsConfig(modelsQuery.data);
      // Note: passing modelsQuery.data prevents navigation
      newConversation({}, undefined, modelsQuery.data);
    } else if (modelsQuery.data) {
      setModelsConfig(modelsQuery.data);
    } else if (modelsQuery.isError) {
      console.error('Failed to get models', modelsQuery.error);
    }
  }, [modelsQuery.data, modelsQuery.isError]);

  useEffect(() => {
    if (searchEnabledQuery.data) {
      setIsSearchEnabled(searchEnabledQuery.data);
    } else if (searchEnabledQuery.isError) {
      console.error('Failed to get search enabled', searchEnabledQuery.error);
    }
  }, [searchEnabledQuery.data, searchEnabledQuery.isError]);

  if (!isAuthenticated) {
    return null;
  }

  return (
<<<<<<< HEAD
    <>
      <div className="h-dvh flex">
        <div className="relative z-0 flex h-full w-full overflow-hidden">
          <Nav navVisible={navVisible} setNavVisible={setNavVisible} />
          <div className="relative flex h-full max-w-full flex-1 flex-col overflow-hidden">
            <MobileNav setNavVisible={setNavVisible} />
            <Outlet context={{ navVisible, setNavVisible } satisfies ContextType} />
=======
    <FileMapContext.Provider value={fileMap}>
      <AssistantsMapContext.Provider value={assistantsMap}>
        <div className="flex h-dvh">
          <div className="relative z-0 flex h-full w-full overflow-hidden">
            <Nav navVisible={navVisible} setNavVisible={setNavVisible} />
            <div className="relative flex h-full max-w-full flex-1 flex-col overflow-hidden">
              <MobileNav setNavVisible={setNavVisible} />
              <Outlet context={{ navVisible, setNavVisible } satisfies ContextType} />
            </div>
>>>>>>> 9d3215dc
          </div>
        </div>
      </AssistantsMapContext.Provider>
    </FileMapContext.Provider>
  );
}<|MERGE_RESOLUTION|>--- conflicted
+++ resolved
@@ -65,15 +65,6 @@
   }
 
   return (
-<<<<<<< HEAD
-    <>
-      <div className="h-dvh flex">
-        <div className="relative z-0 flex h-full w-full overflow-hidden">
-          <Nav navVisible={navVisible} setNavVisible={setNavVisible} />
-          <div className="relative flex h-full max-w-full flex-1 flex-col overflow-hidden">
-            <MobileNav setNavVisible={setNavVisible} />
-            <Outlet context={{ navVisible, setNavVisible } satisfies ContextType} />
-=======
     <FileMapContext.Provider value={fileMap}>
       <AssistantsMapContext.Provider value={assistantsMap}>
         <div className="flex h-dvh">
@@ -83,7 +74,6 @@
               <MobileNav setNavVisible={setNavVisible} />
               <Outlet context={{ navVisible, setNavVisible } satisfies ContextType} />
             </div>
->>>>>>> 9d3215dc
           </div>
         </div>
       </AssistantsMapContext.Provider>
