--- conflicted
+++ resolved
@@ -65,15 +65,14 @@
             path: 'c/:conversationId?',
             element: <ChatRoute />,
           },
-<<<<<<< HEAD
-          {
-            path: 'chat/:conversationId?',
-            element: <Chat />,
-          },
-          {
-            path: 'search/:query?',
-            element: <Search />,
-          },
+          // {
+          //   path: 'chat/:conversationId?',
+          //   element: <Chat />,
+          // },
+          // {
+          //   path: 'search/:query?',
+          //   element: <Search />,
+          // },
           {
             path: 'leaderboard',
             element: <Leaderboard />,
@@ -86,12 +85,10 @@
             path: 'profile/:userId?',
             element: <Profile />,
           },
-=======
           // {
           //   path: 'search/:query?',
           //   element: <Search />,
           // },
->>>>>>> 1f0fb497
         ],
       },
     ],
