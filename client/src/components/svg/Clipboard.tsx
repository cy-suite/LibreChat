import { cn } from '~/utils/';

export default function Clipboard({ className = '', size = '1em' }) {
  return (
    <svg
      xmlns="http://www.w3.org/2000/svg"
      width="24"
      height="24"
      fill="none"
      viewBox="0 0 24 24"
<<<<<<< HEAD
      strokeLinecap="round"
      strokeLinejoin="round"
      className={cn(className)}
      height={size}
      width={size}
      xmlns="http://www.w3.org/2000/svg"
=======
      className="icon-md-heavy"
>>>>>>> 2b37a44b
    >
      <path
        fill="currentColor"
        fillRule="evenodd"
        d="M7 5a3 3 0 0 1 3-3h9a3 3 0 0 1 3 3v9a3 3 0 0 1-3 3h-2v2a3 3 0 0 1-3 3H5a3 3 0 0 1-3-3v-9a3 3 0 0 1 3-3h2zm2 2h5a3 3 0 0 1 3 3v5h2a1 1 0 0 0 1-1V5a1 1 0 0 0-1-1h-9a1 1 0 0 0-1 1zM5 9a1 1 0 0 0-1 1v9a1 1 0 0 0 1 1h9a1 1 0 0 0 1-1v-9a1 1 0 0 0-1-1z"
        clipRule="evenodd"
      ></path>
    </svg>
  );
}<|MERGE_RESOLUTION|>--- conflicted
+++ resolved
@@ -1,6 +1,6 @@
 import { cn } from '~/utils/';
 
-export default function Clipboard({ className = '', size = '1em' }) {
+export default function Clipboard({ className = 'icon-md-heavy', size = '1em' }) {
   return (
     <svg
       xmlns="http://www.w3.org/2000/svg"
@@ -8,16 +8,12 @@
       height="24"
       fill="none"
       viewBox="0 0 24 24"
-<<<<<<< HEAD
       strokeLinecap="round"
       strokeLinejoin="round"
       className={cn(className)}
       height={size}
       width={size}
       xmlns="http://www.w3.org/2000/svg"
-=======
-      className="icon-md-heavy"
->>>>>>> 2b37a44b
     >
       <path
         fill="currentColor"
