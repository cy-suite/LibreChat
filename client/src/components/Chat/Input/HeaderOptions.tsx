import { useRecoilState } from 'recoil';
import { Settings2 } from 'lucide-react';
import { Root, Anchor } from '@radix-ui/react-popover';
import { useState, useEffect, useMemo } from 'react';
import { tPresetUpdateSchema, EModelEndpoint } from 'librechat-data-provider';
import type { TPreset, TInterfaceConfig } from 'librechat-data-provider';
import { EndpointSettings, SaveAsPresetDialog, AlternativeSettings } from '~/components/Endpoints';
import { ModelSelect } from '~/components/Input/ModelSelect';
import { PluginStoreDialog } from '~/components';
import OptionsPopover from './OptionsPopover';
import PopoverButtons from './PopoverButtons';
import { useAuthContext, useSetIndexOptions } from '~/hooks';
import { useChatContext } from '~/Providers';
import { Button } from '~/components/ui';
import { cn, cardStyle } from '~/utils/';
import store from '~/store';

export default function HeaderOptions({
  interfaceConfig,
}: {
  interfaceConfig?: Partial<TInterfaceConfig>;
}) {
  const [saveAsDialogShow, setSaveAsDialogShow] = useState<boolean>(false);
  const [showPluginStoreDialog, setShowPluginStoreDialog] = useRecoilState(
    store.showPluginStoreDialog,
  );
  const { user } = useAuthContext();
  const { showPopover, conversation, latestMessage, setShowPopover, setShowBingToneSetting } =
    useChatContext();
  const { setOption } = useSetIndexOptions();

  const { endpoint, conversationId, jailbreak } = conversation ?? {};

  const altConditions: { [key: string]: boolean } = {
    bingAI: !!(latestMessage && conversation?.jailbreak && endpoint === 'bingAI'),
  };

  const altSettings: { [key: string]: () => void } = {
    bingAI: () => setShowBingToneSetting((prev) => !prev),
  };

  const noSettings = useMemo<{ [key: string]: boolean }>(
    () => ({
      [EModelEndpoint.chatGPTBrowser]: true,
      [EModelEndpoint.bingAI]: jailbreak ? false : conversationId !== 'new',
    }),
    [jailbreak, conversationId],
  );

  useEffect(() => {
    if (endpoint && noSettings[endpoint]) {
      setShowPopover(false);
    }
    // eslint-disable-next-line react-hooks/exhaustive-deps
  }, [endpoint, noSettings]);

  const saveAsPreset = () => {
    if (user) {
      setSaveAsDialogShow(true);
    } else {
      console.error('conversation.user is null or undefined');
      // 这里你可以添加任何错误处理逻辑
    }
    // setSaveAsDialogShow(true);
  };

  if (!endpoint) {
    return null;
  }

  const triggerAdvancedMode = altConditions[endpoint]
    ? altSettings[endpoint]
    : () => setShowPopover((prev) => !prev);
  return (
    <Root
      open={showPopover}
      // onOpenChange={} //  called when the open state of the popover changes.
    >
      <Anchor>
        <div className="my-auto lg:max-w-2xl xl:max-w-3xl">
          <span className="flex w-full flex-col items-center justify-center gap-0 md:order-none md:m-auto md:gap-2">
            <div className="z-[61] flex w-full items-center justify-center gap-2">
              {interfaceConfig?.modelSelect && (
                <ModelSelect
                  conversation={conversation}
                  setOption={setOption}
                  showAbove={false}
                  popover={true}
                />
              )}
              {!noSettings[endpoint] && interfaceConfig?.parameters && (
                <Button
                  type="button"
                  className={cn(
                    cardStyle,
                    'z-50 flex h-[40px] min-w-4 flex-none items-center justify-center px-3 focus:ring-0 focus:ring-offset-0',
                    'hover:bg-gray-50 radix-state-open:bg-gray-50 dark:hover:bg-gray-700 dark:radix-state-open:bg-gray-700',
                  )}
                  onClick={triggerAdvancedMode}
                >
                  <Settings2 className="w-4 text-gray-600 dark:text-white" />
                </Button>
              )}
            </div>
<<<<<<< HEAD
            <OptionsPopover
              visible={showPopover}
              saveAsPreset={saveAsPreset}
              closePopover={() => setShowPopover(false)}
              PopoverButtons={<PopoverButtons />}
            >
              <div className="px-4 py-4">
                <EndpointSettings
                  className="[&::-webkit-scrollbar]:w-2"
                  conversation={conversation}
                  setOption={setOption}
                  isMultiChat={true}
                />
                <AlternativeSettings conversation={conversation} setOption={setOption} />
              </div>
            </OptionsPopover>
            {user && (
=======
            {interfaceConfig?.parameters && (
              <OptionsPopover
                visible={showPopover}
                saveAsPreset={saveAsPreset}
                presetsDisabled={!interfaceConfig?.presets}
                PopoverButtons={<PopoverButtons />}
                closePopover={() => setShowPopover(false)}
              >
                <div className="px-4 py-4">
                  <EndpointSettings
                    className="[&::-webkit-scrollbar]:w-2"
                    conversation={conversation}
                    setOption={setOption}
                  />
                  <AlternativeSettings conversation={conversation} setOption={setOption} />
                </div>
              </OptionsPopover>
            )}
            {interfaceConfig?.presets && (
>>>>>>> 2aec4a62
              <SaveAsPresetDialog
                open={saveAsDialogShow}
                onOpenChange={setSaveAsDialogShow}
                preset={
                  tPresetUpdateSchema.parse({
                    ...conversation,
                  }) as TPreset
                }
              />
            )}
<<<<<<< HEAD
            <PluginStoreDialog
              isOpen={showPluginStoreDialog}
              setIsOpen={setShowPluginStoreDialog}
            />
=======
            {interfaceConfig?.parameters && (
              <PluginStoreDialog
                isOpen={showPluginStoreDialog}
                setIsOpen={setShowPluginStoreDialog}
              />
            )}
>>>>>>> 2aec4a62
          </span>
        </div>
      </Anchor>
    </Root>
  );
}<|MERGE_RESOLUTION|>--- conflicted
+++ resolved
@@ -102,25 +102,6 @@
                 </Button>
               )}
             </div>
-<<<<<<< HEAD
-            <OptionsPopover
-              visible={showPopover}
-              saveAsPreset={saveAsPreset}
-              closePopover={() => setShowPopover(false)}
-              PopoverButtons={<PopoverButtons />}
-            >
-              <div className="px-4 py-4">
-                <EndpointSettings
-                  className="[&::-webkit-scrollbar]:w-2"
-                  conversation={conversation}
-                  setOption={setOption}
-                  isMultiChat={true}
-                />
-                <AlternativeSettings conversation={conversation} setOption={setOption} />
-              </div>
-            </OptionsPopover>
-            {user && (
-=======
             {interfaceConfig?.parameters && (
               <OptionsPopover
                 visible={showPopover}
@@ -140,7 +121,6 @@
               </OptionsPopover>
             )}
             {interfaceConfig?.presets && (
->>>>>>> 2aec4a62
               <SaveAsPresetDialog
                 open={saveAsDialogShow}
                 onOpenChange={setSaveAsDialogShow}
@@ -151,19 +131,12 @@
                 }
               />
             )}
-<<<<<<< HEAD
-            <PluginStoreDialog
-              isOpen={showPluginStoreDialog}
-              setIsOpen={setShowPluginStoreDialog}
-            />
-=======
             {interfaceConfig?.parameters && (
               <PluginStoreDialog
                 isOpen={showPluginStoreDialog}
                 setIsOpen={setShowPluginStoreDialog}
               />
             )}
->>>>>>> 2aec4a62
           </span>
         </div>
       </Anchor>
