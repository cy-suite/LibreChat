--- conflicted
+++ resolved
@@ -69,7 +69,7 @@
   return (
     <Root
       open={showPopover}
-      // onOpenChange={} //  called when the open state of the popover changes.
+    // onOpenChange={} //  called when the open state of the popover changes.
     >
       <Anchor>
         <div className="my-auto lg:max-w-2xl xl:max-w-3xl">
@@ -83,25 +83,21 @@
                   popover={true}
                 />
               )}
-<<<<<<< HEAD
-              {!noSettings[endpoint] && interfaceConfig?.parameters && isAdmin && (
-=======
               {!noSettings[endpoint] &&
                 interfaceConfig?.parameters === true &&
-                !paramEndpoints.has(endpoint) && (
->>>>>>> 02099551
-                <Button
-                  aria-label="Settings/parameters"
-                  id="parameters-button"
-                  data-testid="parameters-button"
-                  type="button"
-                  variant="outline"
-                  onClick={triggerAdvancedMode}
-                  className="flex h-[40px] min-w-4 px-3 radix-state-open:bg-surface-hover"
-                >
-                  <Settings2 className="w-4 text-gray-600 dark:text-white" />
-                </Button>
-              )}
+                !paramEndpoints.has(endpoint) && isAdmin && (
+                  <Button
+                    aria-label="Settings/parameters"
+                    id="parameters-button"
+                    data-testid="parameters-button"
+                    type="button"
+                    variant="outline"
+                    onClick={triggerAdvancedMode}
+                    className="flex h-[40px] min-w-4 px-3 radix-state-open:bg-surface-hover"
+                  >
+                    <Settings2 className="w-4 text-gray-600 dark:text-white" />
+                  </Button>
+                )}
             </div>
             {interfaceConfig?.parameters === true && !paramEndpoints.has(endpoint) && (
               <OptionsPopover
