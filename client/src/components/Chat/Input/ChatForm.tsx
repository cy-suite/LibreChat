--- conflicted
+++ resolved
@@ -1,12 +1,7 @@
 import { useRecoilState } from 'recoil';
 import { useForm } from 'react-hook-form';
-<<<<<<< HEAD
-import TextareaAutosize from 'react-textarea-autosize';
 import { memo, useCallback, useRef, useMemo, useEffect } from 'react';
 import type { ChangeEvent } from 'react';
-=======
-import { memo, useCallback, useRef, useMemo } from 'react';
->>>>>>> 7f83a060
 import {
   supportsFiles,
   mergeFileConfig,
@@ -14,7 +9,7 @@
   EModelEndpoint,
 } from 'librechat-data-provider';
 import { useChatContext, useAssistantsMapContext } from '~/Providers';
-import { useRequiresKey, useTextarea } from '~/hooks';
+import { useRequiresKey, useTextarea, useSpeechToText, useSpeechToTextExternal } from '~/hooks';
 import { TextareaAutosize } from '~/components/ui';
 import { useGetFileConfig } from '~/data-provider';
 import { cn, removeFocusOutlines } from '~/utils';
@@ -24,7 +19,6 @@
 import FileRow from './Files/FileRow';
 import AudioRecorder from './AudioRecorder';
 import store from '~/store';
-import { useSpeechToText, useSpeechToTextExternal } from '~/hooks';
 import { useGetStartupConfig } from 'librechat-data-provider/react-query';
 
 const ChatForm = ({ index = 0 }) => {
