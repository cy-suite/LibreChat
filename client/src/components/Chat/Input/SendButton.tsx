--- conflicted
+++ resolved
@@ -7,27 +7,13 @@
   const localize = useLocalize();
 
   return (
-<<<<<<< HEAD
-    <button
-      disabled={!text || disabled}
-      className={cn(
-        'absolute bottom-1.5 right-2 rounded-lg border border-black p-[3px] text-white transition-colors enabled:bg-black disabled:bg-black disabled:text-gray-400 disabled:opacity-10 dark:border-white dark:bg-white dark:hover:bg-gray-900 dark:disabled:bg-white dark:disabled:hover:bg-transparent md:bottom-2.5 md:right-3',
-      )}
-      data-testid="send-button"
-      type="submit"
-    >
-      <span className="" data-state="closed">
-        <SendIcon size={24} />
-      </span>
-    </button>
-=======
     <TooltipProvider delayDuration={250}>
       <Tooltip>
         <TooltipTrigger asChild>
           <button
             disabled={!text || disabled}
             className={cn(
-              'absolute bottom-1.5 right-2 rounded-lg border border-black p-0.5 text-white transition-colors enabled:bg-black disabled:bg-black disabled:text-gray-400 disabled:opacity-10 dark:border-white dark:bg-white dark:disabled:bg-white md:bottom-3 md:right-3',
+              'absolute bottom-1.5 right-2 rounded-lg border border-black p-[3px] text-white transition-colors enabled:bg-black disabled:bg-black disabled:text-gray-400 disabled:opacity-10 dark:border-white dark:bg-white dark:disabled:bg-white md:bottom-2.5 md:right-3',
             )}
             data-testid="send-button"
             type="submit"
@@ -42,6 +28,5 @@
         </TooltipContent>
       </Tooltip>
     </TooltipProvider>
->>>>>>> 40e884b3
   );
 }