import React from 'react';
import { FileUpload, TooltipAnchor } from '~/components/ui';
import { AttachmentIcon } from '~/components/svg';
import { useLocalize } from '~/hooks';
import { cn } from '~/utils';

const AttachFile = ({
  isRTL,
  disabled,
  handleFileChange,
}: {
  isRTL: boolean;
  disabled?: boolean | null;
  handleFileChange: (event: React.ChangeEvent<HTMLInputElement>) => void;
}) => {
  const localize = useLocalize();
  const isUploadDisabled = disabled ?? false;

  return (
<<<<<<< HEAD
    <FileUpload handleFileChange={handleFileChange} className="flex">
      <TooltipAnchor
        id="audio-recorder"
        aria-label={localize('com_sidepanel_attach_files')}
        disabled={!!disabled}
        className={cn(
          'absolute flex size-[30px] items-center justify-center rounded-full p-1 transition-colors hover:bg-surface-hover',
          isRTL ? 'bottom-2 right-2' : 'bottom-2 left-2',
        )}
        description={localize('com_sidepanel_attach_files')}
      >
        <div className="flex w-full items-center justify-center gap-2">
          <AttachmentIcon />
        </div>
      </TooltipAnchor>
    </FileUpload>
=======
    <div
      className={cn(
        'absolute',
        isRTL
          ? 'bottom-2 right-14 md:bottom-3.5 md:right-3'
          : 'bottom-2 left-2 md:bottom-3.5 md:left-4',
      )}
    >
      <FileUpload handleFileChange={handleFileChange} className="flex">
        <TooltipAnchor
          id="audio-recorder"
          disabled={isUploadDisabled}
          aria-label={localize('com_sidepanel_attach_files')}
          className="btn relative text-black focus:outline-none focus:ring-2 focus:ring-border-xheavy focus:ring-opacity-50 dark:text-white"
          style={{ padding: 0 }}
          description={localize('com_sidepanel_attach_files')}
        >
          <div className="flex w-full items-center justify-center gap-2">
            <AttachmentIcon />
          </div>
        </TooltipAnchor>
      </FileUpload>
    </div>
>>>>>>> b85c6206
  );
};

export default React.memo(AttachFile);<|MERGE_RESOLUTION|>--- conflicted
+++ resolved
@@ -17,12 +17,11 @@
   const isUploadDisabled = disabled ?? false;
 
   return (
-<<<<<<< HEAD
     <FileUpload handleFileChange={handleFileChange} className="flex">
       <TooltipAnchor
         id="audio-recorder"
         aria-label={localize('com_sidepanel_attach_files')}
-        disabled={!!disabled}
+        disabled={isUploadDisabled}
         className={cn(
           'absolute flex size-[30px] items-center justify-center rounded-full p-1 transition-colors hover:bg-surface-hover',
           isRTL ? 'bottom-2 right-2' : 'bottom-2 left-2',
@@ -34,31 +33,6 @@
         </div>
       </TooltipAnchor>
     </FileUpload>
-=======
-    <div
-      className={cn(
-        'absolute',
-        isRTL
-          ? 'bottom-2 right-14 md:bottom-3.5 md:right-3'
-          : 'bottom-2 left-2 md:bottom-3.5 md:left-4',
-      )}
-    >
-      <FileUpload handleFileChange={handleFileChange} className="flex">
-        <TooltipAnchor
-          id="audio-recorder"
-          disabled={isUploadDisabled}
-          aria-label={localize('com_sidepanel_attach_files')}
-          className="btn relative text-black focus:outline-none focus:ring-2 focus:ring-border-xheavy focus:ring-opacity-50 dark:text-white"
-          style={{ padding: 0 }}
-          description={localize('com_sidepanel_attach_files')}
-        >
-          <div className="flex w-full items-center justify-center gap-2">
-            <AttachmentIcon />
-          </div>
-        </TooltipAnchor>
-      </FileUpload>
-    </div>
->>>>>>> b85c6206
   );
 };
 
