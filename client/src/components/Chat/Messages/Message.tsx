import { useRecoilValue } from 'recoil';
import { useAuthContext, useMessageHelpers, useLocalize } from '~/hooks';
import type { TMessageProps } from '~/common';
import { Plugin } from '~/components/Messages/Content';
import MessageContent from './Content/MessageContent';
import SiblingSwitch from './SiblingSwitch';
// eslint-disable-next-line import/no-cycle
import MultiMessage from './MultiMessage';
import HoverButtons from './HoverButtons';
import SubRow from './SubRow';
import { cn } from '~/utils';
import store from '~/store';
import Error from '~/components/Messages/Content/Error';

export default function Message(props: TMessageProps) {
<<<<<<< HEAD
  const UsernameDisplay = useRecoilValue<boolean>(store.UsernameDisplay);
  const { user } = useAuthContext();
  const localize = useLocalize();
=======
  const synth = window.speechSynthesis;
  const autoScroll = useRecoilValue(store.autoScroll);
  const {
    message,
    scrollToBottom,
    currentEditId,
    setCurrentEditId,
    siblingIdx,
    siblingCount,
    setSiblingIdx,
  } = props;
>>>>>>> f8153c9c

  const {
    ask,
    icon,
    edit,
    isLast,
    enterEdit,
    handleScroll,
    conversation,
    isSubmitting,
    latestMessage,
    handleContinue,
    copyToClipboard,
    regenerateMessage,
  } = useMessageHelpers(props);

  const { message, siblingIdx, siblingCount, setSiblingIdx, currentEditId, setCurrentEditId } =
    props;

  if (!message) {
    return null;
  }

  const { text, children, messageId = null, isCreatedByUser, error, unfinished } = message ?? {};

  let messageLabel = '';
  if (isCreatedByUser) {
    messageLabel = UsernameDisplay ? user?.name : localize('com_user_message');
  } else {
    messageLabel = message.sender;
  }

  const speak = (msg, updateHoverButtons) => {
    const cb = Symbol('stopCallback');
    const u = new SpeechSynthesisUtterance();
    u.lang = 'zh-CN';
    u.text = msg;
    u[cb] = updateHoverButtons;
    // console.log(msg);
    u.onend = (event) => {
      // console.log('Finshed speaking')
      event.utterance[cb]({ isStopped: true, isPaused: false });
    };
    synth.speak(u);
  };

  const pause = () => {
    synth.pause();
  };

  const resume = () => {
    synth.resume();
  };

  const stop = () => {
    synth.cancel();
  };

  const playbackMessage = (status, setStatus) => {
    let { isStopped, isPaused } = status;
    if (isStopped && !isPaused) {
      // console.log('(1) status ==> stopped: ' + isStopped + '->false, paused: ' + isPaused + ', text: ' + text)
      isStopped = false;
      stop();
      if (text) {
        setStatus({ isStopped, isPaused });
        if (error) {
          const errMsg = Error({ text });
          speak(errMsg, setStatus);
        } else {
          speak(text, setStatus);
        }
      }
    } else if (!isStopped && !isPaused) {
      // console.log('(2) status ==> stopped: ' + isStopped + ', paused: ' + isPaused + '->true, text: ' + text)
      isPaused = true;
      setStatus({ isStopped, isPaused });
      pause();
    } else if (!isStopped && isPaused) {
      // console.log('(3) status ==> stopped: ' + isStopped + ', paused: ' + isPaused + '->false, text: ' + text)
      isPaused = false;
      setStatus({ isStopped, isPaused });
      resume();
    } else {
      console.log('paly back status: ' + isStopped + ' ' + isPaused);
    }
  };

  const stopPlaybackMessage = (status, setStatus) => {
    let { isStopped, isPaused } = status;
    if (isStopped) {
      // console.log('(1) stop ==> ' + isStopped + ' ' + isPaused)
      // pass
    } else {
      // console.log('(2) stop ==> ' + isStopped + ' ' + isPaused)
      isStopped = true;
      isPaused = false;
      setStatus({ isStopped, isPaused });
      stop();
    }
  };

  return (
    <>
      <div
        className="text-token-text-primary w-full border-0 bg-transparent dark:border-0 dark:bg-transparent"
        onWheel={handleScroll}
        onTouchMove={handleScroll}
      >
        <div className="m-auto justify-center p-4 py-2 text-base md:gap-6 ">
          <div className="} group mx-auto flex flex-1 gap-3 text-base md:max-w-3xl md:px-5 lg:max-w-[40rem] lg:px-1 xl:max-w-[48rem] xl:px-5">
            <div className="relative flex flex-shrink-0 flex-col items-end">
              <div>
                <div className="pt-0.5">
                  <div className="gizmo-shadow-stroke flex h-6 w-6 items-center justify-center overflow-hidden rounded-full">
                    {typeof icon === 'string' && /[^\\x00-\\x7F]+/.test(icon as string) ? (
                      <span className=" direction-rtl w-40 overflow-x-scroll">{icon}</span>
                    ) : (
                      icon
                    )}
                  </div>
                </div>
              </div>
            </div>
            <div
              className={cn('relative flex w-full flex-col', isCreatedByUser ? '' : 'agent-turn')}
            >
              <div className="select-none font-semibold">{messageLabel}</div>
              <div className="flex-col gap-1 md:gap-3">
                <div className="flex max-w-full flex-grow flex-col gap-0">
                  {/* Legacy Plugins */}
                  {message?.plugin && <Plugin plugin={message?.plugin} />}
                  <MessageContent
                    ask={ask}
                    edit={edit}
                    isLast={isLast}
                    text={text ?? ''}
                    message={message}
                    enterEdit={enterEdit}
                    error={!!error}
                    isSubmitting={isSubmitting}
                    unfinished={unfinished ?? false}
                    isCreatedByUser={isCreatedByUser ?? true}
                    siblingIdx={siblingIdx ?? 0}
                    setSiblingIdx={
                      setSiblingIdx ??
                      (() => {
                        return;
                      })
                    }
                  />
                </div>
              </div>
              {isLast && isSubmitting ? null : (
                <SubRow classes="text-xs">
                  <SiblingSwitch
                    siblingIdx={siblingIdx}
                    siblingCount={siblingCount}
                    setSiblingIdx={setSiblingIdx}
                  />
                  <HoverButtons
                    showStopButton={false}
                    isEditing={edit}
                    message={message}
                    enterEdit={enterEdit}
                    isSubmitting={isSubmitting}
                    conversation={conversation ?? null}
                    regenerate={() => regenerateMessage()}
                    copyToClipboard={copyToClipboard}
                    handleContinue={handleContinue}
                    latestMessage={latestMessage}
                    stopPlaybackMessage={stopPlaybackMessage}
                    playbackMessage={playbackMessage}
                  />
                </SubRow>
              )}
            </div>
          </div>
        </div>
      </div>
      <MultiMessage
        key={messageId}
        messageId={messageId}
        conversation={conversation}
        messagesTree={children ?? []}
        currentEditId={currentEditId}
        setCurrentEditId={setCurrentEditId}
      />
    </>
  );
}<|MERGE_RESOLUTION|>--- conflicted
+++ resolved
@@ -13,23 +13,20 @@
 import Error from '~/components/Messages/Content/Error';
 
 export default function Message(props: TMessageProps) {
-<<<<<<< HEAD
   const UsernameDisplay = useRecoilValue<boolean>(store.UsernameDisplay);
   const { user } = useAuthContext();
   const localize = useLocalize();
-=======
   const synth = window.speechSynthesis;
   const autoScroll = useRecoilValue(store.autoScroll);
   const {
     message,
-    scrollToBottom,
+    // scrollToBottom,
     currentEditId,
     setCurrentEditId,
     siblingIdx,
     siblingCount,
     setSiblingIdx,
   } = props;
->>>>>>> f8153c9c
 
   const {
     ask,
@@ -46,8 +43,7 @@
     regenerateMessage,
   } = useMessageHelpers(props);
 
-  const { message, siblingIdx, siblingCount, setSiblingIdx, currentEditId, setCurrentEditId } =
-    props;
+  //   const { message, siblingIdx, siblingCount, setSiblingIdx, currentEditId, setCurrentEditId } = props;
 
   if (!message) {
     return null;
