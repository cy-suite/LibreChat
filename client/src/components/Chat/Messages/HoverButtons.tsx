--- conflicted
+++ resolved
@@ -1,10 +1,5 @@
-<<<<<<< HEAD
 import React, { useState } from 'react';
 import { useRecoilState } from 'recoil';
-import { EModelEndpoint } from 'librechat-data-provider';
-=======
-import { useState } from 'react';
->>>>>>> 1a452121
 import type { TConversation, TMessage } from 'librechat-data-provider';
 import {
   Clipboard,
@@ -50,22 +45,12 @@
   const { endpoint: _endpoint, endpointType } = conversation ?? {};
   const endpoint = endpointType ?? _endpoint;
   const [isCopied, setIsCopied] = useState(false);
-<<<<<<< HEAD
   const [TextToSpeech] = useRecoilState<boolean>(store.TextToSpeech);
 
   const { handleMouseDown, handleMouseUp, toggleSpeech, isSpeaking, isLoading } = useTextToSpeech(
     message?.text ?? '',
   );
 
-  const { hideEditButton, regenerateEnabled, continueSupported, forkingSupported } =
-    useGenerationsByLatest({
-      isEditing,
-      isSubmitting,
-      message,
-      endpoint: endpoint ?? '',
-      latestMessage,
-    });
-=======
   const {
     hideEditButton,
     regenerateEnabled,
@@ -79,7 +64,6 @@
     endpoint: endpoint ?? '',
     latestMessage,
   });
->>>>>>> 1a452121
   if (!conversation) {
     return null;
   }
@@ -95,7 +79,6 @@
 
   return (
     <div className="visible mt-0 flex justify-center gap-1 self-end text-gray-400 lg:justify-start">
-<<<<<<< HEAD
       {TextToSpeech && (
         <button
           className="hover-button rounded-md p-1 pl-0 text-gray-400 hover:text-gray-950 dark:text-gray-400/70 dark:hover:text-gray-200 disabled:dark:hover:text-gray-400 md:group-hover:visible md:group-[.final-completion]:visible"
@@ -114,10 +97,7 @@
           )}
         </button>
       )}
-      {endpoint !== EModelEndpoint.assistants && (
-=======
       {isEditableEndpoint && (
->>>>>>> 1a452121
         <button
           className={cn(
             'hover-button rounded-md p-1 text-gray-400 hover:text-gray-900 dark:text-gray-400/70 dark:hover:text-gray-200 disabled:dark:hover:text-gray-400 md:group-hover:visible md:group-[.final-completion]:visible',
