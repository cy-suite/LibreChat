--- conflicted
+++ resolved
@@ -2,7 +2,6 @@
 import { useRecoilState } from 'recoil';
 import { EModelEndpoint } from 'librechat-data-provider';
 import type { TConversation, TMessage } from 'librechat-data-provider';
-<<<<<<< HEAD
 import {
   Clipboard,
   CheckMark,
@@ -14,11 +13,7 @@
   Spinner,
 } from '~/components/svg';
 import { useGenerationsByLatest, useLocalize, useTextToSpeech } from '~/hooks';
-=======
-import { Clipboard, CheckMark, EditIcon, RegenerateIcon, ContinueIcon } from '~/components/svg';
-import { useGenerationsByLatest, useLocalize } from '~/hooks';
 import { Fork } from '~/components/Conversations';
->>>>>>> 446ffe04
 import { cn } from '~/utils';
 import store from '~/store';
 
@@ -51,21 +46,12 @@
   const { endpoint: _endpoint, endpointType } = conversation ?? {};
   const endpoint = endpointType ?? _endpoint;
   const [isCopied, setIsCopied] = useState(false);
-<<<<<<< HEAD
   const [TextToSpeech] = useRecoilState<boolean>(store.TextToSpeech);
 
   const { handleMouseDown, handleMouseUp, toggleSpeech, isSpeaking, isLoading } = useTextToSpeech(
     message?.text ?? '',
   );
 
-  const { hideEditButton, regenerateEnabled, continueSupported } = useGenerationsByLatest({
-    isEditing,
-    isSubmitting,
-    message,
-    endpoint: endpoint ?? '',
-    latestMessage,
-  });
-=======
   const { hideEditButton, regenerateEnabled, continueSupported, forkingSupported } =
     useGenerationsByLatest({
       isEditing,
@@ -74,7 +60,6 @@
       endpoint: endpoint ?? '',
       latestMessage,
     });
->>>>>>> 446ffe04
   if (!conversation) {
     return null;
   }
