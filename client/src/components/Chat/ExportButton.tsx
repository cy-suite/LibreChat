import React from 'react';

import { useState } from 'react';
import type { TConversation } from 'librechat-data-provider';
import { Upload } from 'lucide-react';
import { useLocalize } from '~/hooks';
import { ExportModal } from '../Nav';

function ExportButton({
  conversation,
  setPopoverActive,
}: {
  conversation: TConversation;
  setPopoverActive: (value: boolean) => void;
}) {
  const localize = useLocalize();

  const [showExports, setShowExports] = useState(false);

  const clickHandler = () => {
    setShowExports(true);
  };

  const onOpenChange = (value: boolean) => {
    setShowExports(value);
    setPopoverActive(value);
  };

  return (
    <>
<<<<<<< HEAD
      {exportable && (
        <div className="flex gap-1 gap-2 pr-1">
          <TooltipProvider delayDuration={50}>
            <Tooltip>
              <TooltipTrigger asChild>
                <button
                  className="h-10 rounded-lg px-2.5 text-token-text-secondary focus-visible:outline-0 hover:bg-gray-100 dark:hover:bg-gray-700 focus-visible:bg-gray-100 dark:focus-visible:bg-gray-700"
                  onClick={clickHandler}
                >
                  <div className="flex w-full items-center justify-center gap-2">
                    <Download size={24} />
                  </div>
                </button>
              </TooltipTrigger>
              <TooltipContent side="right" sideOffset={5}>
                {localize('com_nav_export_conversation')}
              </TooltipContent>
            </Tooltip>
          </TooltipProvider>
        </div>
      )}
=======
      <button
        onClick={clickHandler}
        className="group m-1.5 flex w-full cursor-pointer items-center gap-2 rounded p-2.5 text-sm hover:bg-gray-200 focus-visible:bg-gray-200 focus-visible:outline-0 radix-disabled:pointer-events-none radix-disabled:opacity-50 dark:hover:bg-gray-600 dark:focus-visible:bg-gray-600"
      >
        <Upload size={16} /> {localize('com_nav_export')}
      </button>
>>>>>>> f0e8cca5
      {showExports && (
        <ExportModal open={showExports} onOpenChange={onOpenChange} conversation={conversation} />
      )}
    </>
  );
}

export default ExportButton;<|MERGE_RESOLUTION|>--- conflicted
+++ resolved
@@ -28,7 +28,6 @@
 
   return (
     <>
-<<<<<<< HEAD
       {exportable && (
         <div className="flex gap-1 gap-2 pr-1">
           <TooltipProvider delayDuration={50}>
@@ -50,14 +49,6 @@
           </TooltipProvider>
         </div>
       )}
-=======
-      <button
-        onClick={clickHandler}
-        className="group m-1.5 flex w-full cursor-pointer items-center gap-2 rounded p-2.5 text-sm hover:bg-gray-200 focus-visible:bg-gray-200 focus-visible:outline-0 radix-disabled:pointer-events-none radix-disabled:opacity-50 dark:hover:bg-gray-600 dark:focus-visible:bg-gray-600"
-      >
-        <Upload size={16} /> {localize('com_nav_export')}
-      </button>
->>>>>>> f0e8cca5
       {showExports && (
         <ExportModal open={showExports} onOpenChange={onOpenChange} conversation={conversation} />
       )}
