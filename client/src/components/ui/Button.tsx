--- conflicted
+++ resolved
@@ -4,7 +4,6 @@
 import { cn } from '../../utils';
 
 const buttonVariants = cva(
-<<<<<<< HEAD
   'rounded-md inline-flex items-center justify-center text-sm font-medium transition-colors focus:outline-none dark:hover:bg-slate-800 dark:hover:text-slate-100 disabled:opacity-50 disabled:pointer-events-none data-[state=open]:bg-slate-100 dark:data-[state=open]:bg-slate-800',
   {
     variants: {
@@ -15,17 +14,6 @@
           'bg-transparent border border-slate-200 hover:bg-slate-100 dark:border-slate-700 dark:text-slate-100',
         subtle:
           'bg-slate-100 text-slate-900 hover:bg-slate-200 dark:bg-gray-800 dark:text-slate-100',
-=======
-  'rounded-md inline-flex items-center justify-center text-sm font-medium transition-colors focus:outline-none focus:ring-2 focus:ring-slate-400 focus:ring-offset-2 dark:hover:bg-gray-800 dark:hover:text-slate-100 disabled:opacity-50 dark:focus:ring-slate-400 disabled:pointer-events-none dark:focus:ring-offset-slate-900 data-[state=open]:bg-gray-100 dark:data-[state=open]:bg-gray-800',
-  {
-    variants: {
-      variant: {
-        default: 'bg-gray-900 text-white hover:bg-gray-900 dark:bg-gray-50 dark:text-slate-900',
-        destructive: 'bg-red-500 text-white hover:bg-red-600 dark:hover:bg-red-600',
-        outline:
-          'bg-transparent border border-slate-200 hover:bg-gray-100 dark:border-slate-700 dark:text-slate-100',
-        subtle: 'bg-gray-100 text-slate-900 hover:bg-gray-200 dark:bg-gray-900 dark:text-slate-100',
->>>>>>> 9d3215dc
         ghost:
           'bg-transparent hover:bg-gray-100 dark:hover:bg-gray-800 dark:text-slate-100 dark:hover:text-slate-100 data-[state=open]:bg-transparent dark:data-[state=open]:bg-transparent',
         link: 'bg-transparent underline-offset-4 hover:underline text-slate-900 dark:text-slate-100 hover:bg-transparent dark:hover:bg-transparent',
