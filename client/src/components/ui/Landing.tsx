import React from 'react';
import { useRecoilValue, useSetRecoilState } from 'recoil';
import useDocumentTitle from '~/hooks/useDocumentTitle';
import SunIcon from '../svg/SunIcon';
import LightningIcon from '../svg/LightningIcon';
import CautionIcon from '../svg/CautionIcon';
import store from '~/store';
<<<<<<< HEAD
import { localize } from '~/localization/Translation';
import { useGetStartupConfig } from '~/data-provider';
=======
import { useGetStartupConfig } from '@librechat/data-provider';
>>>>>>> 2607f157

export default function Landing() {
  const { data: config } = useGetStartupConfig();
  const setText = useSetRecoilState(store.text);
  const conversation = useRecoilValue(store.conversation);
  const lang = useRecoilValue(store.lang);
  // @ts-ignore TODO: Fix anti-pattern - requires refactoring conversation store
  const { title = localize(lang, 'com_ui_new_chat') } = conversation || {};

  useDocumentTitle(title);

  const clickHandler = (e: React.MouseEvent<HTMLButtonElement>) => {
    e.preventDefault();
    const { innerText } = e.target as HTMLButtonElement;
    const quote = innerText.split('"')[1].trim();
    setText(quote);
  };

  return (
    <div className="flex h-full flex-col items-center overflow-y-auto pt-0 text-sm dark:bg-gray-800">
      <div className="w-full px-6 text-gray-800 dark:text-gray-100 md:flex md:max-w-2xl md:flex-col lg:max-w-3xl">
        <h1
          id="landing-title"
          className="mb-10 ml-auto mr-auto mt-6 flex items-center justify-center gap-2 text-center text-4xl font-semibold sm:mb-16 md:mt-[10vh]"
        >
          {config?.appTitle || 'LibreChat'}
        </h1>
        <div className="items-start gap-3.5 text-center md:flex">
          <div className="mb-8 flex flex-1 flex-col gap-3.5 md:mb-auto">
            <h2 className="m-auto flex items-center gap-3 text-lg font-normal md:flex-col md:gap-2">
              <SunIcon />
              {localize(lang, 'com_ui_examples')}
            </h2>
            <ul className="m-auto flex w-full flex-col gap-3.5 sm:max-w-md">
              <button
                onClick={clickHandler}
                className="w-full rounded-md bg-gray-50 p-3 hover:bg-gray-200 dark:bg-white/5 dark:hover:bg-gray-900"
              >
                &quot;{localize(lang, 'com_ui_example_quantum_computing')}&quot; →
              </button>
              <button
                onClick={clickHandler}
                className="w-full rounded-md bg-gray-50 p-3 hover:bg-gray-200 dark:bg-white/5 dark:hover:bg-gray-900"
              >
                &quot;;{localize(lang, 'com_ui_example_10_year_old_b_day')}&quot; →
              </button>
              <button
                onClick={clickHandler}
                className="w-full rounded-md bg-gray-50 p-3 hover:bg-gray-200 dark:bg-white/5 dark:hover:bg-gray-900"
              >
                &quot;{localize(lang, 'com_ui_example_http_in_js')}&quot; →
              </button>
            </ul>
          </div>
          <div className="mb-8 flex flex-1 flex-col gap-3.5 md:mb-auto">
            <h2 className="m-auto flex items-center gap-3 text-lg font-normal md:flex-col md:gap-2">
              <LightningIcon />
              {localize(lang, 'com_ui_capabilities')}
            </h2>
            <ul className="m-auto flex w-full flex-col gap-3.5 sm:max-w-md">
              <li className="w-full rounded-md bg-gray-50 p-3 dark:bg-white/5">
                {localize(lang, 'com_ui_capability_remember')}
              </li>
              <li className="w-full rounded-md bg-gray-50 p-3 dark:bg-white/5">
                {localize(lang, 'com_ui_capability_correction')}
              </li>
              <li className="w-full rounded-md bg-gray-50 p-3 dark:bg-white/5">
                {localize(lang, 'com_ui_capability_decline_requests')}
              </li>
            </ul>
          </div>
          <div className="mb-8 flex flex-1 flex-col gap-3.5 md:mb-auto">
            <h2 className="m-auto flex items-center gap-3 text-lg font-normal md:flex-col md:gap-2">
              <CautionIcon />
              {localize(lang, 'com_ui_limitations')}
            </h2>
            <ul className="m-auto flex w-full flex-col gap-3.5 sm:max-w-md">
              <li className="w-full rounded-md bg-gray-50 p-3 dark:bg-white/5">
                {localize(lang, 'com_ui_limitation_incorrect_info')}
              </li>
              <li className="w-full rounded-md bg-gray-50 p-3 dark:bg-white/5">
                {localize(lang, 'com_ui_limitation_harmful_biased')}
              </li>
              <li className="w-full rounded-md bg-gray-50 p-3 dark:bg-white/5">
                {localize(lang, 'com_ui_limitation_limited_2021')}
              </li>
            </ul>
          </div>
        </div>
        {/* {!showingTemplates && (
          <div className="mt-8 mb-4 flex flex-col items-center gap-3.5 md:mt-16">
            <button
              onClick={showTemplates}
              className="btn btn-neutral justify-center gap-2 border-0 md:border"
            >
              <ChatIcon />
              Show Prompt Templates
            </button>
          </div>
        )}
        {!!showingTemplates && <Templates showTemplates={showTemplates}/>} */}
        {/* <div className="group h-32 w-full flex-shrink-0 dark:border-gray-900/50 dark:bg-gray-800 md:h-48" /> */}
      </div>
    </div>
  );
}<|MERGE_RESOLUTION|>--- conflicted
+++ resolved
@@ -5,12 +5,8 @@
 import LightningIcon from '../svg/LightningIcon';
 import CautionIcon from '../svg/CautionIcon';
 import store from '~/store';
-<<<<<<< HEAD
 import { localize } from '~/localization/Translation';
-import { useGetStartupConfig } from '~/data-provider';
-=======
 import { useGetStartupConfig } from '@librechat/data-provider';
->>>>>>> 2607f157
 
 export default function Landing() {
   const { data: config } = useGetStartupConfig();
