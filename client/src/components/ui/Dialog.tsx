import * as React from 'react';
import * as DialogPrimitive from '@radix-ui/react-dialog';
import { Button } from '../ui/Button';
import { X } from 'lucide-react';
import { cn } from '~/utils';
import { useMediaQuery } from '~/hooks';

const Dialog = DialogPrimitive.Root;

const DialogTrigger = DialogPrimitive.Trigger;

const DialogPortal = ({
  className = '',
  children,
  ...props
}: DialogPrimitive.DialogPortalProps) => (
  <DialogPrimitive.Portal className={cn(className)} {...props}>
    <div className="fixed inset-0 z-[999] flex items-start justify-center sm:items-center">
      {children}
    </div>
  </DialogPrimitive.Portal>
);
DialogPortal.displayName = DialogPrimitive.Portal.displayName;

const DialogOverlay = React.forwardRef<
  React.ElementRef<typeof DialogPrimitive.Overlay>,
  React.ComponentPropsWithoutRef<typeof DialogPrimitive.Overlay>
>(({ className, ...props }, ref) => (
  <DialogPrimitive.Overlay
    className={cn(
<<<<<<< HEAD
      'fixed inset-0 z-[999] bg-gray-500/90 duration-100 data-[state=closed]:animate-out data-[state=closed]:fade-out data-[state=open]:fade-in dark:bg-gray-600/80',
=======
      'fixed inset-0 z-[999] bg-gray-600/65 transition-all duration-100 data-[state=closed]:animate-out data-[state=closed]:fade-out data-[state=open]:fade-in dark:bg-black/80',
>>>>>>> f427ad79
      className ?? '',
    )}
    {...props}
    ref={ref}
  />
));
DialogOverlay.displayName = DialogPrimitive.Overlay.displayName;

const DialogContent = React.forwardRef<
  React.ElementRef<typeof DialogPrimitive.Content>,
<<<<<<< HEAD
  React.ComponentPropsWithoutRef<typeof DialogPrimitive.Content>
>(({ className, children, ...props }, ref) => (
  <DialogPortal>
    <DialogOverlay />
    <DialogPrimitive.Content
      ref={ref}
      className={cn(
        'fixed z-[999] grid w-full gap-4 rounded-b-lg bg-white pb-6',
        'dark:bg-slate-900',
        className ?? '',
      )}
      {...props}
    >
      {children}
      <DialogPrimitive.Close className="absolute right-6 top-[0.5rem] rounded-sm opacity-70 transition-opacity hover:opacity-100 focus:outline-none focus:ring-2 focus:ring-slate-400 focus:ring-offset-2 disabled:pointer-events-none data-[state=open]:bg-slate-100 dark:focus:ring-slate-400 dark:focus:ring-offset-slate-900 dark:data-[state=open]:bg-slate-800 sm:top-[1.6rem]">
        <X className="h-5 w-5 text-black dark:text-white" />
        <span className="sr-only">Close</span>
      </DialogPrimitive.Close>
    </DialogPrimitive.Content>
  </DialogPortal>
));
=======
  React.ComponentPropsWithoutRef<typeof DialogPrimitive.Content> & { showCloseButton?: boolean }
>(({ className, children = true, ...props }, ref) => {
  const isSmallScreen = useMediaQuery('(max-width: 768px)');

  return (
    <DialogPortal>
      <DialogOverlay />
      <DialogPrimitive.Content
        ref={ref}
        className={cn(
          'fixed z-[999] grid w-full gap-4 rounded-b-lg bg-white pb-6 animate-in data-[state=open]:fade-in-90 data-[state=open]:slide-in-from-bottom-10 sm:rounded-lg',
          'dark:bg-gray-700',
          isSmallScreen
            ? 'fixed left-1/2 top-1/2 z-[999] m-auto grid w-11/12 -translate-x-1/2 -translate-y-1/2 gap-4 rounded-xl bg-white pb-6'
            : '',
          className ?? '',
        )}
        {...props}
      >
        {children}
        <DialogPrimitive.Close className="absolute right-6 top-[1.6rem] rounded-sm opacity-70 transition-opacity hover:opacity-100 focus:outline-none focus:ring-2 focus:ring-gray-400 focus:ring-offset-2 disabled:pointer-events-none data-[state=open]:bg-gray-100 dark:focus:ring-gray-400 dark:focus:ring-offset-gray-900 dark:data-[state=open]:bg-gray-800">
          <X className="h-5 w-5 text-black dark:text-white" />
          <span className="sr-only">Close</span>
        </DialogPrimitive.Close>
      </DialogPrimitive.Content>
    </DialogPortal>
  );
});
>>>>>>> f427ad79
DialogContent.displayName = DialogPrimitive.Content.displayName;

const DialogHeader = ({ className, ...props }: React.HTMLAttributes<HTMLDivElement>) => (
  <div
    className={cn(
      'flex flex-col space-y-2 border-b border-black/10 p-6 pb-4 text-left dark:border-white/10',
      className ?? '',
    )}
    {...props}
  />
);
DialogHeader.displayName = 'DialogHeader';

const DialogFooter = ({ className, ...props }: React.HTMLAttributes<HTMLDivElement>) => (
  <div
    className={cn('flex flex-row justify-between space-x-2 px-6 py-4', className ?? '')}
    {...props}
  />
);
DialogFooter.displayName = 'DialogFooter';

const DialogTitle = React.forwardRef<
  React.ElementRef<typeof DialogPrimitive.Title>,
  React.ComponentPropsWithoutRef<typeof DialogPrimitive.Title>
>(({ className, ...props }, ref) => (
  <DialogPrimitive.Title
    ref={ref}
    className={cn('text-lg font-semibold text-gray-900', 'dark:text-gray-50', className ?? '')}
    {...props}
  />
));
DialogTitle.displayName = DialogPrimitive.Title.displayName;

const DialogDescription = React.forwardRef<
  React.ElementRef<typeof DialogPrimitive.Description>,
  React.ComponentPropsWithoutRef<typeof DialogPrimitive.Description>
>(({ className, ...props }, ref) => (
  <DialogPrimitive.Description
    ref={ref}
    className={cn('text-sm text-gray-500', 'dark:text-gray-400', className ?? '')}
    {...props}
  />
));
DialogDescription.displayName = DialogPrimitive.Description.displayName;

const DialogClose = React.forwardRef<
  React.ElementRef<typeof DialogPrimitive.Close>,
  React.ComponentPropsWithoutRef<typeof DialogPrimitive.Close>
>(({ className, ...props }, ref) => (
  <DialogPrimitive.Close
    ref={ref}
    className={cn(
      'mt-2 inline-flex h-10 items-center justify-center rounded-lg border border-gray-200 bg-transparent px-4 py-2 text-sm font-semibold text-gray-900 transition-colors hover:bg-gray-100 focus:outline-none disabled:cursor-not-allowed disabled:opacity-50 dark:border-gray-700 dark:text-gray-100 dark:hover:bg-gray-800 sm:mt-0',
      className ?? '',
    )}
    {...props}
  />
));
DialogClose.displayName = DialogPrimitive.Title.displayName;

const DialogButton = React.forwardRef<
  React.ElementRef<typeof Button>,
  React.ComponentPropsWithoutRef<typeof Button>
>(({ className, ...props }, ref) => (
  <Button
    ref={ref}
    variant="outline"
    className={cn(
      'mt-2 inline-flex h-10 items-center justify-center rounded-lg border border-gray-200 bg-transparent px-4 py-2 text-sm font-semibold text-gray-900 transition-colors hover:bg-gray-100 focus:outline-none focus:ring-2 focus:ring-gray-400 focus:ring-offset-2 disabled:cursor-not-allowed disabled:opacity-50 dark:border-gray-700 dark:text-gray-100 dark:hover:bg-gray-800 dark:focus:ring-gray-400 dark:focus:ring-offset-gray-900 sm:mt-0',
      className ?? '',
    )}
    {...props}
  />
));
DialogButton.displayName = DialogPrimitive.Title.displayName;

export {
  Dialog,
  DialogTrigger,
  DialogContent,
  DialogHeader,
  DialogFooter,
  DialogTitle,
  DialogDescription,
  DialogClose,
  DialogButton,
};<|MERGE_RESOLUTION|>--- conflicted
+++ resolved
@@ -28,11 +28,7 @@
 >(({ className, ...props }, ref) => (
   <DialogPrimitive.Overlay
     className={cn(
-<<<<<<< HEAD
-      'fixed inset-0 z-[999] bg-gray-500/90 duration-100 data-[state=closed]:animate-out data-[state=closed]:fade-out data-[state=open]:fade-in dark:bg-gray-600/80',
-=======
       'fixed inset-0 z-[999] bg-gray-600/65 transition-all duration-100 data-[state=closed]:animate-out data-[state=closed]:fade-out data-[state=open]:fade-in dark:bg-black/80',
->>>>>>> f427ad79
       className ?? '',
     )}
     {...props}
@@ -43,29 +39,6 @@
 
 const DialogContent = React.forwardRef<
   React.ElementRef<typeof DialogPrimitive.Content>,
-<<<<<<< HEAD
-  React.ComponentPropsWithoutRef<typeof DialogPrimitive.Content>
->(({ className, children, ...props }, ref) => (
-  <DialogPortal>
-    <DialogOverlay />
-    <DialogPrimitive.Content
-      ref={ref}
-      className={cn(
-        'fixed z-[999] grid w-full gap-4 rounded-b-lg bg-white pb-6',
-        'dark:bg-slate-900',
-        className ?? '',
-      )}
-      {...props}
-    >
-      {children}
-      <DialogPrimitive.Close className="absolute right-6 top-[0.5rem] rounded-sm opacity-70 transition-opacity hover:opacity-100 focus:outline-none focus:ring-2 focus:ring-slate-400 focus:ring-offset-2 disabled:pointer-events-none data-[state=open]:bg-slate-100 dark:focus:ring-slate-400 dark:focus:ring-offset-slate-900 dark:data-[state=open]:bg-slate-800 sm:top-[1.6rem]">
-        <X className="h-5 w-5 text-black dark:text-white" />
-        <span className="sr-only">Close</span>
-      </DialogPrimitive.Close>
-    </DialogPrimitive.Content>
-  </DialogPortal>
-));
-=======
   React.ComponentPropsWithoutRef<typeof DialogPrimitive.Content> & { showCloseButton?: boolean }
 >(({ className, children = true, ...props }, ref) => {
   const isSmallScreen = useMediaQuery('(max-width: 768px)');
@@ -94,7 +67,6 @@
     </DialogPortal>
   );
 });
->>>>>>> f427ad79
 DialogContent.displayName = DialogPrimitive.Content.displayName;
 
 const DialogHeader = ({ className, ...props }: React.HTMLAttributes<HTMLDivElement>) => (
