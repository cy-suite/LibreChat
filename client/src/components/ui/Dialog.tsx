import * as React from 'react';
import * as DialogPrimitive from '@radix-ui/react-dialog';
import { Button } from '../ui/Button';
import { X } from 'lucide-react';
import { cn } from '~/utils';
import { useMediaQuery } from '~/hooks';

const Dialog = DialogPrimitive.Root;

const DialogTrigger = DialogPrimitive.Trigger;

<<<<<<< HEAD
const DialogPortal = ({
  className = '',
  children,
  ...props
}: DialogPrimitive.DialogPortalProps) => (
  <DialogPrimitive.Portal className={cn(className)} {...props}>
=======
type DialogPortalProps = DialogPrimitive.DialogPortalProps & { className?: string };

const DialogPortal = ({ className = '', children, ...props }: DialogPortalProps) => (
  <DialogPrimitive.Portal className={cn(className)} {...(props as DialogPortalProps)}>
>>>>>>> 302b28fc
    <div className="fixed inset-0 z-[999] flex items-start justify-center sm:items-center">
      {children}
    </div>
  </DialogPrimitive.Portal>
);
DialogPortal.displayName = DialogPrimitive.Portal.displayName;

const DialogOverlay = React.forwardRef<
  React.ElementRef<typeof DialogPrimitive.Overlay>,
  React.ComponentPropsWithoutRef<typeof DialogPrimitive.Overlay>
>(({ className, ...props }, ref) => (
  <DialogPrimitive.Overlay
    className={cn(
      'fixed inset-0 z-[999] bg-gray-600/65 transition-all duration-100 data-[state=closed]:animate-out data-[state=closed]:fade-out data-[state=open]:fade-in dark:bg-black/80',
      className ?? '',
    )}
    {...props}
    ref={ref}
  />
));
DialogOverlay.displayName = DialogPrimitive.Overlay.displayName;

const DialogContent = React.forwardRef<
  React.ElementRef<typeof DialogPrimitive.Content>,
  React.ComponentPropsWithoutRef<typeof DialogPrimitive.Content> & { showCloseButton?: boolean }
>(({ className, children = true, showCloseButton = true, ...props }, ref) => {
  const isSmallScreen = useMediaQuery('(max-width: 768px)');
  return (
    <DialogPortal>
      <DialogOverlay />
      <DialogPrimitive.Content
        ref={ref}
        className={cn(
          'fixed z-[999] grid w-full gap-4 rounded-b-lg bg-white pb-6 animate-in data-[state=open]:fade-in-90 data-[state=open]:slide-in-from-bottom-10 sm:rounded-lg',
          'dark:bg-gray-700',
          isSmallScreen
            ? 'fixed left-1/2 top-1/2 z-[999] m-auto grid w-11/12 -translate-x-1/2 -translate-y-1/2 gap-4 rounded-xl bg-white pb-6'
            : '',
          className ?? '',
        )}
        {...props}
      >
        {children}
        {showCloseButton && (
          <DialogPrimitive.Close className="absolute right-6 top-[1.6rem] rounded-sm opacity-70 transition-opacity hover:opacity-100 focus:outline-none focus:ring-2 focus:ring-gray-400 focus:ring-offset-2 disabled:pointer-events-none data-[state=open]:bg-gray-100 dark:focus:ring-gray-400 dark:focus:ring-offset-gray-900 dark:data-[state=open]:bg-gray-800">
            <X className="h-5 w-5 text-black dark:text-white" />
            <span className="sr-only">Close</span>
          </DialogPrimitive.Close>
        )}
      </DialogPrimitive.Content>
    </DialogPortal>
  );
});
DialogContent.displayName = DialogPrimitive.Content.displayName;

const DialogHeader = ({ className, ...props }: React.HTMLAttributes<HTMLDivElement>) => (
  <div
    className={cn(
      'flex flex-col space-y-2 border-b border-black/10 p-6 pb-4 text-left dark:border-white/10',
      className ?? '',
    )}
    {...props}
  />
);
DialogHeader.displayName = 'DialogHeader';

const DialogFooter = ({ className, ...props }: React.HTMLAttributes<HTMLDivElement>) => (
  <div
    className={cn('flex flex-row justify-between space-x-2 px-6 py-4', className ?? '')}
    {...props}
  />
);
DialogFooter.displayName = 'DialogFooter';

const DialogTitle = React.forwardRef<
  React.ElementRef<typeof DialogPrimitive.Title>,
  React.ComponentPropsWithoutRef<typeof DialogPrimitive.Title>
>(({ className, ...props }, ref) => (
  <DialogPrimitive.Title
    ref={ref}
    className={cn('text-lg font-semibold text-gray-900', 'dark:text-gray-50', className ?? '')}
    {...props}
  />
));
DialogTitle.displayName = DialogPrimitive.Title.displayName;

const DialogDescription = React.forwardRef<
  React.ElementRef<typeof DialogPrimitive.Description>,
  React.ComponentPropsWithoutRef<typeof DialogPrimitive.Description>
>(({ className, ...props }, ref) => (
  <DialogPrimitive.Description
    ref={ref}
    className={cn('text-sm text-gray-500', 'dark:text-gray-400', className ?? '')}
    {...props}
  />
));
DialogDescription.displayName = DialogPrimitive.Description.displayName;

const DialogClose = React.forwardRef<
  React.ElementRef<typeof DialogPrimitive.Close>,
  React.ComponentPropsWithoutRef<typeof DialogPrimitive.Close>
>(({ className, ...props }, ref) => (
  <DialogPrimitive.Close
    ref={ref}
    className={cn(
      'mt-2 inline-flex h-10 items-center justify-center rounded-lg border border-gray-200 bg-transparent px-4 py-2 text-sm font-semibold text-gray-900 transition-colors hover:bg-gray-100 focus:outline-none disabled:cursor-not-allowed disabled:opacity-50 dark:border-gray-700 dark:text-gray-100 dark:hover:bg-gray-800 sm:mt-0',
      className ?? '',
<<<<<<< HEAD
=======
      /* Important: for accessibility */
      'focus:ring-2 focus:ring-gray-400 focus:ring-offset-2 dark:focus:ring-gray-400 dark:focus:ring-offset-gray-900',
>>>>>>> 302b28fc
    )}
    {...props}
  />
));
DialogClose.displayName = DialogPrimitive.Title.displayName;

const DialogButton = React.forwardRef<
  React.ElementRef<typeof Button>,
  React.ComponentPropsWithoutRef<typeof Button>
>(({ className, ...props }, ref) => (
  <Button
    ref={ref}
    variant="outline"
    className={cn(
      'mt-2 inline-flex h-10 items-center justify-center rounded-lg border border-gray-200 bg-transparent px-4 py-2 text-sm font-semibold text-gray-900 transition-colors hover:bg-gray-100 focus:outline-none focus:ring-2 focus:ring-gray-400 focus:ring-offset-2 disabled:cursor-not-allowed disabled:opacity-50 dark:border-gray-700 dark:text-gray-100 dark:hover:bg-gray-800 dark:focus:ring-gray-400 dark:focus:ring-offset-gray-900 sm:mt-0',
      className ?? '',
<<<<<<< HEAD
=======
      /* Important: for accessibility */
      'focus:ring-2 focus:ring-gray-400 focus:ring-offset-2 dark:focus:ring-gray-400 dark:focus:ring-offset-gray-900',
>>>>>>> 302b28fc
    )}
    {...props}
  />
));
DialogButton.displayName = DialogPrimitive.Title.displayName;

export {
  Dialog,
  DialogTrigger,
  DialogContent,
  DialogHeader,
  DialogFooter,
  DialogTitle,
  DialogDescription,
  DialogClose,
  DialogButton,
};<|MERGE_RESOLUTION|>--- conflicted
+++ resolved
@@ -9,19 +9,10 @@
 
 const DialogTrigger = DialogPrimitive.Trigger;
 
-<<<<<<< HEAD
-const DialogPortal = ({
-  className = '',
-  children,
-  ...props
-}: DialogPrimitive.DialogPortalProps) => (
-  <DialogPrimitive.Portal className={cn(className)} {...props}>
-=======
 type DialogPortalProps = DialogPrimitive.DialogPortalProps & { className?: string };
 
 const DialogPortal = ({ className = '', children, ...props }: DialogPortalProps) => (
   <DialogPrimitive.Portal className={cn(className)} {...(props as DialogPortalProps)}>
->>>>>>> 302b28fc
     <div className="fixed inset-0 z-[999] flex items-start justify-center sm:items-center">
       {children}
     </div>
@@ -129,11 +120,8 @@
     className={cn(
       'mt-2 inline-flex h-10 items-center justify-center rounded-lg border border-gray-200 bg-transparent px-4 py-2 text-sm font-semibold text-gray-900 transition-colors hover:bg-gray-100 focus:outline-none disabled:cursor-not-allowed disabled:opacity-50 dark:border-gray-700 dark:text-gray-100 dark:hover:bg-gray-800 sm:mt-0',
       className ?? '',
-<<<<<<< HEAD
-=======
       /* Important: for accessibility */
       'focus:ring-2 focus:ring-gray-400 focus:ring-offset-2 dark:focus:ring-gray-400 dark:focus:ring-offset-gray-900',
->>>>>>> 302b28fc
     )}
     {...props}
   />
@@ -150,11 +138,8 @@
     className={cn(
       'mt-2 inline-flex h-10 items-center justify-center rounded-lg border border-gray-200 bg-transparent px-4 py-2 text-sm font-semibold text-gray-900 transition-colors hover:bg-gray-100 focus:outline-none focus:ring-2 focus:ring-gray-400 focus:ring-offset-2 disabled:cursor-not-allowed disabled:opacity-50 dark:border-gray-700 dark:text-gray-100 dark:hover:bg-gray-800 dark:focus:ring-gray-400 dark:focus:ring-offset-gray-900 sm:mt-0',
       className ?? '',
-<<<<<<< HEAD
-=======
       /* Important: for accessibility */
       'focus:ring-2 focus:ring-gray-400 focus:ring-offset-2 dark:focus:ring-gray-400 dark:focus:ring-offset-gray-900',
->>>>>>> 302b28fc
     )}
     {...props}
   />
