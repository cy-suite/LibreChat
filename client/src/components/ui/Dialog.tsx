import * as React from 'react';
import * as DialogPrimitive from '@radix-ui/react-dialog';
import { Button } from '../ui/Button';
import { X } from 'lucide-react';
import { cn } from '~/utils';
import { useMediaQuery } from '~/hooks';

const Dialog = DialogPrimitive.Root;

const DialogTrigger = DialogPrimitive.Trigger;

const DialogPortal = ({
  className = '',
  children,
  ...props
}: DialogPrimitive.DialogPortalProps) => (
  <DialogPrimitive.Portal className={cn(className)} {...props}>
    <div className="fixed inset-0 z-[999] flex items-start justify-center sm:items-center">
      {children}
    </div>
  </DialogPrimitive.Portal>
);
DialogPortal.displayName = DialogPrimitive.Portal.displayName;

const DialogOverlay = React.forwardRef<
  React.ElementRef<typeof DialogPrimitive.Overlay>,
  React.ComponentPropsWithoutRef<typeof DialogPrimitive.Overlay>
>(({ className, ...props }, ref) => (
  <DialogPrimitive.Overlay
    className={cn(
      'fixed inset-0 z-[999] bg-gray-600/65 transition-all duration-100 data-[state=closed]:animate-out data-[state=closed]:fade-out data-[state=open]:fade-in dark:bg-black/80',
      className ?? '',
    )}
    {...props}
    ref={ref}
  />
));
DialogOverlay.displayName = DialogPrimitive.Overlay.displayName;

const DialogContent = React.forwardRef<
  React.ElementRef<typeof DialogPrimitive.Content>,
  React.ComponentPropsWithoutRef<typeof DialogPrimitive.Content> & { showCloseButton?: boolean }
>(({ className, children = true, ...props }, ref) => {
  const isSmallScreen = useMediaQuery('(max-width: 768px)');

  return (
    <DialogPortal>
      <DialogOverlay />
      <DialogPrimitive.Content
        ref={ref}
        className={cn(
          'fixed z-[999] grid w-full gap-4 rounded-b-lg bg-white pb-6 animate-in data-[state=open]:fade-in-90 data-[state=open]:slide-in-from-bottom-10 sm:rounded-lg',
          'dark:bg-gray-700',
          isSmallScreen
            ? 'fixed left-1/2 top-1/2 z-[999] m-auto grid w-11/12 -translate-x-1/2 -translate-y-1/2 gap-4 rounded-xl bg-white pb-6'
            : '',
          className ?? '',
        )}
        {...props}
      >
        {children}
        <DialogPrimitive.Close className="absolute right-6 top-[1.6rem] rounded-sm opacity-70 transition-opacity hover:opacity-100 focus:outline-none focus:ring-2 focus:ring-gray-400 focus:ring-offset-2 disabled:pointer-events-none data-[state=open]:bg-gray-100 dark:focus:ring-gray-400 dark:focus:ring-offset-gray-900 dark:data-[state=open]:bg-gray-800">
          <X className="h-5 w-5 text-black dark:text-white" />
          <span className="sr-only">Close</span>
        </DialogPrimitive.Close>
      </DialogPrimitive.Content>
    </DialogPortal>
  );
});
DialogContent.displayName = DialogPrimitive.Content.displayName;

const DialogHeader = ({ className, ...props }: React.HTMLAttributes<HTMLDivElement>) => (
  <div
    className={cn(
<<<<<<< HEAD
      'flex flex-col space-y-2 border-b border-black/10 p-2 text-center dark:border-white/10 sm:p-6 sm:text-center',
=======
      'flex flex-col space-y-2 border-b border-black/10 p-6 pb-4 text-left dark:border-white/10',
>>>>>>> e3c236ba
      className ?? '',
    )}
    {...props}
  />
);
DialogHeader.displayName = 'DialogHeader';

const DialogFooter = ({ className, ...props }: React.HTMLAttributes<HTMLDivElement>) => (
  <div
    className={cn('flex flex-row justify-between space-x-2 px-6 py-4', className ?? '')}
    {...props}
  />
);
DialogFooter.displayName = 'DialogFooter';

const DialogTitle = React.forwardRef<
  React.ElementRef<typeof DialogPrimitive.Title>,
  React.ComponentPropsWithoutRef<typeof DialogPrimitive.Title>
>(({ className, ...props }, ref) => (
  <DialogPrimitive.Title
    ref={ref}
    className={cn('text-lg font-semibold text-gray-900', 'dark:text-gray-50', className ?? '')}
    {...props}
  />
));
DialogTitle.displayName = DialogPrimitive.Title.displayName;

const DialogDescription = React.forwardRef<
  React.ElementRef<typeof DialogPrimitive.Description>,
  React.ComponentPropsWithoutRef<typeof DialogPrimitive.Description>
>(({ className, ...props }, ref) => (
  <DialogPrimitive.Description
    ref={ref}
    className={cn('text-sm text-gray-500', 'dark:text-gray-400', className ?? '')}
    {...props}
  />
));
DialogDescription.displayName = DialogPrimitive.Description.displayName;

const DialogClose = React.forwardRef<
  React.ElementRef<typeof DialogPrimitive.Close>,
  React.ComponentPropsWithoutRef<typeof DialogPrimitive.Close>
>(({ className, ...props }, ref) => (
  <DialogPrimitive.Close
    ref={ref}
    className={cn(
      'mt-2 inline-flex h-10 items-center justify-center rounded-lg border border-gray-200 bg-transparent px-4 py-2 text-sm font-semibold text-gray-900 transition-colors hover:bg-gray-100 focus:outline-none disabled:cursor-not-allowed disabled:opacity-50 dark:border-gray-700 dark:text-gray-100 dark:hover:bg-gray-800 sm:mt-0',
      className ?? '',
    )}
    {...props}
  />
));
DialogClose.displayName = DialogPrimitive.Title.displayName;

const DialogButton = React.forwardRef<
  React.ElementRef<typeof Button>,
  React.ComponentPropsWithoutRef<typeof Button>
>(({ className, ...props }, ref) => (
  <Button
    ref={ref}
    variant="outline"
    className={cn(
      'mt-2 inline-flex h-10 items-center justify-center rounded-lg border border-gray-200 bg-transparent px-4 py-2 text-sm font-semibold text-gray-900 transition-colors hover:bg-gray-100 focus:outline-none focus:ring-2 focus:ring-gray-400 focus:ring-offset-2 disabled:cursor-not-allowed disabled:opacity-50 dark:border-gray-700 dark:text-gray-100 dark:hover:bg-gray-800 dark:focus:ring-gray-400 dark:focus:ring-offset-gray-900 sm:mt-0',
      className ?? '',
    )}
    {...props}
  />
));
DialogButton.displayName = DialogPrimitive.Title.displayName;

export {
  Dialog,
  DialogTrigger,
  DialogContent,
  DialogHeader,
  DialogFooter,
  DialogTitle,
  DialogDescription,
  DialogClose,
  DialogButton,
};<|MERGE_RESOLUTION|>--- conflicted
+++ resolved
@@ -72,11 +72,7 @@
 const DialogHeader = ({ className, ...props }: React.HTMLAttributes<HTMLDivElement>) => (
   <div
     className={cn(
-<<<<<<< HEAD
-      'flex flex-col space-y-2 border-b border-black/10 p-2 text-center dark:border-white/10 sm:p-6 sm:text-center',
-=======
       'flex flex-col space-y-2 border-b border-black/10 p-6 pb-4 text-left dark:border-white/10',
->>>>>>> e3c236ba
       className ?? '',
     )}
     {...props}
