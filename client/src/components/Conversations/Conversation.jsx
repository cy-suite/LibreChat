import { useState, useRef } from 'react';
import { useRecoilState, useSetRecoilState } from 'recoil';
import { useUpdateConversationMutation } from 'librechat-data-provider';
import { useConversations, useConversation } from '~/hooks';
import { MinimalIcon } from '~/components/Endpoints';
import { NotificationSeverity } from '~/common';
import { useToastContext } from '~/Providers';
import DeleteButton from './DeleteButton';
<<<<<<< HEAD
import RenameButton from './RenameButton';
=======
import ConvoIcon from '../svg/ConvoIcon';
>>>>>>> 3a887e69
import store from '~/store';
import { useNavigate, useParams } from 'react-router-dom';

export default function Conversation({ conversation, retainView }) {
<<<<<<< HEAD
  const { showToast } = useToastContext();
=======
  const [widget, setWidget] = useRecoilState(store.widget); // eslint-disable-line
>>>>>>> 3a887e69
  const [currentConversation, setCurrentConversation] = useRecoilState(store.conversation);
  const { conversationId: convoId } = useParams();
  const setSubmission = useSetRecoilState(store.submission);

  const { refreshConversations } = useConversations();
  const { switchToConversation } = useConversation();

  const updateConvoMutation = useUpdateConversationMutation(currentConversation?.conversationId);

  const [renaming, setRenaming] = useState(false);
  const inputRef = useRef(null);

  const { conversationId, title } = conversation;

  const [titleInput, setTitleInput] = useState(title);

  const navigate = useNavigate();

  // initial fetch to find out if it is being liked
  // const fetchLikeStatus = async () => {
  //   try {
  //     const response = await fetch(`/api/convos/${conversationId}`, {
  //       method: 'GET',
  //       headers: {
  //         'Content-Type': 'application/json',
  //         Authorization: `Bearer ${token}`
  //       } }
  //     )

  //     const data = await response.json();
  //     // Update the isLiked state based on the data received from the API
  //     const likesCount = data.likesConvo;
  //     if (likesCount !== 0) {
  //       setIsLiked(true);
  //     }
  //   } catch (error) {
  //     console.log('Error fetching like status:', error);
  //   }
  // };
  const clickHandler = async () => {
    if (currentConversation?.conversationId === conversationId &&
      currentConversation?.conversationId === convoId &&
      conversationId === convoId) {
      return;
    }

    // stop existing submission
    setSubmission(null);

    // set document title
    document.title = title;

    // set conversation to the new conversation
    if (conversation?.endpoint === 'gptPlugins') {
      const lastSelectedTools = JSON.parse(localStorage.getItem('lastSelectedTools')) || [];
      switchToConversation({ ...conversation, tools: lastSelectedTools });
    } else {
      switchToConversation(conversation);
    }
    setWidget('');
    navigate(`/chat/${conversationId}`);
  };

  const renameHandler = (e) => {
    e.preventDefault();
    setTitleInput(title);
    setRenaming(true);
    setTimeout(() => {
      inputRef.current.focus();
    }, 25);
  };

  const cancelHandler = (e) => {
    e.preventDefault();
    setRenaming(false);
  };

  const onRename = (e) => {
    e.preventDefault();
    setRenaming(false);
    if (titleInput === title) {
      return;
    }
    updateConvoMutation.mutate(
      { conversationId, title: titleInput },
      {
        onSuccess: () => {
          refreshConversations();
          if (conversationId == currentConversation?.conversationId) {
            setCurrentConversation((prevState) => ({
              ...prevState,
              title: titleInput,
            }));
          }
        },
        onError: () => {
          setTitleInput(title);
          showToast({
            message: 'Failed to rename conversation',
            severity: NotificationSeverity.ERROR,
            showIcon: true,
          });
        },
      },
    );
  };

<<<<<<< HEAD
  const icon = MinimalIcon({
    size: 20,
    endpoint: conversation.endpoint,
    model: conversation.model,
    error: false,
    className: 'mr-0',
  });
=======
  useEffect(() => {
    if (updateConvoMutation.isSuccess) {
      refreshConversations();
      if (conversationId == currentConversation?.conversationId) {
        setCurrentConversation((prevState) => ({
          ...prevState,
          title: titleInput
        }));
      }
    }
    // eslint-disable-next-line react-hooks/exhaustive-deps
  }, [updateConvoMutation.isSuccess]);
>>>>>>> 3a887e69

  const handleKeyDown = (e) => {
    if (e.key === 'Enter') {
      onRename(e);
    }
  };

  const aProps = {
    className:
      'animate-flash group relative flex cursor-pointer items-center gap-3 break-all rounded-md bg-gray-800 py-3 px-3 pr-14 hover:bg-gray-800'
  };

  if (currentConversation?.conversationId !== conversationId || currentConversation?.conversationId !== convoId) {
    aProps.className =
      'group relative flex cursor-pointer items-center gap-3 break-all rounded-md py-3 px-3 hover:bg-gray-800 hover:pr-4';
  }

  return (
    <a data-testid="convo-item" onClick={() => clickHandler()} {...aProps}>
<<<<<<< HEAD
      {icon}
      <div className="relative max-h-5 flex-1 overflow-hidden text-ellipsis break-all">
=======
      <ConvoIcon />
      <div className="relative max-h-5 flex-1 overflow-hidden text-ellipsis break-all pr-8">
>>>>>>> 3a887e69
        {renaming === true ? (
          <input
            ref={inputRef}
            type="text"
            className="m-0 mr-0 w-full border border-blue-500 bg-transparent p-0 text-sm leading-tight outline-none"
            value={titleInput}
            onChange={(e) => setTitleInput(e.target.value)}
            onBlur={onRename}
            onKeyDown={handleKeyDown}
          />
        ) : (
          title
        )}
      </div>
<<<<<<< HEAD
      {currentConversation?.conversationId === conversationId ? (
        <div className="visible absolute right-1 z-10 flex text-gray-300">
          <RenameButton
            conversationId={conversationId}
            renaming={renaming}
            renameHandler={renameHandler}
            onRename={onRename}
          />
          <DeleteButton
            conversationId={conversationId}
            renaming={renaming}
            cancelHandler={cancelHandler}
            retainView={retainView}
            title={title}
          />
        </div>
      ) : (
        <div className="absolute inset-y-0 right-0 z-10 w-8 rounded-r-md bg-gradient-to-l from-gray-900 group-hover:from-gray-700/70" />
      )}
=======

      {(currentConversation?.conversationId === conversationId &&
        currentConversation?.conversationId === convoId &&
        conversationId === convoId) ? (
          <div className="visible absolute right-1 z-10 ml-3 flex text-gray-300">
            <RenameButton
              conversationId={conversationId}
              renaming={renaming}
              renameHandler={renameHandler}
              onRename={onRename}
            />
            <DeleteButton
              conversationId={conversationId}
              renaming={renaming}
              cancelHandler={cancelHandler}
              retainView={retainView}
            />
          </div>
        ) : (
          <div className="absolute inset-y-0 right-0 z-10 w-8 rounded-r-md bg-gradient-to-l from-gray-900 group-hover:from-gray-700/70" />
        )}
>>>>>>> 3a887e69
    </a>
  );
}<|MERGE_RESOLUTION|>--- conflicted
+++ resolved
@@ -6,20 +6,13 @@
 import { NotificationSeverity } from '~/common';
 import { useToastContext } from '~/Providers';
 import DeleteButton from './DeleteButton';
-<<<<<<< HEAD
 import RenameButton from './RenameButton';
-=======
-import ConvoIcon from '../svg/ConvoIcon';
->>>>>>> 3a887e69
 import store from '~/store';
 import { useNavigate, useParams } from 'react-router-dom';
 
 export default function Conversation({ conversation, retainView }) {
-<<<<<<< HEAD
   const { showToast } = useToastContext();
-=======
   const [widget, setWidget] = useRecoilState(store.widget); // eslint-disable-line
->>>>>>> 3a887e69
   const [currentConversation, setCurrentConversation] = useRecoilState(store.conversation);
   const { conversationId: convoId } = useParams();
   const setSubmission = useSetRecoilState(store.submission);
@@ -60,9 +53,11 @@
   //   }
   // };
   const clickHandler = async () => {
-    if (currentConversation?.conversationId === conversationId &&
+    if (
+      currentConversation?.conversationId === conversationId &&
       currentConversation?.conversationId === convoId &&
-      conversationId === convoId) {
+      conversationId === convoId
+    ) {
       return;
     }
 
@@ -127,7 +122,6 @@
     );
   };
 
-<<<<<<< HEAD
   const icon = MinimalIcon({
     size: 20,
     endpoint: conversation.endpoint,
@@ -135,20 +129,6 @@
     error: false,
     className: 'mr-0',
   });
-=======
-  useEffect(() => {
-    if (updateConvoMutation.isSuccess) {
-      refreshConversations();
-      if (conversationId == currentConversation?.conversationId) {
-        setCurrentConversation((prevState) => ({
-          ...prevState,
-          title: titleInput
-        }));
-      }
-    }
-    // eslint-disable-next-line react-hooks/exhaustive-deps
-  }, [updateConvoMutation.isSuccess]);
->>>>>>> 3a887e69
 
   const handleKeyDown = (e) => {
     if (e.key === 'Enter') {
@@ -158,23 +138,21 @@
 
   const aProps = {
     className:
-      'animate-flash group relative flex cursor-pointer items-center gap-3 break-all rounded-md bg-gray-800 py-3 px-3 pr-14 hover:bg-gray-800'
+      'animate-flash group relative flex cursor-pointer items-center gap-3 break-all rounded-md bg-gray-800 py-3 px-3 pr-14 hover:bg-gray-800',
   };
 
-  if (currentConversation?.conversationId !== conversationId || currentConversation?.conversationId !== convoId) {
+  if (
+    currentConversation?.conversationId !== conversationId ||
+    currentConversation?.conversationId !== convoId
+  ) {
     aProps.className =
       'group relative flex cursor-pointer items-center gap-3 break-all rounded-md py-3 px-3 hover:bg-gray-800 hover:pr-4';
   }
 
   return (
     <a data-testid="convo-item" onClick={() => clickHandler()} {...aProps}>
-<<<<<<< HEAD
       {icon}
       <div className="relative max-h-5 flex-1 overflow-hidden text-ellipsis break-all">
-=======
-      <ConvoIcon />
-      <div className="relative max-h-5 flex-1 overflow-hidden text-ellipsis break-all pr-8">
->>>>>>> 3a887e69
         {renaming === true ? (
           <input
             ref={inputRef}
@@ -189,31 +167,10 @@
           title
         )}
       </div>
-<<<<<<< HEAD
-      {currentConversation?.conversationId === conversationId ? (
-        <div className="visible absolute right-1 z-10 flex text-gray-300">
-          <RenameButton
-            conversationId={conversationId}
-            renaming={renaming}
-            renameHandler={renameHandler}
-            onRename={onRename}
-          />
-          <DeleteButton
-            conversationId={conversationId}
-            renaming={renaming}
-            cancelHandler={cancelHandler}
-            retainView={retainView}
-            title={title}
-          />
-        </div>
-      ) : (
-        <div className="absolute inset-y-0 right-0 z-10 w-8 rounded-r-md bg-gradient-to-l from-gray-900 group-hover:from-gray-700/70" />
-      )}
-=======
 
-      {(currentConversation?.conversationId === conversationId &&
-        currentConversation?.conversationId === convoId &&
-        conversationId === convoId) ? (
+      {currentConversation?.conversationId === conversationId &&
+      currentConversation?.conversationId === convoId &&
+      conversationId === convoId ? (
           <div className="visible absolute right-1 z-10 ml-3 flex text-gray-300">
             <RenameButton
               conversationId={conversationId}
@@ -226,12 +183,12 @@
               renaming={renaming}
               cancelHandler={cancelHandler}
               retainView={retainView}
+              title={title}
             />
           </div>
         ) : (
           <div className="absolute inset-y-0 right-0 z-10 w-8 rounded-r-md bg-gradient-to-l from-gray-900 group-hover:from-gray-700/70" />
         )}
->>>>>>> 3a887e69
     </a>
   );
 }