--- conflicted
+++ resolved
@@ -59,12 +59,7 @@
     );
   };
   const classProp: { className?: string } = {
-<<<<<<< HEAD
-    className:
-      'flex items-center justify-center text-token-text-primary transition hover:text-gray-400 dark:text-gray-300 dark:hover:text-gray-400',
-=======
     className: 'z-50 hover:text-black dark:hover:text-white',
->>>>>>> b6d6343f
   };
   if (twcss) {
     classProp.className = twcss;
