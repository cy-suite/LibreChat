import type { FC } from 'react';
import { DotsIcon } from '~/components/svg';
import { Content, Portal, Root, Trigger } from '@radix-ui/react-popover';
import { TooltipProvider, Tooltip, TooltipTrigger, TooltipContent } from '~/components/ui';
import { useToggle } from './ToggleContext';
import { useLocalize } from '~/hooks';
import { cn } from '~/utils';

type EditMenuButtonProps = {
  children: React.ReactNode;
};
const EditMenuButton: FC<EditMenuButtonProps> = ({ children }: EditMenuButtonProps) => {
  const localize = useLocalize();
  const { setPopoverActive } = useToggle();

  return (
    <Root onOpenChange={(open) => setPopoverActive(open)}>
      <Trigger asChild>
        <div
          className={cn(
            'pointer-cursor relative flex flex-col text-left focus:outline-none focus:ring-0 focus:ring-offset-0 sm:text-sm',
            'hover:text-gray-400 radix-state-open:text-gray-400 dark:hover:text-gray-400 dark:radix-state-open:text-gray-400',
            'z-50 flex h-[40px] min-w-4 flex-none items-center justify-center focus:ring-0 focus:ring-offset-0',
          )}
          id="edit-menu-button"
          data-testid="edit-menu-button"
          title={localize('com_ui_more_options')}
        >
          <TooltipProvider delayDuration={500}>
            <Tooltip>
              <TooltipTrigger asChild>
                <button type="button" className="">
<<<<<<< HEAD
                  <DotsIcon className="text-token-text-primary h-4 w-4 flex-shrink-0 transition hover:text-gray-400 dark:text-gray-300 dark:hover:text-gray-400" />
=======
                  <DotsIcon className="h-[18px] w-[18px] flex-shrink-0 text-gray-500 hover:text-gray-400 dark:text-gray-300 dark:hover:text-gray-400" />
>>>>>>> b6d6343f
                </button>
              </TooltipTrigger>
              <TooltipContent side="top" sideOffset={0}>
                {localize('com_ui_more_options')}
              </TooltipContent>
            </Tooltip>
          </TooltipProvider>
        </div>
      </Trigger>
      <Portal>
        <Content
          side="bottom"
          align="start"
<<<<<<< HEAD
          className="mt-2 flex max-h-[495px] flex-col gap-2 overflow-x-hidden rounded-lg border border border-gray-200 bg-white p-1.5 shadow-lg dark:border-gray-600 dark:bg-gray-700 dark:text-white md:min-w-[200px]"
=======
          className={cn(
            'popover radix-side-bottom:animate-slideUpAndFade radix-side-left:animate-slideRightAndFade radix-side-right:animate-slideLeftAndFade radix-side-top:animate-slideDownAndFade overflow-hidden rounded-lg shadow-lg',
            'border border-gray-200 bg-white dark:border-gray-700 dark:bg-gray-700 dark:text-white',
            'flex min-w-[200px] max-w-xs flex-wrap',
          )}
>>>>>>> b6d6343f
        >
          {children}
        </Content>
      </Portal>
    </Root>
  );
};

export default EditMenuButton;<|MERGE_RESOLUTION|>--- conflicted
+++ resolved
@@ -30,11 +30,7 @@
             <Tooltip>
               <TooltipTrigger asChild>
                 <button type="button" className="">
-<<<<<<< HEAD
-                  <DotsIcon className="text-token-text-primary h-4 w-4 flex-shrink-0 transition hover:text-gray-400 dark:text-gray-300 dark:hover:text-gray-400" />
-=======
                   <DotsIcon className="h-[18px] w-[18px] flex-shrink-0 text-gray-500 hover:text-gray-400 dark:text-gray-300 dark:hover:text-gray-400" />
->>>>>>> b6d6343f
                 </button>
               </TooltipTrigger>
               <TooltipContent side="top" sideOffset={0}>
@@ -48,15 +44,11 @@
         <Content
           side="bottom"
           align="start"
-<<<<<<< HEAD
-          className="mt-2 flex max-h-[495px] flex-col gap-2 overflow-x-hidden rounded-lg border border border-gray-200 bg-white p-1.5 shadow-lg dark:border-gray-600 dark:bg-gray-700 dark:text-white md:min-w-[200px]"
-=======
           className={cn(
             'popover radix-side-bottom:animate-slideUpAndFade radix-side-left:animate-slideRightAndFade radix-side-right:animate-slideLeftAndFade radix-side-top:animate-slideDownAndFade overflow-hidden rounded-lg shadow-lg',
             'border border-gray-200 bg-white dark:border-gray-700 dark:bg-gray-700 dark:text-white',
             'flex min-w-[200px] max-w-xs flex-wrap',
           )}
->>>>>>> b6d6343f
         >
           {children}
         </Content>
