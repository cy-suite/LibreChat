import { useState, useMemo } from 'react';
import { useQueryClient } from '@tanstack/react-query';
import { useForm, FormProvider, Controller, useWatch } from 'react-hook-form';
import { useGetModelsQuery } from 'librechat-data-provider/react-query';
import {
  Tools,
  QueryKeys,
  Capabilities,
  actionDelimiter,
  ImageVisionTool,
  defaultAssistantFormValues,
} from 'librechat-data-provider';
import type { FunctionTool, TConfig, TPlugin } from 'librechat-data-provider';
import type { AssistantForm, AssistantPanelProps } from '~/common';
import { useCreateAssistantMutation, useUpdateAssistantMutation } from '~/data-provider';
import { cn, cardStyle, defaultTextProps, removeFocusOutlines } from '~/utils';
import AssistantConversationStarters from './AssistantConversationStarters';
import { useAssistantsMapContext, useToastContext } from '~/Providers';
import { useSelectAssistant, useLocalize } from '~/hooks';
import { ToolSelectDialog } from '~/components/Tools';
import CapabilitiesForm from './CapabilitiesForm';
import { SelectDropDown } from '~/components/ui';
import AssistantAvatar from './AssistantAvatar';
import AssistantSelect from './AssistantSelect';
import ContextButton from './ContextButton';
import AssistantTool from './AssistantTool';
import { Spinner } from '~/components/svg';
import Knowledge from './Knowledge';
import { Panel } from '~/common';
<<<<<<< HEAD
import { TooltipProvider, Tooltip, TooltipContent } from '~/components/ui/Tooltip';
=======
import Action from './Action';
>>>>>>> 2ca257df

const labelClass = 'mb-2 text-token-text-primary block font-medium';
const inputClass = cn(
  defaultTextProps,
  'flex w-full px-3 py-2 dark:border-gray-800 dark:bg-gray-800 rounded-xl mb-2',
  removeFocusOutlines,
);

export default function AssistantPanel({
  // index = 0,
  setAction,
  endpoint,
  actions = [],
  setActivePanel,
  documentsMap,
  assistant_id: current_assistant_id,
  setCurrentAssistantId,
  assistantsConfig,
  version,
}: AssistantPanelProps & { assistantsConfig?: TConfig | null }) {
  const queryClient = useQueryClient();
  const modelsQuery = useGetModelsQuery();
  const assistantMap = useAssistantsMapContext();

  const allTools = queryClient.getQueryData<TPlugin[]>([QueryKeys.tools]) ?? [];
  const { onSelect: onSelectAssistant } = useSelectAssistant(endpoint);
  const { showToast } = useToastContext();
  const [disabledActionTip, setDisabledActionTip] = useState(false);
  const localize = useLocalize();

  const methods = useForm<AssistantForm>({
    defaultValues: defaultAssistantFormValues,
  });

  const [showToolDialog, setShowToolDialog] = useState(false);

  const { control, handleSubmit, reset } = methods;
  const assistant = useWatch({ control, name: 'assistant' });
  const functions = useWatch({ control, name: 'functions' });
  const assistant_id = useWatch({ control, name: 'id' });

  const activeModel = useMemo(() => {
    return assistantMap?.[endpoint]?.[assistant_id]?.model;
  }, [assistantMap, endpoint, assistant_id]);

  const toolsEnabled = useMemo(
    () => assistantsConfig?.capabilities?.includes(Capabilities.tools),
    [assistantsConfig],
  );
  const actionsEnabled = useMemo(
    () => assistantsConfig?.capabilities?.includes(Capabilities.actions),
    [assistantsConfig],
  );
  const retrievalEnabled = useMemo(
    () => assistantsConfig?.capabilities?.includes(Capabilities.retrieval),
    [assistantsConfig],
  );
  const codeEnabled = useMemo(
    () => assistantsConfig?.capabilities?.includes(Capabilities.code_interpreter),
    [assistantsConfig],
  );

  /* Mutations */
  const update = useUpdateAssistantMutation({
    onSuccess: (data) => {
      showToast({
        message: `${localize('com_assistants_update_success')} ${
          data.name ?? localize('com_ui_assistant')
        }`,
      });
    },
    onError: (err) => {
      const error = err as Error;
      showToast({
        message: `${localize('com_assistants_update_error')}${
          error.message ? ` ${localize('com_ui_error')}: ${error.message}` : ''
        }`,
        status: 'error',
      });
    },
  });

  const create = useCreateAssistantMutation({
    onSuccess: (data) => {
      setCurrentAssistantId(data.id);
      showToast({
        message: `${localize('com_assistants_create_success')} ${
          data.name ?? localize('com_ui_assistant')
        }`,
      });
    },
    onError: (err) => {
      const error = err as Error;
      showToast({
        message: `${localize('com_assistants_create_error')}${
          error.message ? ` ${localize('com_ui_error')}: ${error.message}` : ''
        }`,
        status: 'error',
      });
    },
  });

  const files = useMemo(() => {
    if (typeof assistant === 'string') {
      return [];
    }
    return assistant.files;
  }, [assistant]);

  const onSubmit = (data: AssistantForm) => {
    const tools: Array<FunctionTool | string> = [...functions].map((functionName) => {
      if (!functionName.includes(actionDelimiter)) {
        return functionName;
      } else {
        const assistant = assistantMap?.[endpoint]?.[assistant_id];
        const tool = assistant?.tools?.find((tool) => tool.function?.name === functionName);
        if (assistant && tool) {
          return tool;
        }
      }

      return functionName;
    });

    if (data.code_interpreter) {
      tools.push({ type: Tools.code_interpreter });
    }
    if (data.retrieval) {
      tools.push({ type: version == 2 ? Tools.file_search : Tools.retrieval });
    }
    if (data.image_vision) {
      tools.push(ImageVisionTool);
    }

    const {
      name,
      description,
      instructions,
      conversation_starters: starters,
      model,
      // file_ids, // TODO: add file handling here
    } = data;

    if (assistant_id) {
      update.mutate({
        assistant_id,
        data: {
          name,
          description,
          instructions,
          conversation_starters: starters.filter((starter) => starter.trim() !== ''),
          model,
          tools,
          endpoint,
        },
      });
      return;
    }

    create.mutate({
      name,
      description,
      instructions,
      conversation_starters: starters.filter((starter) => starter.trim() !== ''),
      model,
      tools,
      endpoint,
      version,
    });
  };

  let submitContext: string | JSX.Element;

  if (create.isLoading || update.isLoading) {
    submitContext = <Spinner className="icon-md" />;
  } else if (assistant_id) {
    submitContext = localize('com_ui_save');
  } else {
    submitContext = localize('com_ui_create');
  }

  return (
    <FormProvider {...methods}>
      <form
        onSubmit={handleSubmit(onSubmit)}
        className="h-auto w-full flex-shrink-0 overflow-x-hidden"
      >
        <div className="flex w-full flex-wrap">
          <Controller
            name="assistant"
            control={control}
            render={({ field }) => (
              <AssistantSelect
                reset={reset}
                value={field.value}
                endpoint={endpoint}
                documentsMap={documentsMap}
                setCurrentAssistantId={setCurrentAssistantId}
                selectedAssistant={current_assistant_id ?? null}
                createMutation={create}
              />
            )}
          />
          {/* Select Button */}
          {assistant_id && (
            <button
              className="btn btn-primary focus:shadow-outline mx-2 mt-1 h-[40px] rounded bg-green-500 px-4 py-2 font-semibold text-white hover:bg-green-400 focus:border-green-500 focus:outline-none focus:ring-0"
              type="button"
              disabled={!assistant_id}
              onClick={(e) => {
                e.preventDefault();
                onSelectAssistant(assistant_id);
              }}
            >
              {localize('com_ui_select')}
            </button>
          )}
        </div>
        <div className="bg-surface-50 h-auto px-4 pb-8 pt-3 dark:bg-transparent">
          {/* Avatar & Name */}
          <div className="mb-4">
            <AssistantAvatar
              createMutation={create}
              assistant_id={assistant_id}
              metadata={assistant['metadata'] ?? null}
              endpoint={endpoint}
              version={version}
            />
            <label className={labelClass} htmlFor="name">
              {localize('com_ui_name')}
            </label>
            <Controller
              name="name"
              control={control}
              render={({ field }) => (
                <input
                  {...field}
                  value={field.value ?? ''}
                  {...{ max: 256 }}
                  className={inputClass}
                  id="name"
                  type="text"
                  placeholder={localize('com_assistants_name_placeholder')}
                />
              )}
            />
            <Controller
              name="id"
              control={control}
              render={({ field }) => (
                <p className="h-3 text-xs italic text-text-secondary">{field.value}</p>
              )}
            />
          </div>
          {/* Description */}
          <div className="mb-4">
            <label className={labelClass} htmlFor="description">
              {localize('com_ui_description')}
            </label>
            <Controller
              name="description"
              control={control}
              render={({ field }) => (
                <input
                  {...field}
                  value={field.value ?? ''}
                  {...{ max: 512 }}
                  className={inputClass}
                  id="description"
                  type="text"
                  placeholder={localize('com_assistants_description_placeholder')}
                />
              )}
            />
          </div>

          {/* Instructions */}
          <div className="mb-6">
            <label className={labelClass} htmlFor="instructions">
              {localize('com_ui_instructions')}
            </label>
            <Controller
              name="instructions"
              control={control}
              render={({ field }) => (
                <textarea
                  {...field}
                  value={field.value ?? ''}
                  {...{ max: 32768 }}
                  className={cn(inputClass, 'min-h-[100px] resize-y')}
                  id="instructions"
                  placeholder={localize('com_assistants_instructions_placeholder')}
                  rows={3}
                />
              )}
            />
          </div>

          {/* Conversation Starters */}
          <div className="relative mb-6">
            {/* the label of conversation starters is in the component */}
            <Controller
              name="conversation_starters"
              control={control}
              defaultValue={[]}
              render={({ field }) => (
                <AssistantConversationStarters
                  field={field}
                  inputClass={inputClass}
                  labelClass={labelClass}
                />
              )}
            />
          </div>
          {/* Model */}
          <div className="mb-6">
            <label className={labelClass} htmlFor="model">
              {localize('com_ui_model')}
            </label>
            <Controller
              name="model"
              control={control}
              rules={{ required: true, minLength: 1 }}
              render={({ field, fieldState: { error } }) => (
                <>
                  <SelectDropDown
                    emptyTitle={true}
                    value={field.value}
                    setValue={field.onChange}
                    availableValues={modelsQuery.data?.[endpoint] ?? []}
                    showAbove={false}
                    showLabel={false}
                    className={cn(
                      cardStyle,
                      'flex h-[40px] w-full flex-none items-center justify-center px-4 hover:cursor-pointer',
                    )}
                    containerClassName={cn('rounded-md', error ? 'border-red-500 border-2' : '')}
                  />
                  {error && (
                    <span className="text-sm text-red-500 transition duration-300 ease-in-out">
                      {localize('com_ui_field_required')}
                    </span>
                  )}
                </>
              )}
            />
          </div>
          {/* Knowledge */}
          {(codeEnabled === true || retrievalEnabled === true) && version == 1 && (
            <Knowledge assistant_id={assistant_id} files={files} endpoint={endpoint} />
          )}
          {/* Capabilities */}
          <CapabilitiesForm
            version={version}
            endpoint={endpoint}
            codeEnabled={codeEnabled}
            assistantsConfig={assistantsConfig}
            retrievalEnabled={retrievalEnabled}
          />
          {/* Tools */}
          <div className="mb-6">
            <label className={labelClass}>
              {`${toolsEnabled === true ? localize('com_ui_tools') : ''}
              ${toolsEnabled === true && actionsEnabled === true ? ' + ' : ''}
              ${actionsEnabled === true ? localize('com_assistants_actions') : ''}`}
            </label>
            <div className="space-y-2">
              {functions.map((func, i) => (
                <AssistantTool
                  key={`${func}-${i}-${assistant_id}`}
                  tool={func}
                  allTools={allTools}
                  assistant_id={assistant_id}
                />
              ))}
              {actions
                .filter((action) => action.assistant_id === assistant_id)
                .map((action, i) => {
                  return <Action key={i} action={action} onClick={() => setAction(action)} />;
                })}
<<<<<<< HEAD
              {toolsEnabled && (
                <button
                  type="button"
                  onClick={() => setShowToolDialog(true)}
                  className="btn border-token-border-light relative mx-1 mt-2 h-8 rounded-lg bg-transparent font-medium hover:bg-gray-100 dark:hover:bg-gray-800"
                >
                  <div className="flex w-full items-center justify-center gap-2">
                    {localize('com_assistants_add_tools')}
                  </div>
                </button>
              )}
              {actionsEnabled && (
                <div className="relative mt-2 h-8 rounded-lg bg-transparent font-medium">
                  <TooltipProvider delayDuration={0}>
                    {' '}
                    {/* TODO: refactor to use https://atomiks.github.io/tippyjs/ */}
                    <Tooltip>
                      <div
                        onMouseEnter={() => !assistant_id && setDisabledActionTip(true)}
                        onMouseLeave={() => !assistant_id && setDisabledActionTip(false)}
                      >
                        <button
                          type="button"
                          disabled={!assistant_id}
                          onClick={() => {
                            if (!assistant_id) {
                              showToast({
                                message: localize('com_assistants_actions_disabled'),
                                status: 'warning',
                              });
                            } else {
                              setActivePanel(Panel.actions);
                            }
                          }}
                          className="btn border-token-border-light relative rounded-lg bg-transparent font-medium hover:bg-gray-100 dark:hover:bg-gray-800"
                        >
                          <div className="flex w-full items-center justify-center gap-2">
                            {localize('com_assistants_add_actions')}
                          </div>
                        </button>
                        {disabledActionTip && (
                          <div className="absolute bottom-10 left-0 z-10 rounded bg-white p-2 shadow dark:bg-gray-800">
                            {/* TODO: incorporate localize */}
                            Must first create Assistant
                          </div>
                        )}
                      </div>
                    </Tooltip>
                  </TooltipProvider>
                </div>
              )}
=======
              <div className="flex space-x-2">
                {toolsEnabled === true && (
                  <button
                    type="button"
                    onClick={() => setShowToolDialog(true)}
                    className="btn btn-neutral border-token-border-light relative h-8 w-full rounded-lg font-medium"
                  >
                    <div className="flex w-full items-center justify-center gap-2">
                      {localize('com_assistants_add_tools')}
                    </div>
                  </button>
                )}
                {actionsEnabled === true && (
                  <button
                    type="button"
                    disabled={!assistant_id}
                    onClick={() => {
                      if (!assistant_id) {
                        return showToast({
                          message: localize('com_assistants_actions_disabled'),
                          status: 'warning',
                        });
                      }
                      setActivePanel(Panel.actions);
                    }}
                    className="btn btn-neutral border-token-border-light relative h-8 w-full rounded-lg font-medium"
                  >
                    <div className="flex w-full items-center justify-center gap-2">
                      {localize('com_assistants_add_actions')}
                    </div>
                  </button>
                )}
              </div>
>>>>>>> 2ca257df
            </div>
          </div>
          <div className="flex items-center justify-end gap-2">
            {/* Context Button */}
            <ContextButton
              assistant_id={assistant_id}
              activeModel={activeModel}
              setCurrentAssistantId={setCurrentAssistantId}
              createMutation={create}
              endpoint={endpoint}
            />
            {/* Submit Button */}
            <button
              className="btn btn-primary focus:shadow-outline flex w-full items-center justify-center px-4 py-2 font-semibold text-white hover:bg-green-600 focus:border-green-500"
              type="submit"
            >
              {submitContext}
            </button>
          </div>
        </div>
        <ToolSelectDialog
          isOpen={showToolDialog}
          setIsOpen={setShowToolDialog}
          toolsFormKey="functions"
          endpoint={endpoint}
        />
      </form>
    </FormProvider>
  );
}<|MERGE_RESOLUTION|>--- conflicted
+++ resolved
@@ -27,11 +27,8 @@
 import { Spinner } from '~/components/svg';
 import Knowledge from './Knowledge';
 import { Panel } from '~/common';
-<<<<<<< HEAD
 import { TooltipProvider, Tooltip, TooltipContent } from '~/components/ui/Tooltip';
-=======
 import Action from './Action';
->>>>>>> 2ca257df
 
 const labelClass = 'mb-2 text-token-text-primary block font-medium';
 const inputClass = cn(
@@ -412,59 +409,6 @@
                 .map((action, i) => {
                   return <Action key={i} action={action} onClick={() => setAction(action)} />;
                 })}
-<<<<<<< HEAD
-              {toolsEnabled && (
-                <button
-                  type="button"
-                  onClick={() => setShowToolDialog(true)}
-                  className="btn border-token-border-light relative mx-1 mt-2 h-8 rounded-lg bg-transparent font-medium hover:bg-gray-100 dark:hover:bg-gray-800"
-                >
-                  <div className="flex w-full items-center justify-center gap-2">
-                    {localize('com_assistants_add_tools')}
-                  </div>
-                </button>
-              )}
-              {actionsEnabled && (
-                <div className="relative mt-2 h-8 rounded-lg bg-transparent font-medium">
-                  <TooltipProvider delayDuration={0}>
-                    {' '}
-                    {/* TODO: refactor to use https://atomiks.github.io/tippyjs/ */}
-                    <Tooltip>
-                      <div
-                        onMouseEnter={() => !assistant_id && setDisabledActionTip(true)}
-                        onMouseLeave={() => !assistant_id && setDisabledActionTip(false)}
-                      >
-                        <button
-                          type="button"
-                          disabled={!assistant_id}
-                          onClick={() => {
-                            if (!assistant_id) {
-                              showToast({
-                                message: localize('com_assistants_actions_disabled'),
-                                status: 'warning',
-                              });
-                            } else {
-                              setActivePanel(Panel.actions);
-                            }
-                          }}
-                          className="btn border-token-border-light relative rounded-lg bg-transparent font-medium hover:bg-gray-100 dark:hover:bg-gray-800"
-                        >
-                          <div className="flex w-full items-center justify-center gap-2">
-                            {localize('com_assistants_add_actions')}
-                          </div>
-                        </button>
-                        {disabledActionTip && (
-                          <div className="absolute bottom-10 left-0 z-10 rounded bg-white p-2 shadow dark:bg-gray-800">
-                            {/* TODO: incorporate localize */}
-                            Must first create Assistant
-                          </div>
-                        )}
-                      </div>
-                    </Tooltip>
-                  </TooltipProvider>
-                </div>
-              )}
-=======
               <div className="flex space-x-2">
                 {toolsEnabled === true && (
                   <button
@@ -478,27 +422,38 @@
                   </button>
                 )}
                 {actionsEnabled === true && (
-                  <button
-                    type="button"
-                    disabled={!assistant_id}
-                    onClick={() => {
-                      if (!assistant_id) {
-                        return showToast({
-                          message: localize('com_assistants_actions_disabled'),
-                          status: 'warning',
-                        });
-                      }
-                      setActivePanel(Panel.actions);
-                    }}
-                    className="btn btn-neutral border-token-border-light relative h-8 w-full rounded-lg font-medium"
-                  >
-                    <div className="flex w-full items-center justify-center gap-2">
-                      {localize('com_assistants_add_actions')}
-                    </div>
-                  </button>
+                  <TooltipProvider delayDuration={0}>
+                    <Tooltip>
+                      <button
+                        onMouseEnter={() => !assistant_id && setDisabledActionTip(true)}
+                        onMouseLeave={() => !assistant_id && setDisabledActionTip(false)}
+                        type="button"
+                        disabled={!assistant_id}
+                        onClick={() => {
+                          if (!assistant_id) {
+                            return showToast({
+                              message: localize('com_assistants_actions_disabled'),
+                              status: 'warning',
+                            });
+                          }
+                          setActivePanel(Panel.actions);
+                        }}
+                        className="btn btn-neutral border-token-border-light relative h-8 w-full rounded-lg font-medium"
+                      >
+                        <div className="flex w-full items-center justify-center gap-2">
+                          {localize('com_assistants_add_actions')}
+                        </div>
+                      </button>
+                      {disabledActionTip && (
+                        <div className="absolute bottom-10 left-0 z-10 rounded bg-white p-2 shadow dark:bg-gray-800">
+                          {/* TODO: incorporate localize */}
+                          Must first create Assistant
+                        </div>
+                      )}
+                    </Tooltip>
+                  </TooltipProvider>
                 )}
               </div>
->>>>>>> 2ca257df
             </div>
           </div>
           <div className="flex items-center justify-end gap-2">
