import React, { useEffect } from 'react';
import LoginForm from './LoginForm';
import { useAuthContext } from '~/hooks/AuthContext';
import { useNavigate } from 'react-router-dom';
import { useGetStartupConfig } from '@librechat/data-provider';

function Login() {
  const { login, error, isAuthenticated } = useAuthContext();
  const { data: startupConfig } = useGetStartupConfig();

  const navigate = useNavigate();

  useEffect(() => {
    if (isAuthenticated) {
      navigate('/chat/new');
    }
  }, [isAuthenticated, navigate]);

  return (
    <div className="flex min-h-screen flex-col items-center justify-center bg-white pt-6 sm:pt-0">
      <div className="mt-6 w-96 overflow-hidden bg-white px-6 py-4 sm:max-w-md sm:rounded-lg">
        <h1 className="mb-4 text-center text-3xl font-semibold">Welcome back</h1>
        {error && (
          <div
            className="relative mt-4 rounded border border-red-400 bg-red-100 px-4 py-3 text-red-700"
            role="alert"
          >
            Unable to login with the information provided. Please check your credentials and try again.
          </div>
        )}
        <LoginForm onSubmit={login} />
        {startupConfig?.registrationEnabled && (
          <p className="my-4 text-center text-sm font-light text-gray-700">
            {' '}
            Don&apos;t have an account?{' '}
            <a href="/register" className="p-1 text-green-500 hover:underline">
              Sign up
            </a>
          </p>
        )}
        {startupConfig?.googleLoginEnabled && (
          <>
            <div className="relative mt-6 flex w-full items-center justify-center border border-t uppercase">
              <div className="absolute bg-white px-3 text-xs">Or</div>
            </div>
            <div className="mt-4 flex gap-x-2">
              <a
                aria-label="Login with Google"
                className="justify-left flex w-full items-center space-x-3 rounded-md border border-gray-300 px-5 py-3 hover:bg-gray-50 focus:ring-2 focus:ring-violet-600 focus:ring-offset-1"
                href={`${startupConfig.serverDomain}/oauth/google`}
              >
                <svg
                  xmlns="http://www.w3.org/2000/svg"
                  viewBox="0 0 512 512"
                  id="google"
                  className="h-5 w-5"
                >
                  <path
                    fill="#fbbb00"
                    d="M113.47 309.408 95.648 375.94l-65.139 1.378C11.042 341.211 0 299.9 0 256c0-42.451 10.324-82.483 28.624-117.732h.014L86.63 148.9l25.404 57.644c-5.317 15.501-8.215 32.141-8.215 49.456.002 18.792 3.406 36.797 9.651 53.408z"
                  ></path>
                  <path
                    fill="#518ef8"
                    d="M507.527 208.176C510.467 223.662 512 239.655 512 256c0 18.328-1.927 36.206-5.598 53.451-12.462 58.683-45.025 109.925-90.134 146.187l-.014-.014-73.044-3.727-10.338-64.535c29.932-17.554 53.324-45.025 65.646-77.911h-136.89V208.176h245.899z"
                  ></path>
                  <path
                    fill="#28b446"
                    d="m416.253 455.624.014.014C372.396 490.901 316.666 512 256 512c-97.491 0-182.252-54.491-225.491-134.681l82.961-67.91c21.619 57.698 77.278 98.771 142.53 98.771 28.047 0 54.323-7.582 76.87-20.818l83.383 68.262z"
                  ></path>
                  <path
                    fill="#f14336"
                    d="m419.404 58.936-82.933 67.896C313.136 112.246 285.552 103.82 256 103.82c-66.729 0-123.429 42.957-143.965 102.724l-83.397-68.276h-.014C71.23 56.123 157.06 0 256 0c62.115 0 119.068 22.126 163.404 58.936z"
                  ></path>
                </svg>
                <p>Login with Google</p>
              </a>
            </div>
          </>
        )}
        {startupConfig?.openidLoginEnabled && (
          <>
            <div className="mt-4 flex gap-x-2">
              <a
                aria-label="Login with OpenID"
                className="justify-left flex w-full items-center space-x-3 rounded-md border border-gray-300 px-5 py-3 hover:bg-gray-50 focus:ring-2 focus:ring-violet-600 focus:ring-offset-1"
                href={`${startupConfig.serverDomain}/oauth/openid`}
              >
                {startupConfig.openidImageUrl ? (
                  <img src={startupConfig.openidImageUrl} alt="OpenID Logo" className="h-5 w-5" />
                ) : (
                  <svg
                    xmlns="http://www.w3.org/2000/svg"
                    viewBox="0 0 448 512"
                    id="openid"
                    className="h-5 w-5"
                  >
                    <path d="M271.5 432l-68 32C88.5 453.7 0 392.5 0 318.2c0-71.5 82.5-131 191.7-144.3v43c-71.5 12.5-124 53-124 101.3 0 51 58.5 93.3 135.7 103v-340l68-33.2v384zM448 291l-131.3-28.5 36.8-20.7c-19.5-11.5-43.5-20-70-24.8v-43c46.2 5.5 87.7 19.5 120.3 39.3l35-19.8L448 291z"></path>
                  </svg>
                )}
                <p>{startupConfig.openidLabel}</p>
              </a>
            </div>
          </>
        )}
        {startupConfig?.githubLoginEnabled && (
<<<<<<< HEAD
          <>
            <div className="relative mt-6 flex w-full items-center justify-center border border-t uppercase">
              <div className="absolute bg-white px-3 text-xs">Or</div>
            </div>
            <div className="mt-4 flex gap-x-2">
              <a
                aria-label="Login with GitHub"
                className="justify-left flex w-full items-center space-x-3 rounded-md border border-gray-300 px-5 py-3 hover:bg-gray-50 focus:ring-2 focus:ring-violet-600 focus:ring-offset-1"
                href={`${startupConfig.serverDomain}/oauth/github`}
              >
                <svg
                  xmlns="http://www.w3.org/2000/svg"
                  viewBox="0 0 24 24"
                  id="github"
                  className="h-5 w-5"
                >
                  <path
                    fill="currentColor"
                    d="M12 0a12 12 0 0 0-3.84 23.399c.608.112.832-.256.832-.576v-2.015c-3.395.736-4.115-1.632-4.115-1.632a3.241 3.241 0 0 0-1.359-1.792c-1.104-.736.064-.736.064-.736a2.566 2.566 0 0 1 1.824 1.216a2.638 2.638 0 0 0 3.616 1.024a2.607 2.607 0 0 1 .768-1.6c-2.688-.32-5.504-1.344-5.504-5.984a4.677 4.677 0 0 1 1.216-3.168a4.383 4.383 0 0 1 .128-3.136s1.024-.32 3.36 1.216a11.66 11.66 0 0 1 6.112 0c2.336-1.536 3.36-1.216 3.36-1.216a4.354 4.354 0 0 1 .128 3.136a4.628 4.628 0 0 1 1.216 3.168c0 4.672-2.848 5.664-5.536 5.952a2.881 2.881 0 0 1 .832 2.24v3.36c0 .32.224.672.832.576A12 12 0 0 0 12 0z"
                  />
                </svg>
                <p>Login with GitHub</p>
              </a>
            </div>
          </>
        )}
        {startupConfig?.discordLoginEnabled && (
          <>
            <div className="relative mt-6 flex w-full items-center justify-center border border-t uppercase">
              <div className="absolute bg-white px-3 text-xs">Or</div>
            </div>
            <div className="mt-4 flex gap-x-2">
              <a
                aria-label="Login with Discord"
                className="justify-left flex w-full items-center space-x-3 rounded-md border border-gray-300 px-5 py-3 hover:bg-gray-50 focus:ring-2 focus:ring-violet-600 focus:ring-offset-1"
                href={`${startupConfig.serverDomain}/oauth/discord`}
              >
                <svg
                  xmlns="http://www.w3.org/2000/svg"
                  viewBox="0 0 1024 1024"
                  id="discord"
                  className="h-6 w-6"
                >
                  <path
                    fill="currentColor"
                    d="M689.43 349a422.21 422.21 0 0 0-104.22-32.32 1.58 1.58 0 0 0-1.68.79 294.11 294.11 0 0 0-13 26.66 389.78 389.78 0 0 0-117.05 0 269.75 269.75 0 0 0-13.18-26.66 1.64 1.64 0 0 0-1.68-.79A421 421 0 0 0 334.44 349a1.49 1.49 0 0 0-.69.59c-66.37 99.17-84.55 195.9-75.63 291.41a1.76 1.76 0 0 0 .67 1.2 424.58 424.58 0 0 0 127.85 64.63 1.66 1.66 0 0 0 1.8-.59 303.45 303.45 0 0 0 26.15-42.54 1.62 1.62 0 0 0-.89-2.25 279.6 279.6 0 0 1-39.94-19 1.64 1.64 0 0 1-.16-2.72c2.68-2 5.37-4.1 7.93-6.22a1.58 1.58 0 0 1 1.65-.22c83.79 38.26 174.51 38.26 257.31 0a1.58 1.58 0 0 1 1.68.2c2.56 2.11 5.25 4.23 8 6.24a1.64 1.64 0 0 1-.14 2.72 262.37 262.37 0 0 1-40 19 1.63 1.63 0 0 0-.87 2.28 340.72 340.72 0 0 0 26.13 42.52 1.62 1.62 0 0 0 1.8.61 423.17 423.17 0 0 0 128-64.63 1.64 1.64 0 0 0 .67-1.18c10.68-110.44-17.88-206.38-75.7-291.42a1.3 1.3 0 0 0-.63-.63zM427.09 582.85c-25.23 0-46-23.16-46-51.6s20.38-51.6 46-51.6c25.83 0 46.42 23.36 46 51.6.02 28.44-20.37 51.6-46 51.6zm170.13 0c-25.23 0-46-23.16-46-51.6s20.38-51.6 46-51.6c25.83 0 46.42 23.36 46 51.6.01 28.44-20.17 51.6-46 51.6z"
                  />
                </svg>
                <p>Login with Discord</p>
              </a>
            </div>
          </>
        )}
      </div>
    </div>
  );
};
=======
         <>
           <div className="relative mt-6 flex w-full items-center justify-center border border-t uppercase">
               <div className="absolute bg-white px-3 text-xs">Or</div>
             </div>
               <div className="mt-4 flex gap-x-2">
            <a
        aria-label="Login with GitHub"
        className="justify-left flex w-full items-center space-x-3 rounded-md border border-gray-300 px-5 py-3 hover:bg-gray-50 focus:ring-2 focus:ring-violet-600 focus:ring-offset-1"
        href={`${startupConfig.serverDomain}/oauth/github`}
        >
        <svg
          xmlns="http://www.w3.org/2000/svg"
          viewBox="0 0 24 24"
          id="github"
          className="h-5 w-5"
        >
          <path
            fill="currentColor"
            d="M12 0a12 12 0 0 0-3.84 23.399c.608.112.832-.256.832-.576v-2.015c-3.395.736-4.115-1.632-4.115-1.632a3.241 3.241 0 0 0-1.359-1.792c-1.104-.736.064-.736.064-.736a2.566 2.566 0 0 1 1.824 1.216a2.638 2.638 0 0 0 3.616 1.024a2.607 2.607 0 0 1 .768-1.6c-2.688-.32-5.504-1.344-5.504-5.984a4.677 4.677 0 0 1 1.216-3.168a4.383 4.383 0 0 1 .128-3.136s1.024-.32 3.36 1.216a11.66 11.66 0 0 1 6.112 0c2.336-1.536 3.36-1.216 3.36-1.216a4.354 4.354 0 0 1 .128 3.136a4.628 4.628 0 0 1 1.216 3.168c0 4.672-2.848 5.664-5.536 5.952a2.881 2.881 0 0 1 .832 2.24v3.36c0 .32.224.672.832.576A12 12 0 0 0 12 0z"
          />
        </svg>
        <p>Login with GitHub</p>
      </a>
    </div>
  </>
)}

      </div>
    </div>
  );
}


>>>>>>> 69d192ba
export default Login;<|MERGE_RESOLUTION|>--- conflicted
+++ resolved
@@ -103,7 +103,6 @@
           </>
         )}
         {startupConfig?.githubLoginEnabled && (
-<<<<<<< HEAD
           <>
             <div className="relative mt-6 flex w-full items-center justify-center border border-t uppercase">
               <div className="absolute bg-white px-3 text-xs">Or</div>
@@ -161,39 +160,4 @@
     </div>
   );
 };
-=======
-         <>
-           <div className="relative mt-6 flex w-full items-center justify-center border border-t uppercase">
-               <div className="absolute bg-white px-3 text-xs">Or</div>
-             </div>
-               <div className="mt-4 flex gap-x-2">
-            <a
-        aria-label="Login with GitHub"
-        className="justify-left flex w-full items-center space-x-3 rounded-md border border-gray-300 px-5 py-3 hover:bg-gray-50 focus:ring-2 focus:ring-violet-600 focus:ring-offset-1"
-        href={`${startupConfig.serverDomain}/oauth/github`}
-        >
-        <svg
-          xmlns="http://www.w3.org/2000/svg"
-          viewBox="0 0 24 24"
-          id="github"
-          className="h-5 w-5"
-        >
-          <path
-            fill="currentColor"
-            d="M12 0a12 12 0 0 0-3.84 23.399c.608.112.832-.256.832-.576v-2.015c-3.395.736-4.115-1.632-4.115-1.632a3.241 3.241 0 0 0-1.359-1.792c-1.104-.736.064-.736.064-.736a2.566 2.566 0 0 1 1.824 1.216a2.638 2.638 0 0 0 3.616 1.024a2.607 2.607 0 0 1 .768-1.6c-2.688-.32-5.504-1.344-5.504-5.984a4.677 4.677 0 0 1 1.216-3.168a4.383 4.383 0 0 1 .128-3.136s1.024-.32 3.36 1.216a11.66 11.66 0 0 1 6.112 0c2.336-1.536 3.36-1.216 3.36-1.216a4.354 4.354 0 0 1 .128 3.136a4.628 4.628 0 0 1 1.216 3.168c0 4.672-2.848 5.664-5.536 5.952a2.881 2.881 0 0 1 .832 2.24v3.36c0 .32.224.672.832.576A12 12 0 0 0 12 0z"
-          />
-        </svg>
-        <p>Login with GitHub</p>
-      </a>
-    </div>
-  </>
-)}
-
-      </div>
-    </div>
-  );
-}
-
-
->>>>>>> 69d192ba
 export default Login;