--- conflicted
+++ resolved
@@ -2,14 +2,11 @@
 import LoginForm from './LoginForm';
 import { useAuthContext } from '~/hooks/AuthContext';
 import { useNavigate } from 'react-router-dom';
-<<<<<<< HEAD
+
 import { SHOW_GOOGLE_LOGIN_OPTION, ALLOW_REGISTRATION, DOMAIN_SERVER } from "~/utils/envConstants";
 import { useRecoilValue } from 'recoil';
 import store from '~/store';
 import { localize } from '../../localization/Translation';
-=======
-import { useGetStartupConfig } from '~/data-provider';
->>>>>>> abd1b10b
 
 function Login() {
   const { login, error, isAuthenticated } = useAuthContext();
