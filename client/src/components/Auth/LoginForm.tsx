--- conflicted
+++ resolved
@@ -81,17 +81,9 @@
         </div>
         {renderError('password')}
       </div>
-<<<<<<< HEAD
-      {!window.location.hostname.match(/^(.*\.)?toatu\.com$/) && (
-        <a href="/forgot-password" className="text-sm font-medium text-green-500 hover:underline">
-          {localize('com_auth_password_forgot')}
-        </a>
-      )}
-=======
       <a href="/forgot-password" className="text-sm text-green-500">
         {localize('com_auth_password_forgot')}
       </a>
->>>>>>> 8f20fb28
       <div className="mt-6">
         <button
           aria-label="Sign in"
