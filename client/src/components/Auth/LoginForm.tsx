import React from 'react';
import { useForm } from 'react-hook-form';
import { useLocalize } from '~/hooks';
import { TLoginUser } from 'librechat-data-provider';

type TLoginFormProps = {
  onSubmit: (data: TLoginUser) => void;
};

const LoginForm: React.FC<TLoginFormProps> = ({ onSubmit }) => {
  const localize = useLocalize();
  const {
    register,
    handleSubmit,
    formState: { errors },
  } = useForm<TLoginUser>();

  const renderError = (fieldName: string) => {
    const errorMessage = errors[fieldName]?.message;
    return errorMessage ? (
      <span role="alert" className="mt-1 text-sm text-black">
        {String(errorMessage)}
      </span>
    ) : null;
  };

  return (
    <form
      className="mt-6"
      aria-label="Login form"
      method="POST"
      onSubmit={handleSubmit((data) => onSubmit(data))}
    >
      <div className="mb-2">
        <div className="relative">
          <input
            type="text"
            id="email"
            autoComplete="email"
            aria-label={localize('com_auth_email')}
            {...register('email', {
              required: localize('com_auth_email_required'),
              minLength: { value: 3, message: localize('com_auth_email_min_length') },
              maxLength: { value: 120, message: localize('com_auth_email_max_length') },
              pattern: { value: /\S+@\S+\.\S+/, message: localize('com_auth_email_pattern') },
            })}
            aria-invalid={!!errors.email}
            className="peer block w-full appearance-none rounded-md border border-gray-300 bg-white px-2.5 pb-2.5 pt-5 text-sm text-gray-900 focus:border-green-500 focus:outline-none focus:ring-0"
            placeholder=" "
          />
          <label
            htmlFor="email"
            className="pointer-events-none absolute left-2.5 top-4 z-10 origin-[0] -translate-y-4 scale-75 transform text-sm text-gray-500 duration-100 peer-placeholder-shown:translate-y-0 peer-placeholder-shown:scale-100 peer-focus:-translate-y-4 peer-focus:scale-75 peer-focus:text-green-500"
          >
            {localize('com_auth_email_address')}
          </label>
        </div>
        {renderError('email')}
      </div>
      <div className="mb-2">
        <div className="relative">
          <input
            type="password"
            id="password"
            autoComplete="current-password"
            aria-label={localize('com_auth_password')}
            {...register('password', {
              required: localize('com_auth_password_required'),
              minLength: { value: 8, message: localize('com_auth_password_min_length') },
              maxLength: { value: 128, message: localize('com_auth_password_max_length') },
            })}
            aria-invalid={!!errors.password}
            className="peer block w-full appearance-none rounded-md border border-gray-300 bg-white px-2.5 pb-2.5 pt-5 text-sm text-gray-900 focus:border-green-500 focus:outline-none focus:ring-0"
            placeholder=" "
          />
          <label
            htmlFor="password"
            className="pointer-events-none absolute left-2.5 top-4 z-10 origin-[0] -translate-y-4 scale-75 transform text-sm text-gray-500 duration-100 peer-placeholder-shown:translate-y-0 peer-placeholder-shown:scale-100 peer-focus:-translate-y-4 peer-focus:scale-75 peer-focus:text-green-500"
          >
            {localize('com_auth_password')}
          </label>
        </div>
        {renderError('password')}
      </div>
      <a href="/forgot-password" className="text-sm font-medium text-green-500">
        {localize('com_auth_password_forgot')}
      </a>
      <div className="mt-6">
        <button
          aria-label="Sign in"
          data-testid="login-button"
          type="submit"
<<<<<<< HEAD
          className="w-full transform rounded-md bg-green-500 px-4 py-3 tracking-wide text-white transition-colors duration-200 hover:bg-green-600 focus:bg-green-600 focus:outline-none"
=======
          className="w-full transform rounded-md bg-green-500 px-4 py-3 tracking-wide text-white transition-all duration-300 hover:bg-green-550 focus:bg-green-550 focus:outline-none"
>>>>>>> b151cd99
        >
          {localize('com_auth_continue')}
        </button>
      </div>
    </form>
  );
};

export default LoginForm;<|MERGE_RESOLUTION|>--- conflicted
+++ resolved
@@ -90,11 +90,7 @@
           aria-label="Sign in"
           data-testid="login-button"
           type="submit"
-<<<<<<< HEAD
-          className="w-full transform rounded-md bg-green-500 px-4 py-3 tracking-wide text-white transition-colors duration-200 hover:bg-green-600 focus:bg-green-600 focus:outline-none"
-=======
           className="w-full transform rounded-md bg-green-500 px-4 py-3 tracking-wide text-white transition-all duration-300 hover:bg-green-550 focus:bg-green-550 focus:outline-none"
->>>>>>> b151cd99
         >
           {localize('com_auth_continue')}
         </button>
