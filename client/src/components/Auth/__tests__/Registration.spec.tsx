--- conflicted
+++ resolved
@@ -27,10 +27,7 @@
       openidLabel: 'Test OpenID',
       openidImageUrl: 'http://test-server.com',
       githubLoginEnabled: true,
-<<<<<<< HEAD
       discordLoginEnabled: true,
-=======
->>>>>>> 69d192ba
       registrationEnabled: true,
       serverDomain: 'mock-server'
     }
