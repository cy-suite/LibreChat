import { useForm } from 'react-hook-form';
import { useState, useEffect } from 'react';
<<<<<<< HEAD
import { useNavigate, useParams } from 'react-router-dom';
import { useForm } from 'react-hook-form';
import { useLocalize } from '~/hooks';
import {
  useRegisterUserMutation,
  TRegisterUser,
  useGetStartupConfig,
} from 'librechat-data-provider';
=======
import { useNavigate } from 'react-router-dom';
import { useRegisterUserMutation, useGetStartupConfig } from 'librechat-data-provider/react-query';
import type { TRegisterUser } from 'librechat-data-provider';
>>>>>>> c9d3e0ab
import { GoogleIcon, FacebookIcon, OpenIDIcon, GithubIcon, DiscordIcon } from '~/components';
import { useLocalize } from '~/hooks';

function Registration() {
  const navigate = useNavigate();
  const { data: startupConfig } = useGetStartupConfig();

  const localize = useLocalize();
  const { userId } = useParams() || '';

  const {
    register,
    watch,
    handleSubmit,
    formState: { errors },
  } = useForm<TRegisterUser>({ mode: 'onChange' });

  const [error, setError] = useState<boolean>(false);
  const [errorMessage, setErrorMessage] = useState<string>('');
  const registerUser = useRegisterUserMutation();

  const password = watch('password');

  const onRegisterUserFormSubmit = (data: TRegisterUser) => {
    if (userId) {
      data.refBy = userId;
    }
    registerUser.mutate(data, {
      onSuccess: () => {
        navigate('/c/new');
      },
      onError: (error) => {
        setError(true);
        //@ts-ignore - error is of type unknown
        if (error.response?.data?.message) {
          //@ts-ignore - error is of type unknown
          setErrorMessage(error.response?.data?.message);
        }
      },
    });
  };

  useEffect(() => {
    if (startupConfig?.registrationEnabled === false) {
      navigate('/login');
    }
  }, [startupConfig, navigate]);

  return (
    <div className="flex min-h-screen flex-col items-center justify-center bg-white pt-6 sm:pt-0">
      <div className="mt-6 w-96 overflow-hidden bg-white px-6 py-4 sm:max-w-md sm:rounded-lg">
        <h1 className="mb-4 text-center text-3xl font-semibold">
          {localize('com_auth_create_account')}
        </h1>
        {error && (
          <div
            className="relative mt-4 rounded border border-red-400 bg-red-100 px-4 py-3 text-red-700"
            role="alert"
            data-testid="registration-error"
          >
            {localize('com_auth_error_create')} {errorMessage}
          </div>
        )}
        <form
          className="mt-6"
          aria-label="Registration form"
          method="POST"
          onSubmit={handleSubmit((data) => onRegisterUserFormSubmit(data))}
        >
          <div className="mb-2">
            <div className="relative">
              <input
                id="name"
                type="text"
                autoComplete="name"
                aria-label={localize('com_auth_full_name')}
                {...register('name', {
                  required: localize('com_auth_name_required'),
                  minLength: {
                    value: 3,
                    message: localize('com_auth_name_min_length'),
                  },
                  maxLength: {
                    value: 80,
                    message: localize('com_auth_name_max_length'),
                  },
                })}
                aria-invalid={!!errors.name}
                className="peer block w-full appearance-none rounded-md border border-gray-300 bg-gray-50 px-2.5 pb-2.5 pt-5 text-sm text-gray-900 focus:border-green-500 focus:outline-none focus:ring-0"
                placeholder=" "
              ></input>
              <label
                htmlFor="name"
                className="pointer-events-none absolute left-2.5 top-4 z-10 origin-[0] -translate-y-4 scale-75 transform text-sm text-gray-500 duration-100 peer-placeholder-shown:translate-y-0 peer-placeholder-shown:scale-100 peer-focus:-translate-y-4 peer-focus:scale-75 peer-focus:text-green-500"
              >
                {localize('com_auth_full_name')}
              </label>
            </div>

            {errors.name && (
              <span role="alert" className="mt-1 text-sm text-black">
                {/* @ts-ignore not sure why*/}
                {errors.name.message}
              </span>
            )}
          </div>
          <div className="mb-2">
            <div className="relative">
              <input
                type="text"
                id="username"
                aria-label={localize('com_auth_username')}
                {...register('username', {
                  // required: localize('com_auth_username_required'),
                  minLength: {
                    value: 2,
                    message: localize('com_auth_username_min_length'),
                  },
                  maxLength: {
                    value: 80,
                    message: localize('com_auth_username_max_length'),
                  },
                })}
                aria-invalid={!!errors.username}
                className="peer block w-full appearance-none rounded-md border border-gray-300 bg-gray-50 px-2.5 pb-2.5 pt-5 text-sm text-gray-900 focus:border-green-500 focus:outline-none focus:ring-0"
                placeholder=" "
                autoComplete="off"
              ></input>
              <label
                htmlFor="username"
                className="pointer-events-none absolute left-2.5 top-4 z-10 origin-[0] -translate-y-4 scale-75 transform text-sm text-gray-500 duration-100 peer-placeholder-shown:translate-y-0 peer-placeholder-shown:scale-100 peer-focus:-translate-y-4 peer-focus:scale-75 peer-focus:text-green-500"
              >
                {localize('com_auth_username')}
              </label>
            </div>

            {errors.username && (
              <span role="alert" className="mt-1 text-sm text-black">
                {/* @ts-ignore not sure why */}
                {errors.username.message}
              </span>
            )}
          </div>
          <div className="mb-2">
            <div className="relative">
              <input
                type="email"
                id="email"
                autoComplete="email"
                aria-label={localize('com_auth_email')}
                {...register('email', {
                  required: localize('com_auth_email_required'),
                  minLength: {
                    value: 3,
                    message: localize('com_auth_email_min_length'),
                  },
                  maxLength: {
                    value: 120,
                    message: localize('com_auth_email_max_length'),
                  },
                  pattern: {
                    value: /\S+@\S+\.\S+/,
                    message: localize('com_auth_email_pattern'),
                  },
                })}
                aria-invalid={!!errors.email}
                className="peer block w-full appearance-none rounded-md border border-gray-300 bg-gray-50 px-2.5 pb-2.5 pt-5 text-sm text-gray-900 focus:border-green-500 focus:outline-none focus:ring-0"
                placeholder=" "
              ></input>
              <label
                htmlFor="email"
                className="pointer-events-none absolute left-2.5 top-4 z-10 origin-[0] -translate-y-4 scale-75 transform text-sm text-gray-500 duration-100 peer-placeholder-shown:translate-y-0 peer-placeholder-shown:scale-100 peer-focus:-translate-y-4 peer-focus:scale-75 peer-focus:text-green-500"
              >
                {localize('com_auth_email')}
              </label>
            </div>
            {errors.email && (
              <span role="alert" className="mt-1 text-sm text-black">
                {/* @ts-ignore - Type 'string | FieldError | Merge<FieldError, FieldErrorsImpl<any>> | undefined' is not assignable to type 'ReactNode' */}
                {errors.email.message}
              </span>
            )}
          </div>
          <div className="mb-2">
            <div className="relative">
              <input
                type="password"
                id="password"
                data-testid="password"
                autoComplete="current-password"
                aria-label={localize('com_auth_password')}
                {...register('password', {
                  required: localize('com_auth_password_required'),
                  minLength: {
                    value: 8,
                    message: localize('com_auth_password_min_length'),
                  },
                  maxLength: {
                    value: 128,
                    message: localize('com_auth_password_max_length'),
                  },
                })}
                aria-invalid={!!errors.password}
                className="peer block w-full appearance-none rounded-md border border-gray-300 bg-gray-50 px-2.5 pb-2.5 pt-5 text-sm text-gray-900 focus:border-green-500 focus:outline-none focus:ring-0"
                placeholder=" "
              ></input>
              <label
                htmlFor="password"
                className="pointer-events-none absolute left-2.5 top-4 z-10 origin-[0] -translate-y-4 scale-75 transform text-sm text-gray-500 duration-100 peer-placeholder-shown:translate-y-0 peer-placeholder-shown:scale-100 peer-focus:-translate-y-4 peer-focus:scale-75 peer-focus:text-green-500"
              >
                {localize('com_auth_password')}
              </label>
            </div>

            {errors.password && (
              <span role="alert" className="mt-1 text-sm text-black">
                {/* @ts-ignore not sure why */}
                {errors.password.message}
              </span>
            )}
          </div>
          <div className="mb-2">
            <div className="relative">
              <input
                type="password"
                id="confirm_password"
                data-testid="confirm_password"
                aria-label={localize('com_auth_password_confirm')}
                // uncomment to block pasting in confirm field
                // onPaste={(e) => {
                //   e.preventDefault();
                //   return false;
                // }}
                {...register('confirm_password', {
                  validate: (value) =>
                    value === password || localize('com_auth_password_not_match'),
                })}
                aria-invalid={!!errors.confirm_password}
                className="peer block w-full appearance-none rounded-md border border-gray-300 bg-gray-50 px-2.5 pb-2.5 pt-5 text-sm text-gray-900 focus:border-green-500 focus:outline-none focus:ring-0"
                placeholder=" "
              ></input>
              <label
                htmlFor="confirm_password"
                className="pointer-events-none absolute left-2.5 top-4 z-10 origin-[0] -translate-y-4 scale-75 transform text-sm text-gray-500 duration-100 peer-placeholder-shown:translate-y-0 peer-placeholder-shown:scale-100 peer-focus:-translate-y-4 peer-focus:scale-75 peer-focus:text-green-500"
              >
                {localize('com_auth_password_confirm')}
              </label>
            </div>

            {errors.confirm_password && (
              <span role="alert" className="mt-1 text-sm text-black">
                {/* @ts-ignore not sure why */}
                {errors.confirm_password.message}
              </span>
            )}
          </div>
          <div className="mt-6">
            <button
              disabled={
                !!errors.email ||
                !!errors.name ||
                !!errors.password ||
                !!errors.username ||
                !!errors.confirm_password
              }
              type="submit"
              aria-label="Submit registration"
              className="w-full transform rounded-md bg-green-500 px-4 py-3 tracking-wide text-white transition-colors duration-200 hover:bg-green-600 focus:bg-green-600 focus:outline-none disabled:cursor-not-allowed disabled:hover:bg-green-500"
            >
              {localize('com_auth_continue')}
            </button>
          </div>
        </form>
        <p className="my-4 text-center text-sm font-light text-gray-700">
          {' '}
          {localize('com_auth_already_have_account')}{' '}
          <a
            href="/login"
            aria-label="Login"
            className="p-1 font-medium text-green-500 hover:underline"
          >
            {localize('com_auth_login')}
          </a>
        </p>
        {startupConfig?.socialLoginEnabled && (
          <>
            <div className="relative mt-6 flex w-full items-center justify-center border border-t uppercase">
              <div className="absolute bg-white px-3 text-xs">Or</div>
            </div>
            <div className="mt-8" />
          </>
        )}
        {startupConfig?.googleLoginEnabled && startupConfig?.socialLoginEnabled && (
          <>
            <div className="mt-2 flex gap-x-2">
              <a
                aria-label="Login with Google"
                className="justify-left flex w-full items-center space-x-3 rounded-md border border-gray-300 px-5 py-3 hover:bg-gray-50 focus:ring-2 focus:ring-violet-600 focus:ring-offset-1"
                href={`${startupConfig.serverDomain}/oauth/google`}
              >
                <GoogleIcon />
                <p>{localize('com_auth_google_login')}</p>
              </a>
            </div>
          </>
        )}
        {startupConfig?.facebookLoginEnabled && startupConfig?.socialLoginEnabled && (
          <>
            <div className="mt-2 flex gap-x-2">
              <a
                aria-label="Login with Facebook"
                className="justify-left flex w-full items-center space-x-3 rounded-md border border-gray-300 px-5 py-3 hover:bg-gray-50 focus:ring-2 focus:ring-violet-600 focus:ring-offset-1"
                href={`${startupConfig.serverDomain}/oauth/facebook`}
              >
                <FacebookIcon />
                <p>{localize('com_auth_facebook_login')}</p>
              </a>
            </div>
          </>
        )}
        {startupConfig?.openidLoginEnabled && startupConfig?.socialLoginEnabled && (
          <>
            <div className="mt-2 flex gap-x-2">
              <a
                aria-label="Login with OpenID"
                className="justify-left flex w-full items-center space-x-3 rounded-md border border-gray-300 px-5 py-3 hover:bg-gray-50 focus:ring-2 focus:ring-violet-600 focus:ring-offset-1"
                href={`${startupConfig.serverDomain}/oauth/openid`}
              >
                {startupConfig.openidImageUrl ? (
                  <img src={startupConfig.openidImageUrl} alt="OpenID Logo" className="h-5 w-5" />
                ) : (
                  <OpenIDIcon />
                )}
                <p>{startupConfig.openidLabel}</p>
              </a>
            </div>
          </>
        )}
        {startupConfig?.githubLoginEnabled && startupConfig?.socialLoginEnabled && (
          <>
            <div className="mt-2 flex gap-x-2">
              <a
                aria-label="Login with GitHub"
                className="justify-left flex w-full items-center space-x-3 rounded-md border border-gray-300 px-5 py-3 hover:bg-gray-50 focus:ring-2 focus:ring-violet-600 focus:ring-offset-1"
                href={`${startupConfig.serverDomain}/oauth/github`}
              >
                <GithubIcon />
                <p>{localize('com_auth_github_login')}</p>
              </a>
            </div>
          </>
        )}
        {startupConfig?.discordLoginEnabled && startupConfig?.socialLoginEnabled && (
          <>
            <div className="mt-2 flex gap-x-2">
              <a
                aria-label="Login with Discord"
                className="justify-left flex w-full items-center space-x-3 rounded-md border border-gray-300 px-5 py-3 hover:bg-gray-50 focus:ring-2 focus:ring-violet-600 focus:ring-offset-1"
                href={`${startupConfig.serverDomain}/oauth/discord`}
              >
                <DiscordIcon />
                <p>{localize('com_auth_discord_login')}</p>
              </a>
            </div>
          </>
        )}
      </div>
    </div>
  );
}

export default Registration;<|MERGE_RESOLUTION|>--- conflicted
+++ resolved
@@ -1,21 +1,18 @@
 import { useForm } from 'react-hook-form';
 import { useState, useEffect } from 'react';
-<<<<<<< HEAD
 import { useNavigate, useParams } from 'react-router-dom';
-import { useForm } from 'react-hook-form';
+// import { useForm } from 'react-hook-form';
 import { useLocalize } from '~/hooks';
-import {
-  useRegisterUserMutation,
-  TRegisterUser,
-  useGetStartupConfig,
-} from 'librechat-data-provider';
-=======
-import { useNavigate } from 'react-router-dom';
+// import {
+//   useRegisterUserMutation,
+//   TRegisterUser,
+//   useGetStartupConfig,
+// } from 'librechat-data-provider';
+// import { useNavigate } from 'react-router-dom';
 import { useRegisterUserMutation, useGetStartupConfig } from 'librechat-data-provider/react-query';
 import type { TRegisterUser } from 'librechat-data-provider';
->>>>>>> c9d3e0ab
 import { GoogleIcon, FacebookIcon, OpenIDIcon, GithubIcon, DiscordIcon } from '~/components';
-import { useLocalize } from '~/hooks';
+// import { useLocalize } from '~/hooks';
 
 function Registration() {
   const navigate = useNavigate();
