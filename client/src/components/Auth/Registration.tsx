--- conflicted
+++ resolved
@@ -1,15 +1,11 @@
 import { useState, useEffect } from 'react';
 import { useNavigate } from 'react-router-dom';
 import { useForm } from 'react-hook-form';
-<<<<<<< HEAD
-import { useRegisterUserMutation, TRegisterUser } from '~/data-provider';
+import { useRegisterUserMutation, TRegisterUser, useGetStartupConfig } from '~/data-provider';
 import { SHOW_GOOGLE_LOGIN_OPTION, DOMAIN_SERVER } from '~/utils/envConstants';
 import { useRecoilValue } from 'recoil';
 import store from '~/store';
 import { localize } from '../../localization/Translation';
-=======
-import { useRegisterUserMutation, TRegisterUser, useGetStartupConfig } from '~/data-provider';
->>>>>>> abd1b10b
 
 function Registration() {
   const navigate = useNavigate();
