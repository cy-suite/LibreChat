--- conflicted
+++ resolved
@@ -1,6 +1,5 @@
 import React from 'react';
 
-<<<<<<< HEAD
 const SocialButton = ({ id, enabled, serverDomain, oauthPath, Icon, label, autoRedirect }) => {
   const [isHovered, setIsHovered] = useState(false);
   const [isPressed, setIsPressed] = useState(false);
@@ -10,50 +9,10 @@
 //        window.location.href = `${serverDomain}/oauth/${oauthPath}`;
   }
 
-=======
-const SocialButton = ({ id, enabled, serverDomain, oauthPath, Icon, label }) => {
->>>>>>> 164ebb96
   if (!enabled) {
     return null;
   }
 
-<<<<<<< HEAD
-  const handleMouseEnter = () => {
-    setIsHovered(true);
-  };
-
-  const handleMouseLeave = () => {
-    setIsHovered(false);
-    if (isPressed) {
-      setIsPressed(false);
-    }
-  };
-
-  const handleMouseDown = () => {
-    setIsPressed(true);
-    setActiveButton(id);
-  };
-
-  const handleMouseUp = () => {
-    setIsPressed(false);
-  };
-
-  const getButtonStyles = () => {
-    // Define Tailwind CSS classes based on state
-    const baseStyles = 'border border-solid border-gray-300 dark:border-gray-600 transition-colors';
-
-    let dynamicStyles = '';
-
-    if (isPressed && activeButton === id) {
-      dynamicStyles = 'bg-blue-200 border-blue-200 dark:bg-blue-900 dark:border-blue-600';
-    } else if (isHovered) {
-      dynamicStyles = 'bg-gray-100 dark:bg-gray-700';
-    }
-
-    return `${baseStyles} ${dynamicStyles}`;
-  };
-=======
->>>>>>> 164ebb96
   return (
     <div className="mt-2 flex gap-x-2">
       <a
