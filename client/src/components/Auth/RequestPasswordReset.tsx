--- conflicted
+++ resolved
@@ -36,39 +36,14 @@
   };
 
   useEffect(() => {
-<<<<<<< HEAD
     if (bodyText) {
       return;
     }
-    if (requestPasswordReset.isSuccess) {
-      if (config.data?.emailEnabled) {
-        setHeaderText(localize('com_auth_reset_password_link_sent'));
-        setBodyText(localize('com_auth_reset_password_email_sent'));
-      } else {
-        setHeaderText(localize('com_auth_reset_password'));
-        setBodyText(
-          <span>
-            {localize('com_auth_click')}{' '}
-            <a className="text-green-500 hover:underline" href={resetLink}>
-              {localize('com_auth_here')}
-            </a>{' '}
-            {localize('com_auth_to_reset_your_password')}
-          </span>,
-        );
-      }
-    } else {
-      setHeaderText(localize('com_auth_reset_password'));
-=======
     if (!requestPasswordReset.isSuccess) {
       setHeaderText('com_auth_reset_password');
->>>>>>> 5dc5d875
       setBodyText(undefined);
       return;
     }
-<<<<<<< HEAD
-  }, [requestPasswordReset.isSuccess, config.data?.emailEnabled, resetLink, localize, bodyText]);
-=======
->>>>>>> 5dc5d875
 
     if (startupConfig?.emailEnabled) {
       setHeaderText('com_auth_reset_password_link_sent');
@@ -92,6 +67,7 @@
     resetLink,
     localize,
     setHeaderText,
+    bodyText,
   ]);
 
   if (bodyText) {
