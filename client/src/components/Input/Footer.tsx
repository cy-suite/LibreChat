import { useGetStartupConfig } from 'librechat-data-provider/react-query';
import { useLocalize } from '~/hooks';

export default function Footer() {
  const { data: config } = useGetStartupConfig();
  const localize = useLocalize();

  return (
    <div className="hidden px-3 pb-1 pt-2 text-center text-xs text-black/50 dark:text-white/50 md:block md:px-4 md:pb-4 md:pt-3">
      {typeof config?.customFooter === 'string' ? (
        config.customFooter
      ) : (
        <>
<<<<<<< HEAD
          <a href="https://aitok.ai" target="_blank" rel="noreferrer" className="underline">
            {config?.appTitle || 'AITok'} v0.6.6
=======
          <a href="https://librechat.ai" target="_blank" rel="noreferrer" className="underline">
            {config?.appTitle || 'LibreChat'} v0.6.10
>>>>>>> 388dc178
          </a>
          {' - '}. {localize('com_ui_pay_per_call')}
        </>
      )}
      {config?.appTitle || 'AITok Chat'}
    </div>
  );
}<|MERGE_RESOLUTION|>--- conflicted
+++ resolved
@@ -11,13 +11,8 @@
         config.customFooter
       ) : (
         <>
-<<<<<<< HEAD
           <a href="https://aitok.ai" target="_blank" rel="noreferrer" className="underline">
-            {config?.appTitle || 'AITok'} v0.6.6
-=======
-          <a href="https://librechat.ai" target="_blank" rel="noreferrer" className="underline">
-            {config?.appTitle || 'LibreChat'} v0.6.10
->>>>>>> 388dc178
+            {config?.appTitle || 'AITok'} v0.6.10
           </a>
           {' - '}. {localize('com_ui_pay_per_call')}
         </>
