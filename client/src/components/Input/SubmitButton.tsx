import React, { useState, useEffect, useCallback } from 'react';
import { StopGeneratingIcon } from '~/components';
import { Settings } from 'lucide-react';
import { SetKeyDialog } from './SetKeyDialog';
import { useUserKey, useLocalize, useMediaQuery } from '~/hooks';
import { SendMessageIcon } from '~/components/svg';
import { TooltipProvider, Tooltip, TooltipTrigger, TooltipContent } from '~/components/ui/';

export default function SubmitButton({
  conversation,
  submitMessage,
  handleStopGenerating,
  disabled,
  isSubmitting,
  userProvidesKey,
  hasText,
}) {
  const { endpoint } = conversation;
  const [isDialogOpen, setDialogOpen] = useState(false);
  const { checkExpiry } = useUserKey(endpoint);
  const [isKeyProvided, setKeyProvided] = useState(userProvidesKey ? checkExpiry() : true);
  const isKeyActive = checkExpiry();
  const localize = useLocalize();
  const dots = ['·', '··', '···'];
  const [dotIndex, setDotIndex] = useState(0);
  const isSmallScreen = useMediaQuery('(max-width: 768px)');
  const [isSquareGreen, setIsSquareGreen] = useState(false);

  const setKey = useCallback(() => {
    setDialogOpen(true);
  }, []);

  const clickHandler = useCallback(
    (e: React.MouseEvent<HTMLButtonElement>) => {
      e.preventDefault();
      submitMessage();
    },
    [submitMessage],
  );

  useEffect(() => {
    const interval = setInterval(() => {
      setDotIndex((prevDotIndex) => (prevDotIndex + 1) % dots.length);
    }, 500);

    return () => clearInterval(interval);
  }, [dots.length]);

  useEffect(() => {
    if (userProvidesKey) {
      setKeyProvided(isKeyActive);
    } else {
      setKeyProvided(true);
    }
  }, [checkExpiry, endpoint, userProvidesKey, isKeyActive]);

  useEffect(() => {
    setIsSquareGreen(hasText);
  }, [hasText]);

<<<<<<< HEAD
  if (isSubmitting) {
    const iconContainerClass = `m-1 mr-0 rounded-md pb-[5px] pl-[6px] pr-[4px] pt-[5px] ${
      hasText ? (isSquareGreen ? 'bg-green-500' : '') : ''
    } group-hover:bg-19C37D group-disabled:hover:bg-transparent dark:${
      hasText ? (isSquareGreen ? 'bg-green-500' : '') : ''
    } dark:group-hover:text-gray-400 dark:group-disabled:hover:bg-transparent`;

    if (isSubmitting && isSmallScreen) {
      return (
        <button onClick={handleStopGenerating} type="button">
          <div className="m-1 mr-0 rounded-md p-2 pb-[10px] pt-[10px] group-hover:bg-gray-100 group-disabled:hover:bg-transparent dark:group-hover:bg-gray-900 dark:group-hover:text-gray-400 dark:group-disabled:hover:bg-transparent">
            <StopGeneratingIcon />
          </div>
        </button>
      );
    } else if (isSubmitting) {
      return (
        <div className="relative flex h-full">
          <div
            className="absolute text-2xl"
            style={{ top: '50%', transform: 'translateY(-20%) translateX(-33px)' }}
          >
            {dots[dotIndex]}
          </div>
        </div>
      );
    } else if (!isKeyProvided) {
      return (
        <>
          <button
            onClick={setKey}
            type="button"
            className="group absolute bottom-0 right-0 z-[101] flex h-[100%] w-auto items-center justify-center bg-transparent pr-1 text-gray-500"
          >
            <div className="flex items-center justify-center rounded-md text-xs group-hover:bg-gray-100 group-disabled:hover:bg-transparent dark:group-hover:bg-gray-900 dark:group-hover:text-gray-400 dark:group-disabled:hover:bg-transparent">
              <div className="m-0 mr-0 flex items-center justify-center rounded-md p-2 sm:p-2">
                <Settings className="mr-1 inline-block h-auto w-[18px]" />
                {localize('com_endpoint_config_key_name_placeholder')}
=======
  if (isSubmitting && isSmallScreen) {
    return (
      <button onClick={handleStopGenerating} type="button">
        <div className="m-1 mr-0 rounded-md p-2 pb-[10px] pt-[10px] group-hover:bg-gray-200 group-disabled:hover:bg-transparent dark:group-hover:bg-gray-800 dark:group-hover:text-gray-400 dark:group-disabled:hover:bg-transparent">
          <StopGeneratingIcon />
        </div>
      </button>
    );
  } else if (isSubmitting) {
    return (
      <div className="relative flex h-full">
        <div
          className="absolute text-2xl"
          style={{ top: '50%', transform: 'translateY(-20%) translateX(-33px)' }}
        >
          {dots[dotIndex]}
        </div>
      </div>
    );
  } else if (!isKeyProvided) {
    return (
      <>
        <button
          onClick={setKey}
          type="button"
          className="group absolute bottom-0 right-0 z-[101] flex h-[100%] w-auto items-center justify-center bg-transparent pr-1 text-gray-500"
        >
          <div className="flex items-center justify-center rounded-md text-xs group-hover:bg-gray-200 group-disabled:hover:bg-transparent dark:group-hover:bg-gray-800 dark:group-hover:text-gray-400 dark:group-disabled:hover:bg-transparent">
            <div className="m-0 mr-0 flex items-center justify-center rounded-md p-2 sm:p-2">
              <Settings className="mr-1 inline-block h-auto w-[18px]" />
              {localize('com_endpoint_config_key_name_placeholder')}
            </div>
          </div>
        </button>
        {userProvidesKey && (
          <SetKeyDialog open={isDialogOpen} onOpenChange={setDialogOpen} endpoint={endpoint} />
        )}
      </>
    );
  } else {
    return (
      <TooltipProvider delayDuration={250}>
        <Tooltip>
          <TooltipTrigger asChild>
            <button
              onClick={clickHandler}
              disabled={disabled}
              data-testid="submit-button"
              className="group absolute bottom-0 right-0 z-[101] flex h-[100%] w-[50px] items-center justify-center bg-transparent p-1 text-gray-500"
            >
              <div className={iconContainerClass}>
                {hasText ? (
                  <div className="bg-19C37D flex h-[24px] w-[24px] items-center justify-center rounded-full text-white">
                    <SendMessageIcon />
                  </div>
                ) : (
                  <SendMessageIcon />
                )}
>>>>>>> 40e884b3
              </div>
            </div>
          </button>
          {userProvidesKey && (
            <SetKeyDialog open={isDialogOpen} onOpenChange={setDialogOpen} endpoint={endpoint} />
          )}
        </>
      );
    } else {
      return (
        <TooltipProvider delayDuration={50}>
          <Tooltip>
            <TooltipTrigger asChild>
              <button
                onClick={clickHandler}
                disabled={disabled}
                data-testid="submit-button"
                className="group absolute bottom-0 right-0 z-[101] flex h-[100%] w-[50px] items-center justify-center bg-transparent p-1 text-gray-500"
              >
                <div className={iconContainerClass}>
                  {hasText ? (
                    <div className="bg-19C37D flex h-[24px] w-[24px] items-center justify-center rounded-full text-white">
                      <SendMessageIcon />
                    </div>
                  ) : (
                    <SendMessageIcon />
                  )}
                </div>
              </button>
            </TooltipTrigger>
            <TooltipContent side="top" sideOffset={-5}>
              {localize('com_nav_send_message')}
            </TooltipContent>
          </Tooltip>
        </TooltipProvider>
      );
    }
  }
}<|MERGE_RESOLUTION|>--- conflicted
+++ resolved
@@ -1,9 +1,8 @@
 import React, { useState, useEffect, useCallback } from 'react';
-import { StopGeneratingIcon } from '~/components';
+import { StopGeneratingIcon, ListeningIcon, Spinner, SendMessageIcon } from '~/components';
 import { Settings } from 'lucide-react';
 import { SetKeyDialog } from './SetKeyDialog';
 import { useUserKey, useLocalize, useMediaQuery } from '~/hooks';
-import { SendMessageIcon } from '~/components/svg';
 import { TooltipProvider, Tooltip, TooltipTrigger, TooltipContent } from '~/components/ui/';
 
 export default function SubmitButton({
@@ -14,6 +13,8 @@
   isSubmitting,
   userProvidesKey,
   hasText,
+  isListening,
+  isLoading,
 }) {
   const { endpoint } = conversation;
   const [isDialogOpen, setDialogOpen] = useState(false);
@@ -24,7 +25,6 @@
   const dots = ['·', '··', '···'];
   const [dotIndex, setDotIndex] = useState(0);
   const isSmallScreen = useMediaQuery('(max-width: 768px)');
-  const [isSquareGreen, setIsSquareGreen] = useState(false);
 
   const setKey = useCallback(() => {
     setDialogOpen(true);
@@ -54,50 +54,32 @@
     }
   }, [checkExpiry, endpoint, userProvidesKey, isKeyActive]);
 
-  useEffect(() => {
-    setIsSquareGreen(hasText);
-  }, [hasText]);
+  if (isListening) {
+    return (
+      <button
+        className="group absolute bottom-0 right-0 z-[101] flex h-[100%] w-[50px] items-center justify-center bg-transparent p-1 text-gray-500"
+        disabled={true}
+      >
+        <span className="" data-state="closed">
+          <ListeningIcon />
+        </span>
+      </button>
+    );
+  }
 
-<<<<<<< HEAD
-  if (isSubmitting) {
-    const iconContainerClass = `m-1 mr-0 rounded-md pb-[5px] pl-[6px] pr-[4px] pt-[5px] ${
-      hasText ? (isSquareGreen ? 'bg-green-500' : '') : ''
-    } group-hover:bg-19C37D group-disabled:hover:bg-transparent dark:${
-      hasText ? (isSquareGreen ? 'bg-green-500' : '') : ''
-    } dark:group-hover:text-gray-400 dark:group-disabled:hover:bg-transparent`;
+  if (isLoading) {
+    return (
+      <button
+        className="group absolute bottom-0 right-0 z-[101] flex h-[100%] w-[50px] items-center justify-center bg-transparent p-1 text-gray-500"
+        disabled={true}
+      >
+        <span className="" data-state="closed">
+          <Spinner className="icon-sm m-auto text-white" />
+        </span>
+      </button>
+    );
+  }
 
-    if (isSubmitting && isSmallScreen) {
-      return (
-        <button onClick={handleStopGenerating} type="button">
-          <div className="m-1 mr-0 rounded-md p-2 pb-[10px] pt-[10px] group-hover:bg-gray-100 group-disabled:hover:bg-transparent dark:group-hover:bg-gray-900 dark:group-hover:text-gray-400 dark:group-disabled:hover:bg-transparent">
-            <StopGeneratingIcon />
-          </div>
-        </button>
-      );
-    } else if (isSubmitting) {
-      return (
-        <div className="relative flex h-full">
-          <div
-            className="absolute text-2xl"
-            style={{ top: '50%', transform: 'translateY(-20%) translateX(-33px)' }}
-          >
-            {dots[dotIndex]}
-          </div>
-        </div>
-      );
-    } else if (!isKeyProvided) {
-      return (
-        <>
-          <button
-            onClick={setKey}
-            type="button"
-            className="group absolute bottom-0 right-0 z-[101] flex h-[100%] w-auto items-center justify-center bg-transparent pr-1 text-gray-500"
-          >
-            <div className="flex items-center justify-center rounded-md text-xs group-hover:bg-gray-100 group-disabled:hover:bg-transparent dark:group-hover:bg-gray-900 dark:group-hover:text-gray-400 dark:group-disabled:hover:bg-transparent">
-              <div className="m-0 mr-0 flex items-center justify-center rounded-md p-2 sm:p-2">
-                <Settings className="mr-1 inline-block h-auto w-[18px]" />
-                {localize('com_endpoint_config_key_name_placeholder')}
-=======
   if (isSubmitting && isSmallScreen) {
     return (
       <button onClick={handleStopGenerating} type="button">
@@ -148,51 +130,23 @@
               data-testid="submit-button"
               className="group absolute bottom-0 right-0 z-[101] flex h-[100%] w-[50px] items-center justify-center bg-transparent p-1 text-gray-500"
             >
-              <div className={iconContainerClass}>
-                {hasText ? (
-                  <div className="bg-19C37D flex h-[24px] w-[24px] items-center justify-center rounded-full text-white">
-                    <SendMessageIcon />
-                  </div>
-                ) : (
+              {hasText ? (
+                <div className="bg-19C37D flex h-[24px] w-[24px] items-center justify-center rounded-full text-white">
                   <SendMessageIcon />
-                )}
->>>>>>> 40e884b3
-              </div>
-            </div>
-          </button>
-          {userProvidesKey && (
-            <SetKeyDialog open={isDialogOpen} onOpenChange={setDialogOpen} endpoint={endpoint} />
-          )}
-        </>
-      );
-    } else {
-      return (
-        <TooltipProvider delayDuration={50}>
-          <Tooltip>
-            <TooltipTrigger asChild>
-              <button
-                onClick={clickHandler}
-                disabled={disabled}
-                data-testid="submit-button"
-                className="group absolute bottom-0 right-0 z-[101] flex h-[100%] w-[50px] items-center justify-center bg-transparent p-1 text-gray-500"
-              >
-                <div className={iconContainerClass}>
-                  {hasText ? (
-                    <div className="bg-19C37D flex h-[24px] w-[24px] items-center justify-center rounded-full text-white">
-                      <SendMessageIcon />
-                    </div>
-                  ) : (
-                    <SendMessageIcon />
-                  )}
                 </div>
-              </button>
-            </TooltipTrigger>
-            <TooltipContent side="top" sideOffset={-5}>
-              {localize('com_nav_send_message')}
-            </TooltipContent>
-          </Tooltip>
-        </TooltipProvider>
-      );
-    }
+              ) : (
+                <SendMessageIcon />
+              )}
+            </button>
+          </TooltipTrigger>
+          <TooltipContent side="top" sideOffset={-5}>
+            {localize('com_nav_send_message')}
+          </TooltipContent>
+        </Tooltip>
+        {userProvidesKey && (
+          <SetKeyDialog open={isDialogOpen} onOpenChange={setDialogOpen} endpoint={endpoint} />
+        )}
+      </TooltipProvider>
+    );
   }
 }