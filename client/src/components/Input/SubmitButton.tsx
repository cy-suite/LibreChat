import React, { useState, useEffect, useCallback } from 'react';
import { ListeningIcon, StopGeneratingIcon } from '~/components';
import { Settings } from 'lucide-react';
import { SetKeyDialog } from './SetKeyDialog';
import { useUserKey, useLocalize, useMediaQuery } from '~/hooks';
import { SendMessageIcon } from '~/components/svg';
import { TooltipProvider, Tooltip, TooltipTrigger, TooltipContent } from '~/components/ui/';

export default function SubmitButton({
  conversation,
  submitMessage,
  handleStopGenerating,
  disabled,
  isSubmitting,
  isListening,
  userProvidesKey,
  hasText,
}) {
  const { endpoint } = conversation;
  const [isDialogOpen, setDialogOpen] = useState(false);
  const { checkExpiry } = useUserKey(endpoint);
  const [isKeyProvided, setKeyProvided] = useState(userProvidesKey ? checkExpiry() : true);
  const isKeyActive = checkExpiry();
  const localize = useLocalize();
<<<<<<< HEAD
  const [countdown, setCountdown] = useState(0);
=======
  const dots = ['·', '··', '···'];
  const [dotIndex, setDotIndex] = useState(0);

  useEffect(() => {
    const interval = setInterval(() => {
      setDotIndex((prevDotIndex) => (prevDotIndex + 1) % dots.length);
    }, 500);

    return () => clearInterval(interval);
  }, [dots.length]);
>>>>>>> 783f64a6

  useEffect(() => {
    if (userProvidesKey) {
      setKeyProvided(isKeyActive);
    } else {
      setKeyProvided(true);
    }
  }, [checkExpiry, endpoint, userProvidesKey, isKeyActive]);

  const clickHandler = useCallback(
    (e: React.MouseEvent<HTMLButtonElement>) => {
      e.preventDefault();
      submitMessage();
    },
    [submitMessage],
  );

  const [isSquareGreen, setIsSquareGreen] = useState(false);

  const setKey = useCallback(() => {
    setDialogOpen(true);
  }, []);

<<<<<<< HEAD
  useEffect(() => {
    let timer;
    if (isListening) {
      setCountdown(3);
      timer = setInterval(() => {
        setCountdown((prev) => (prev > 1 ? prev - 1 : 0));
      }, 1000);
    } else {
      setCountdown(0);
    }
    return () => {
      if (timer) {
        clearInterval(timer);
      }
    };
  }, [isListening]);

  if (isSubmitting) {
=======
  const isSmallScreen = useMediaQuery('(max-width: 768px)');

  const iconContainerClass = `m-1 mr-0 rounded-md pb-[5px] pl-[6px] pr-[4px] pt-[5px] ${
    hasText ? (isSquareGreen ? 'bg-green-500' : '') : ''
  } group-hover:bg-19C37D group-disabled:hover:bg-transparent dark:${
    hasText ? (isSquareGreen ? 'bg-green-500' : '') : ''
  } dark:group-hover:text-gray-400 dark:group-disabled:hover:bg-transparent`;

  useEffect(() => {
    setIsSquareGreen(hasText);
  }, [hasText]);

  if (isSubmitting && isSmallScreen) {
>>>>>>> 783f64a6
    return (
      <button onClick={handleStopGenerating} type="button">
        <div className="m-1 mr-0 rounded-md p-2 pb-[10px] pt-[10px] group-hover:bg-gray-100 group-disabled:hover:bg-transparent dark:group-hover:bg-gray-900 dark:group-hover:text-gray-400 dark:group-disabled:hover:bg-transparent">
          <StopGeneratingIcon />
        </div>
      </button>
    );
  } else if (isSubmitting) {
    return (
      <div className="relative flex h-full">
        <div
          className="absolute text-2xl"
          style={{ top: '50%', transform: 'translateY(-20%) translateX(-33px)' }}
        >
          {dots[dotIndex]}
        </div>
      </div>
    );
  } else if (!isKeyProvided) {
    return (
      <>
        <button
          onClick={setKey}
          type="button"
          className="group absolute bottom-0 right-0 z-[101] flex h-[100%] w-auto items-center justify-center bg-transparent pr-1 text-gray-500"
        >
          <div className="flex items-center justify-center rounded-md text-xs group-hover:bg-gray-100 group-disabled:hover:bg-transparent dark:group-hover:bg-gray-900 dark:group-hover:text-gray-400 dark:group-disabled:hover:bg-transparent">
            <div className="m-0 mr-0 flex items-center justify-center rounded-md p-2 sm:p-2">
              <Settings className="mr-1 inline-block h-auto w-[18px]" />
              {localize('com_endpoint_config_key_name_placeholder')}
            </div>
          </div>
        </button>
        {userProvidesKey && (
          <SetKeyDialog open={isDialogOpen} onOpenChange={setDialogOpen} endpoint={endpoint} />
        )}
      </>
    );
  } else if (isListening) {
    return (
      <button
        className="group absolute bottom-0 right-0 z-[101] flex h-[100%] w-[50px] items-center justify-center bg-transparent p-1 text-gray-500"
        disabled={true}
      >
        <div className="m-1 mr-0 rounded-md pb-[9px] pl-[9.5px] pr-[7px] pt-[11px] group-hover:bg-gray-100 group-disabled:hover:bg-transparent dark:group-hover:bg-gray-900 dark:group-hover:text-gray-400 dark:group-disabled:hover:bg-transparent">
          {countdown > 0 ? (
            <div className="text-xl  text-red-600">{countdown}</div>
          ) : (
            <ListeningIcon />
          )}
        </div>
      </button>
    );
  } else {
    return (
      <TooltipProvider delayDuration={50}>
        <Tooltip>
          <TooltipTrigger asChild>
            <button
              onClick={clickHandler}
              disabled={disabled}
              data-testid="submit-button"
              className="group absolute bottom-0 right-0 z-[101] flex h-[100%] w-[50px] items-center justify-center bg-transparent p-1 text-gray-500"
            >
              <div className={iconContainerClass}>
                {hasText ? (
                  <div className="bg-19C37D flex h-[24px] w-[24px] items-center justify-center rounded-full text-white">
                    <SendMessageIcon />
                  </div>
                ) : (
                  <SendMessageIcon />
                )}
              </div>
            </button>
          </TooltipTrigger>
          <TooltipContent side="top" sideOffset={-5}>
            {localize('com_nav_send_message')}
          </TooltipContent>
        </Tooltip>
      </TooltipProvider>
    );
  }
}<|MERGE_RESOLUTION|>--- conflicted
+++ resolved
@@ -22,11 +22,23 @@
   const [isKeyProvided, setKeyProvided] = useState(userProvidesKey ? checkExpiry() : true);
   const isKeyActive = checkExpiry();
   const localize = useLocalize();
-<<<<<<< HEAD
   const [countdown, setCountdown] = useState(0);
-=======
   const dots = ['·', '··', '···'];
   const [dotIndex, setDotIndex] = useState(0);
+  const isSmallScreen = useMediaQuery('(max-width: 768px)');
+  const [isSquareGreen, setIsSquareGreen] = useState(false);
+
+  const setKey = useCallback(() => {
+    setDialogOpen(true);
+  }, []);
+
+  const clickHandler = useCallback(
+    (e: React.MouseEvent<HTMLButtonElement>) => {
+      e.preventDefault();
+      submitMessage();
+    },
+    [submitMessage],
+  );
 
   useEffect(() => {
     const interval = setInterval(() => {
@@ -35,7 +47,6 @@
 
     return () => clearInterval(interval);
   }, [dots.length]);
->>>>>>> 783f64a6
 
   useEffect(() => {
     if (userProvidesKey) {
@@ -45,21 +56,6 @@
     }
   }, [checkExpiry, endpoint, userProvidesKey, isKeyActive]);
 
-  const clickHandler = useCallback(
-    (e: React.MouseEvent<HTMLButtonElement>) => {
-      e.preventDefault();
-      submitMessage();
-    },
-    [submitMessage],
-  );
-
-  const [isSquareGreen, setIsSquareGreen] = useState(false);
-
-  const setKey = useCallback(() => {
-    setDialogOpen(true);
-  }, []);
-
-<<<<<<< HEAD
   useEffect(() => {
     let timer;
     if (isListening) {
@@ -77,102 +73,99 @@
     };
   }, [isListening]);
 
-  if (isSubmitting) {
-=======
-  const isSmallScreen = useMediaQuery('(max-width: 768px)');
-
-  const iconContainerClass = `m-1 mr-0 rounded-md pb-[5px] pl-[6px] pr-[4px] pt-[5px] ${
-    hasText ? (isSquareGreen ? 'bg-green-500' : '') : ''
-  } group-hover:bg-19C37D group-disabled:hover:bg-transparent dark:${
-    hasText ? (isSquareGreen ? 'bg-green-500' : '') : ''
-  } dark:group-hover:text-gray-400 dark:group-disabled:hover:bg-transparent`;
-
   useEffect(() => {
     setIsSquareGreen(hasText);
   }, [hasText]);
 
-  if (isSubmitting && isSmallScreen) {
->>>>>>> 783f64a6
-    return (
-      <button onClick={handleStopGenerating} type="button">
-        <div className="m-1 mr-0 rounded-md p-2 pb-[10px] pt-[10px] group-hover:bg-gray-100 group-disabled:hover:bg-transparent dark:group-hover:bg-gray-900 dark:group-hover:text-gray-400 dark:group-disabled:hover:bg-transparent">
-          <StopGeneratingIcon />
-        </div>
-      </button>
-    );
-  } else if (isSubmitting) {
-    return (
-      <div className="relative flex h-full">
-        <div
-          className="absolute text-2xl"
-          style={{ top: '50%', transform: 'translateY(-20%) translateX(-33px)' }}
-        >
-          {dots[dotIndex]}
-        </div>
-      </div>
-    );
-  } else if (!isKeyProvided) {
-    return (
-      <>
-        <button
-          onClick={setKey}
-          type="button"
-          className="group absolute bottom-0 right-0 z-[101] flex h-[100%] w-auto items-center justify-center bg-transparent pr-1 text-gray-500"
-        >
-          <div className="flex items-center justify-center rounded-md text-xs group-hover:bg-gray-100 group-disabled:hover:bg-transparent dark:group-hover:bg-gray-900 dark:group-hover:text-gray-400 dark:group-disabled:hover:bg-transparent">
-            <div className="m-0 mr-0 flex items-center justify-center rounded-md p-2 sm:p-2">
-              <Settings className="mr-1 inline-block h-auto w-[18px]" />
-              {localize('com_endpoint_config_key_name_placeholder')}
-            </div>
+  if (isSubmitting) {
+    const iconContainerClass = `m-1 mr-0 rounded-md pb-[5px] pl-[6px] pr-[4px] pt-[5px] ${
+      hasText ? (isSquareGreen ? 'bg-green-500' : '') : ''
+    } group-hover:bg-19C37D group-disabled:hover:bg-transparent dark:${
+      hasText ? (isSquareGreen ? 'bg-green-500' : '') : ''
+    } dark:group-hover:text-gray-400 dark:group-disabled:hover:bg-transparent`;
+
+    if (isSubmitting && isSmallScreen) {
+      return (
+        <button onClick={handleStopGenerating} type="button">
+          <div className="m-1 mr-0 rounded-md p-2 pb-[10px] pt-[10px] group-hover:bg-gray-100 group-disabled:hover:bg-transparent dark:group-hover:bg-gray-900 dark:group-hover:text-gray-400 dark:group-disabled:hover:bg-transparent">
+            <StopGeneratingIcon />
           </div>
         </button>
-        {userProvidesKey && (
-          <SetKeyDialog open={isDialogOpen} onOpenChange={setDialogOpen} endpoint={endpoint} />
-        )}
-      </>
-    );
-  } else if (isListening) {
-    return (
-      <button
-        className="group absolute bottom-0 right-0 z-[101] flex h-[100%] w-[50px] items-center justify-center bg-transparent p-1 text-gray-500"
-        disabled={true}
-      >
-        <div className="m-1 mr-0 rounded-md pb-[9px] pl-[9.5px] pr-[7px] pt-[11px] group-hover:bg-gray-100 group-disabled:hover:bg-transparent dark:group-hover:bg-gray-900 dark:group-hover:text-gray-400 dark:group-disabled:hover:bg-transparent">
-          {countdown > 0 ? (
-            <div className="text-xl  text-red-600">{countdown}</div>
-          ) : (
-            <ListeningIcon />
+      );
+    } else if (isSubmitting) {
+      return (
+        <div className="relative flex h-full">
+          <div
+            className="absolute text-2xl"
+            style={{ top: '50%', transform: 'translateY(-20%) translateX(-33px)' }}
+          >
+            {dots[dotIndex]}
+          </div>
+        </div>
+      );
+    } else if (!isKeyProvided) {
+      return (
+        <>
+          <button
+            onClick={setKey}
+            type="button"
+            className="group absolute bottom-0 right-0 z-[101] flex h-[100%] w-auto items-center justify-center bg-transparent pr-1 text-gray-500"
+          >
+            <div className="flex items-center justify-center rounded-md text-xs group-hover:bg-gray-100 group-disabled:hover:bg-transparent dark:group-hover:bg-gray-900 dark:group-hover:text-gray-400 dark:group-disabled:hover:bg-transparent">
+              <div className="m-0 mr-0 flex items-center justify-center rounded-md p-2 sm:p-2">
+                <Settings className="mr-1 inline-block h-auto w-[18px]" />
+                {localize('com_endpoint_config_key_name_placeholder')}
+              </div>
+            </div>
+          </button>
+          {userProvidesKey && (
+            <SetKeyDialog open={isDialogOpen} onOpenChange={setDialogOpen} endpoint={endpoint} />
           )}
-        </div>
-      </button>
-    );
-  } else {
-    return (
-      <TooltipProvider delayDuration={50}>
-        <Tooltip>
-          <TooltipTrigger asChild>
-            <button
-              onClick={clickHandler}
-              disabled={disabled}
-              data-testid="submit-button"
-              className="group absolute bottom-0 right-0 z-[101] flex h-[100%] w-[50px] items-center justify-center bg-transparent p-1 text-gray-500"
-            >
-              <div className={iconContainerClass}>
-                {hasText ? (
-                  <div className="bg-19C37D flex h-[24px] w-[24px] items-center justify-center rounded-full text-white">
+        </>
+      );
+    } else if (isListening) {
+      return (
+        <button
+          className="group absolute bottom-0 right-0 z-[101] flex h-[100%] w-[50px] items-center justify-center bg-transparent p-1 text-gray-500"
+          disabled={true}
+        >
+          <div className="m-1 mr-0 rounded-md pb-[9px] pl-[9.5px] pr-[7px] pt-[11px] group-hover:bg-gray-100 group-disabled:hover:bg-transparent dark:group-hover:bg-gray-900 dark:group-hover:text-gray-400 dark:group-disabled:hover:bg-transparent">
+            {countdown > 0 ? (
+              <div className="text-xl  text-red-600">{countdown}</div>
+            ) : (
+              <ListeningIcon />
+            )}
+          </div>
+        </button>
+      );
+    } else {
+      return (
+        <TooltipProvider delayDuration={50}>
+          <Tooltip>
+            <TooltipTrigger asChild>
+              <button
+                onClick={clickHandler}
+                disabled={disabled}
+                data-testid="submit-button"
+                className="group absolute bottom-0 right-0 z-[101] flex h-[100%] w-[50px] items-center justify-center bg-transparent p-1 text-gray-500"
+              >
+                <div className={iconContainerClass}>
+                  {hasText ? (
+                    <div className="bg-19C37D flex h-[24px] w-[24px] items-center justify-center rounded-full text-white">
+                      <SendMessageIcon />
+                    </div>
+                  ) : (
                     <SendMessageIcon />
-                  </div>
-                ) : (
-                  <SendMessageIcon />
-                )}
-              </div>
-            </button>
-          </TooltipTrigger>
-          <TooltipContent side="top" sideOffset={-5}>
-            {localize('com_nav_send_message')}
-          </TooltipContent>
-        </Tooltip>
-      </TooltipProvider>
-    );
+                  )}
+                </div>
+              </button>
+            </TooltipTrigger>
+            <TooltipContent side="top" sideOffset={-5}>
+              {localize('com_nav_send_message')}
+            </TooltipContent>
+          </Tooltip>
+        </TooltipProvider>
+      );
+    }
   }
 }