/* eslint-disable indent */
import { useParams } from 'react-router-dom';
import { useState, useRef, useMemo } from 'react';
import type { MouseEvent, FocusEvent, KeyboardEvent } from 'react';
import { useNavigateToConvo } from '~/hooks';
import { NotificationSeverity } from '~/common';
import { useToastContext } from '~/Providers';
import DeleteButton from '../Conversations/DeleteButton';
import RenameButton from '../Conversations/RenameButton';
import { EModelEndpoint, TUser, request } from 'librechat-data-provider';
import { useRecoilState, useRecoilValue } from 'recoil';
import store from '~/store';
import LeaveButton from '../Conversations/LeaveButton';
import { isRoomOwner, isYou } from '~/utils/checkUserValid';
import Marquee from 'react-fast-marquee';

type KeyEvent = KeyboardEvent<HTMLInputElement>;

export default function Room({ room, toggleNav, retainView }) {
  const params = useParams();
  const currentRoomId = useMemo(() => params.conversationId, [params.conversationId]);
  const { showToast } = useToastContext();
  const { navigateToConvo } = useNavigateToConvo('r');
  const [rooms, setRooms] = useRecoilState(store.rooms);
  const user = useRecoilValue(store.user);

  const { conversationId, title } = room;
  const inputRef = useRef<HTMLInputElement | null>(null);
  const [titleInput, setTitleInput] = useState(title);
  const [renaming, setRenaming] = useState(false);

  const clickHandler = async (event: React.MouseEvent<HTMLAnchorElement>) => {
    if (event.button === 0 && event.ctrlKey) {
      toggleNav();
      return;
    }

    event.preventDefault();
    if (currentRoomId === conversationId) {
      return;
    }

    toggleNav();

    // set document title
    document.title = title;

    // set conversation to the new conversation
    if (room?.endpoint === EModelEndpoint.gptPlugins) {
      let lastSelectedTools = [];
      try {
        lastSelectedTools = JSON.parse(localStorage.getItem('lastSelectedTools') ?? '') ?? [];
      } catch (e) {
        // console.error(e);
      }
      navigateToConvo({ ...room, tools: lastSelectedTools });
    } else {
      navigateToConvo(room);
    }
  };

  const renameHandler = (e: MouseEvent<HTMLButtonElement>) => {
    e.preventDefault();
    setTitleInput(title);
    setRenaming(true);
    setTimeout(() => {
      if (!inputRef.current) {
        return;
      }
      inputRef.current.focus();
    }, 25);
  };

  const onRename = (e: MouseEvent<HTMLButtonElement> | FocusEvent<HTMLInputElement> | KeyEvent) => {
    e.preventDefault();
    setRenaming(false);
    if (titleInput === title) {
      return;
    }

    request
      .post('/api/convos/update', {
        arg: {
          conversationId,
          title: titleInput,
        },
      })
      .then(() => {
        setRooms((prevRooms) =>
          prevRooms.map((r) => {
            if (r.conversationId === conversationId) {
              return { ...r, title: titleInput };
            } else {
              return r;
            }
          }),
        );
      })
      .catch(() => {
        setTitleInput(title);
        showToast({
          message: 'Failed to rename conversation',
          severity: NotificationSeverity.ERROR,
          showIcon: true,
        });
      });
  };

  // const icon = MinimalIcon({
  //   size: 20,
  //   iconURL: getEndpointField(endpointsConfig, conversation.endpoint, 'iconURL'),
  //   endpoint: conversation.endpoint,
  //   endpointType: conversation.endpointType,
  //   model: conversation.model,
  //   error: false,
  //   className: 'mr-0',
  //   isCreatedByUser: false,
  //   chatGptLabel: undefined,
  //   modelLabel: undefined,
  //   jailbreak: undefined,
  // });

  const handleKeyDown = (e: KeyEvent) => {
    if (e.key === 'Enter') {
      onRename(e);
    }
  };
  const aProps = {
    className:
      'group relative rounded-lg active:opacity-50 flex cursor-pointer items-center mt-2 gap-2 break-all rounded-lg bg-gray-200 dark:bg-gray-700 py-2 px-2',
  };

  if (currentRoomId === conversationId) {
    aProps.className =
      'group relative grow overflow-hidden whitespace-nowrap rounded-lg active:opacity-50 flex cursor-pointer items-center mt-2 gap-2 break-all rounded-lg hover:bg-gray-200 dark:hover:bg-gray-800 py-2 px-2';
  }
<<<<<<< HEAD
  if(room.isPrivate) {return <></>;}
=======
  if(room.isPrivate && room.user.id != user?.id) return <></>
>>>>>>> d9078aa4
  return (
    <a
      href={`/r/${conversationId}`}
      data-testid="convo-item"
      onClick={clickHandler}
      {...aProps}
      title={`${title} - ${room.users ? room.users.length + 1 : 1} Participants`}
    >
      {/* {icon} */}
      <div className="relative line-clamp-1 max-h-5 flex-1 grow overflow-hidden">
        {renaming === true ? (
          <input
            ref={inputRef}
            type="text"
            className="m-0 mr-0 w-full border border-blue-500 bg-transparent p-0 text-sm leading-tight outline-none"
            value={titleInput}
            onChange={(e) => setTitleInput(e.target.value)}
            onBlur={onRename}
            onKeyDown={handleKeyDown}
          />
        ) : (title.length > 8 &&
            currentRoomId === conversationId &&
            isRoomOwner(user as TUser, room)) ||
          title.length > 15 ? (
          <Marquee
            speed={30}
            style={
              currentRoomId === conversationId && isRoomOwner(user as TUser, room)
                ? { width: '70%' }
                : currentRoomId === conversationId && isYou(user as TUser, room)
                ? { width: '90%' }
                : { width: '100%' }
            }
          >
            {title} &#160;-&#160;{room.users ? room.users.length + 1 : 1}&#160; Participants
            &#160;&#160;&#160;
          </Marquee>
        ) : (
          <>
            {title} &#160;-&#160;{room.users ? room.users.length + 1 : 1}&#160; Participants
            &#160;&#160;&#160;
          </>
        )}
      </div>
      {currentRoomId === conversationId ? (
        <div
          className={`absolute bottom-0 right-0 top-0 w-20 rounded-r-lg bg-gradient-to-l ${
            !renaming ? 'from-gray-200 from-60% to-transparent dark:from-gray-700' : ''
          }`}
        ></div>
      ) : (
        <div className="absolute bottom-0 right-0 top-0 w-2 bg-gradient-to-l from-0% to-transparent group-hover:w-1 group-hover:from-60%"></div>
      )}
      {currentRoomId === conversationId ? (
        <div
          className="visible absolute right-1 z-10 flex from-gray-900 text-gray-500 dark:text-gray-300"
          style={{ backgroundColor: 'hsla(0, 0%, 100%, 0.1)' }}
        >
          {isRoomOwner(user as TUser, room) && (
            <>
              <RenameButton renaming={renaming} onRename={onRename} renameHandler={renameHandler} />
              <DeleteButton
                conversationId={conversationId}
                retainView={retainView}
                renaming={renaming}
                title={title}
              />
            </>
          )}
          {isYou(user as TUser, room) && (
            <LeaveButton conversationId={conversationId} title={title} />
          )}
        </div>
      ) : (
        <div className="absolute bottom-0 right-0 top-0 w-14 rounded-lg bg-gradient-to-l from-gray-50 from-0% to-transparent group-hover:from-gray-200 dark:from-gray-750 dark:group-hover:from-gray-800" />
      )}
    </a>
  );
}<|MERGE_RESOLUTION|>--- conflicted
+++ resolved
@@ -134,11 +134,7 @@
     aProps.className =
       'group relative grow overflow-hidden whitespace-nowrap rounded-lg active:opacity-50 flex cursor-pointer items-center mt-2 gap-2 break-all rounded-lg hover:bg-gray-200 dark:hover:bg-gray-800 py-2 px-2';
   }
-<<<<<<< HEAD
-  if(room.isPrivate) {return <></>;}
-=======
-  if(room.isPrivate && room.user.id != user?.id) return <></>
->>>>>>> d9078aa4
+  if (room.isPrivate && room.user.id != user?.id) return <></>;
   return (
     <a
       href={`/r/${conversationId}`}
