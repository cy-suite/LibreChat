/* eslint-disable react-hooks/exhaustive-deps */
<<<<<<< HEAD
import { useGetConversationByIdQuery } from 'librechat-data-provider';
import { useState, useEffect } from 'react';
=======
import { useGetConversationByIdQuery } from 'librechat-data-provider/react-query';
import { useEffect } from 'react';
>>>>>>> c9d3e0ab
import { useSetRecoilState, useRecoilState, useRecoilValue } from 'recoil';
import copy from 'copy-to-clipboard';
import { SubRow, Plugin, MessageContent } from './Content';
// eslint-disable-next-line import/no-cycle
import MultiMessage from './MultiMessage';
import HoverButtons from './HoverButtons';
import SiblingSwitch from './SiblingSwitch';
import { Icon } from '~/components/Endpoints';
import { useMessageHandler, useConversation } from '~/hooks';
import type { TMessageProps } from '~/common';
import { cn } from '~/utils';
import store from '~/store';
import { useParams } from 'react-router-dom';
import { useAuthContext } from '../../hooks/AuthContext';

export default function Message(props: TMessageProps) {
  const {
    conversation,
    message,
    scrollToBottom,
    currentEditId,
    setCurrentEditId,
    siblingIdx,
    siblingCount,
    setSiblingIdx,
    name = '',
    userId = '',
  } = props;

  const setLatestMessage = useSetRecoilState(store.latestMessage);
  const [abortScroll, setAbortScroll] = useRecoilState(store.abortScroll);
  const [isLiked, setIsLiked] = useState(false);
  const [loading, setLoading] = useState(true);
  const { isSubmitting, ask, regenerate, handleContinue } = useMessageHandler();
  const { switchToConversation } = useConversation();
  const { conversationId } = useParams();
  const isSearching = useRecoilValue(store.isSearching);
  const { token } = useAuthContext();

  const {
    text,
    children,
    messageId = null,
    searchResult,
    isCreatedByUser,
    error,
    unfinished,
  } = message ?? {};

  const isLast = !children?.length;
  const edit = messageId === currentEditId;
  const getConversationQuery = useGetConversationByIdQuery(message?.conversationId ?? '', {
    enabled: false,
  });

  const autoScroll = useRecoilValue(store.autoScroll);

  useEffect(() => {
    if (isSubmitting && scrollToBottom && !abortScroll) {
      scrollToBottom();
    }
  }, [isSubmitting, text, scrollToBottom, abortScroll]);

  useEffect(() => {
    if (scrollToBottom && autoScroll && !isSearching && conversationId !== 'new') {
      scrollToBottom();
    }
  }, [autoScroll, conversationId, scrollToBottom, isSearching]);

  useEffect(() => {
    if (!message) {
      return;
    } else if (isLast) {
      setLatestMessage({ ...message });
    }
  }, [isLast, message, setLatestMessage]);

  useEffect(() => {
    fetchLikeStatus();
  }, []);

  if (!message) {
    return null;
  }

  const enterEdit = (cancel?: boolean) =>
    setCurrentEditId && setCurrentEditId(cancel ? -1 : messageId);

  const handleScroll = () => {
    if (isSubmitting) {
      setAbortScroll(true);
    } else {
      setAbortScroll(false);
    }
  };

  const commonClasses =
    'w-full border-b text-gray-800 group border-black/10 dark:border-gray-900/50 dark:text-gray-100';
  const uniqueClasses = isCreatedByUser
    ? 'bg-white dark:bg-gray-800 dark:text-gray-20'
    : 'bg-gray-50 dark:bg-gray-1000 dark:text-gray-70';

  const messageProps = {
    className: cn(commonClasses, uniqueClasses),
    titleclass: '',
  };

  const icon = Icon({
    ...conversation,
    ...message,
    model: message?.model ?? conversation?.model,
    size: 36,
  });

  if (message?.bg && searchResult) {
    messageProps.className = message?.bg?.split('hover')[0];
    messageProps.titleclass = message?.bg?.split(messageProps.className)[1] + ' cursor-pointer';
  }

  const regenerateMessage = () => {
    if (!isSubmitting && !isCreatedByUser) {
      regenerate(message);
    }
  };

  const copyToClipboard = (setIsCopied: React.Dispatch<React.SetStateAction<boolean>>) => {
    setIsCopied(true);
    copy(text ?? '');

    setTimeout(() => {
      setIsCopied(false);
    }, 3000);
  };

  // const { token } = useAuthContext();

  // initial fetch to find out if it is being liked
  const fetchLikeStatus = async () => {
    setLoading(true);
    try {
      const response = await fetch(`/api/messages/${message.conversationId}`, {
        method: 'GET',
        headers: {
          'Content-Type': 'application/json',
          Authorization: `Bearer ${token}`,
        },
      });

      const data = await response.json();
      // Assuming 'data' is an array of message objects
      data.forEach((item) => {
        // Assuming each message object has a 'messageId' and 'likesMsg' property
        const messageId = item.messageId;
        const isLiked = item.likesMsg;
        if (messageId === message.messageId) {
          setIsLiked(isLiked);
        }
      });
      setLoading(false);
      // setIsLiked(data.isLiked);
      // console.log('dataaaaaaa', data.likesConvo);
      // Update the isLiked state based on the data received from the API
      // setIsLiked();
    } catch (error) {
      console.log('Error fetching like status:', error);
    }
  };

  // useEffect(() => {
  //   fetchLikeStatus();
  // }, []);

  const handleLikeClick = async () => {
    try {
      const response = await fetch('/api/messages/like', {
        method: 'POST',
        headers: {
          'Content-Type': 'application/json',
        },
        body: JSON.stringify({
          messageId: message.messageId,
          isLiked: !isLiked,
        }),
      });
      const data = await response.json();
      if (data.message) {
        console.log(data.message);
        return;
      }
      // Update the isLiked state based on the API response
      setIsLiked((prev) => !prev);
    } catch (error) {
      console.log('Error liking message:', error);
    }
  };

  const clickSearchResult = async () => {
    if (!searchResult) {
      return;
    }
    if (!message) {
      return;
    }
    const response = await getConversationQuery.refetch({
      queryKey: [message?.conversationId],
    });

    console.log('getConversationQuery response.data:', response.data);

    if (response.data) {
      switchToConversation(response.data);
    }
  };

  return (
    <>
      <div {...messageProps} onWheel={handleScroll} onTouchMove={handleScroll}>
        <div className="relative m-auto flex gap-4 p-4 text-base md:max-w-2xl md:gap-6 md:py-6 lg:max-w-2xl lg:px-0 xl:max-w-3xl">
          <div className="relative flex h-[40px] w-[40px] flex-col items-end text-right text-xs md:text-sm">
            {typeof icon === 'string' && /[^\\x00-\\x7F]+/.test(icon as string) ? (
              <span className=" direction-rtl w-40 overflow-x-scroll">{icon}</span>
            ) : (
              icon
            )}
            <div className="sibling-switch invisible absolute left-0 top-2 -ml-4 flex -translate-x-full items-center justify-center gap-1 text-xs group-hover:visible">
              <SiblingSwitch
                siblingIdx={siblingIdx}
                siblingCount={siblingCount}
                setSiblingIdx={setSiblingIdx}
              />
            </div>
          </div>
          <div className="relative flex w-[calc(100%-50px)] flex-col gap-1  md:gap-3 lg:w-[calc(100%-115px)]">
            {searchResult && (
              <SubRow
                classes={messageProps.titleclass + ' rounded'}
                subclasses="switch-result pl-2 pb-2"
                onClick={clickSearchResult}
              >
                <strong>{`${message?.title} | ${message?.sender}`}</strong>
              </SubRow>
            )}
            <div className="flex flex-grow flex-col gap-3">
              {/* Legacy Plugins */}
              {message?.plugin && <Plugin plugin={message?.plugin} />}
              <MessageContent
                ask={ask}
                edit={edit}
                isLast={isLast}
                text={text ?? ''}
                message={message}
                enterEdit={enterEdit}
                error={!!(error && !searchResult)}
                isSubmitting={isSubmitting}
                unfinished={unfinished ?? false}
                isCreatedByUser={isCreatedByUser ?? true}
                siblingIdx={siblingIdx ?? 0}
                setSiblingIdx={
                  setSiblingIdx ??
                  (() => {
                    return;
                  })
                }
              />
            </div>
            <HoverButtons
              isEditing={edit}
              isSubmitting={isSubmitting}
              message={message}
              conversation={conversation ?? null}
              enterEdit={enterEdit}
              regenerate={() => regenerateMessage()}
              handleContinue={handleContinue}
              copyToClipboard={copyToClipboard}
              handleLikeClick={handleLikeClick}
              isLiked={isLiked}
            />
            <SubRow subclasses="switch-container">
              <SiblingSwitch
                siblingIdx={siblingIdx}
                siblingCount={siblingCount}
                setSiblingIdx={setSiblingIdx}
              />
            </SubRow>
          </div>
        </div>
      </div>
      <MultiMessage
        messageId={messageId}
        conversation={conversation}
        messagesTree={children ?? []}
        scrollToBottom={scrollToBottom}
        currentEditId={currentEditId}
        setCurrentEditId={setCurrentEditId}
        name={name}
        userId={userId}
      />
    </>
  );
}<|MERGE_RESOLUTION|>--- conflicted
+++ resolved
@@ -1,11 +1,6 @@
 /* eslint-disable react-hooks/exhaustive-deps */
-<<<<<<< HEAD
-import { useGetConversationByIdQuery } from 'librechat-data-provider';
 import { useState, useEffect } from 'react';
-=======
 import { useGetConversationByIdQuery } from 'librechat-data-provider/react-query';
-import { useEffect } from 'react';
->>>>>>> c9d3e0ab
 import { useSetRecoilState, useRecoilState, useRecoilValue } from 'recoil';
 import copy from 'copy-to-clipboard';
 import { SubRow, Plugin, MessageContent } from './Content';
