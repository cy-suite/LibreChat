--- conflicted
+++ resolved
@@ -1,23 +1,15 @@
 import { Save } from 'lucide-react';
-<<<<<<< HEAD
 import { EModelEndpoint } from 'librechat-data-provider';
 import { Button } from '~/components/ui';
 import { CheckMark, CrossIcon } from '~/components/svg';
-import PopoverButtons from './PopoverButtons';
-=======
+// import PopoverButtons from './PopoverButtons';
 import type { ReactNode } from 'react';
-// import { EModelEndpoint } from 'librechat-data-provider';
->>>>>>> ae03267d
 import { cn, removeFocusOutlines } from '~/utils';
-// import PopoverButtons from './PopoverButtons';
-import { CrossIcon } from '~/components/svg';
-import { Button } from '~/components/ui';
 import { useLocalize } from '~/hooks';
-import { unknown } from 'zod';
-import { Content } from '@radix-ui/react-dialog';
+// import { unknown } from 'zod';
+// import { Content } from '@radix-ui/react-dialog';
 
 type TEndpointOptionsPopoverProps = {
-<<<<<<< HEAD
   children: React.ReactNode;
   content: React.ReactNode;
   visible: boolean;
@@ -29,11 +21,6 @@
     label: string;
   } | null;
   endpoint: EModelEndpoint;
-=======
-  children: ReactNode;
-  visible: boolean;
-  // endpoint: EModelEndpoint;
->>>>>>> ae03267d
   saveAsPreset: () => void;
   closePopover: () => void;
   PopoverButtons: ReactNode;
@@ -41,12 +28,8 @@
 
 export default function EndpointOptionsPopover({
   children,
-<<<<<<< HEAD
   content,
-  endpoint,
-=======
   // endpoint,
->>>>>>> ae03267d
   visible,
   widget = false,
   additionalButton = null,
@@ -91,7 +74,6 @@
                 </>
               )}
             </Button>
-<<<<<<< HEAD
             {additionalButton && (
               <Button
                 type="button"
@@ -105,10 +87,8 @@
                 {additionalButton.label}
               </Button>
             )}
-            <PopoverButtons endpoint={endpoint} />
-=======
+            {/* <PopoverButtons endpoint={endpoint} /> */}
             {PopoverButtons}
->>>>>>> ae03267d
             <Button
               type="button"
               className={cn(
