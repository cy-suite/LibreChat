import React from 'react';
import { Plugin, GPTIcon, AnthropicIcon, AzureMinimalIcon } from '~/components/svg';
import { useAuthContext } from '~/hooks';
import { cn } from '~/utils';
import { IconProps } from '~/common';

const Icon: React.FC<IconProps> = (props) => {
  const { size = 30, isCreatedByUser, button, model = true, endpoint, error, jailbreak } = props;

  const { user } = useAuthContext();

  if (isCreatedByUser) {
    const username = user?.name || 'User';

    return (
      <div
        title={username}
        style={{
          width: size,
          height: size,
        }}
        className={`relative flex items-center justify-center ${props.className ?? ''}`}
      >
        <img
          className="rounded-sm"
          src={
            user?.avatar ||
            `https://api.dicebear.com/6.x/initials/svg?seed=${username}&fontFamily=Verdana&fontSize=36`
          }
          alt="avatar"
        />
      </div>
    );
  } else {
    const endpointIcons = {
      azureOpenAI: {
        icon: <AzureMinimalIcon size={size * 0.55} />,
        bg: 'linear-gradient(0.375turn, #61bde2, #4389d0)',
        name: 'ChatGPT',
      },
      openAI: {
        icon: <GPTIcon size={size * 0.55} />,
        bg:
          typeof model === 'string' && model.toLowerCase().startsWith('gpt-4')
            ? '#AB68FF'
            : '#19C37D',
        name: 'ChatGPT',
      },
      gptPlugins: {
        icon: <Plugin size={size * 0.7} />,
        bg: `rgba(69, 89, 164, ${button ? 0.75 : 1})`,
        name: 'Plugins',
      },
      google: { icon: <img src="/assets/google-palm.svg" alt="Palm Icon" />, name: 'PaLM2' },
      anthropic: { icon: <AnthropicIcon size={size * 0.55} />, bg: '#d09a74', name: 'Claude' },
      bingAI: {
        icon: jailbreak ? (
          <img src="/assets/bingai-jb.png" alt="Bing Icon" />
        ) : (
          <img src="/assets/bingai.png" alt="Sydney Icon" />
        ),
        name: jailbreak ? 'Sydney' : 'BingAI',
      },
      chatGPTBrowser: {
        icon: <GPTIcon size={size * 0.55} />,
        bg:
          typeof model === 'string' && model.toLowerCase().startsWith('gpt-4')
            ? '#AB68FF'
            : `rgba(0, 163, 255, ${button ? 0.75 : 1})`,
        name: 'ChatGPT',
      },
      null: { icon: <GPTIcon size={size * 0.7} />, bg: 'grey', name: 'N/A' },
      default: { icon: <GPTIcon size={size * 0.7} />, bg: 'grey', name: 'UNKNOWN' },
    };

<<<<<<< HEAD
    const { icon, bg, name } = endpointIcons[endpoint ?? 'default'];
=======
    const { icon, bg, name } = endpointIcons[endpoint ?? ''] ?? endpointIcons.default;
>>>>>>> 7c0379ba

    return (
      <div
        title={name}
        style={{
          background: bg || 'transparent',
          width: size,
          height: size,
        }}
        className={cn(
          'relative flex items-center justify-center rounded-sm text-white ',
          props.className || '',
        )}
      >
        {icon}
        {error && (
          <span className="absolute right-0 top-[20px] -mr-2 flex h-4 w-4 items-center justify-center rounded-full border border-white bg-red-500 text-[10px] text-white">
            !
          </span>
        )}
      </div>
    );
  }
};

export default Icon;<|MERGE_RESOLUTION|>--- conflicted
+++ resolved
@@ -73,11 +73,7 @@
       default: { icon: <GPTIcon size={size * 0.7} />, bg: 'grey', name: 'UNKNOWN' },
     };
 
-<<<<<<< HEAD
     const { icon, bg, name } = endpointIcons[endpoint ?? 'default'];
-=======
-    const { icon, bg, name } = endpointIcons[endpoint ?? ''] ?? endpointIcons.default;
->>>>>>> 7c0379ba
 
     return (
       <div
