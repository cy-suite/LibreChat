--- conflicted
+++ resolved
@@ -88,13 +88,13 @@
                 {startupConfig?.checkBalance === true &&
                   balanceQuery.data != null &&
                   !isNaN(parseFloat(balanceQuery.data)) && (
-                    <>
-                      <div className="text-token-text-secondary ml-3 mr-2 py-2 text-sm">
-                        {`Balance: ${parseFloat(balanceQuery.data).toFixed(2)}`}
-                      </div>
-                      <div className="my-1.5 h-px border-b border-border-medium" role="none" />
-                    </>
-                  )}
+                  <>
+                    <div className="text-token-text-secondary ml-3 mr-2 py-2 text-sm">
+                      {`Balance: ${parseFloat(balanceQuery.data).toFixed(2)}`}
+                    </div>
+                    <div className="my-1.5 h-px border-b border-border-medium" role="none" />
+                  </>
+                )}
                 <MenuItem>
                   {({ focus }) => (
                     <NavLink
@@ -105,32 +105,6 @@
                     />
                   )}
                 </MenuItem>
-<<<<<<< HEAD
-                {
-                  user?.role === SystemRoles.ADMIN ? <>
-                    <MenuItem>
-                      {({ focus }) => (
-                        <NavLink
-                          className={focus ? 'bg-surface-hover' : ''}
-                          svg={() => <GearIcon className="icon-md" />}
-                          text={localize('com_nav_settings')}
-                          clickHandler={() => setShowSettings(true)}
-                        />
-                      )}
-                    </MenuItem>
-                    <MenuItem>
-                      {({ focus }) => (
-                        <NavLink
-                          className={focus ? 'bg-surface-hover' : ''}
-                          svg={() => <UserIcon />}
-                          text='管理'
-                          clickHandler={() => setShowManagement(true)}
-                        />
-                      )}
-                    </MenuItem>
-                  </> : null
-                }
-=======
                 {startupConfig?.helpAndFaqURL !== '/' && (
                   <MenuItem>
                     {({ focus }) => (
@@ -143,19 +117,36 @@
                     )}
                   </MenuItem>
                 )}
-                <MenuItem>
-                  {({ focus }) => (
-                    <NavLink
-                      className={focus ? 'bg-surface-hover' : ''}
-                      svg={() => <GearIcon className="icon-md" />}
-                      text={localize('com_nav_settings')}
-                      clickHandler={() => {
-                        setTimeout(() => setShowSettings(true), 50);
-                      }}
-                    />
-                  )}
-                </MenuItem>
->>>>>>> 02099551
+                {
+                  user?.role === SystemRoles.ADMIN &&(
+                    <>
+                      <MenuItem>
+                        {({ focus }) => (
+                          <NavLink
+                            className={focus ? 'bg-surface-hover' : ''}
+                            svg={() => <GearIcon className="icon-md" />}
+                            text={localize('com_nav_settings')}
+                            clickHandler={() => {
+                              setTimeout(() => setShowSettings(true), 50);
+                            }}
+                          />
+                        )}
+                      </MenuItem>
+
+                      <MenuItem>
+                        {({ focus }) => (
+                          <NavLink
+                            className={focus ? 'bg-surface-hover' : ''}
+                            svg={() => <UserIcon />}
+                            text='管理'
+                            clickHandler={() => setShowManagement(true)}
+                          />
+                        )}
+                      </MenuItem>
+                    </>
+                  )
+                }
+
                 <div className="my-1.5 h-px border-b border-border-medium" role="none" />
                 <MenuItem>
                   {({ focus }) => <Logout className={focus ? 'bg-surface-hover' : ''} />}
