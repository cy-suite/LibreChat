--- conflicted
+++ resolved
@@ -42,25 +42,9 @@
     conversation = activeConvo;
   }
 
-<<<<<<< HEAD
-  const exportable =
-    conversation &&
-    conversation.conversationId &&
-    conversation.conversationId !== 'new' &&
-    conversation.conversationId !== 'search';
-
-  const clickHandler = () => {
-    if (exportable) {
-      setShowExports(true);
-    }
-  };
-
   if (!user) {
     return null;
   }
-
-=======
->>>>>>> 8f20fb28
   return (
     <>
       <Menu as="div" className="group relative">
@@ -109,31 +93,6 @@
               leaveFrom="translate-y-0 opacity-100"
               leaveTo="translate-y-2 opacity-0"
             >
-<<<<<<< HEAD
-              <Menu.Items className="absolute bottom-full left-0 z-20 mb-1 mt-1 w-full translate-y-0 overflow-hidden rounded-lg bg-white py-1.5 opacity-100 outline-none dark:bg-gray-800">
-                <Menu.Item as="div">
-                  <NavLink
-                    className={cn(
-                      'flex w-full cursor-pointer items-center gap-3 rounded-none px-3 py-3 text-sm text-black transition-colors duration-200 hover:bg-gray-100 dark:text-white dark:hover:bg-gray-700',
-                      exportable
-                        ? 'cursor-pointer text-black dark:text-white'
-                        : 'cursor-not-allowed text-black/50 dark:text-white/50',
-                    )}
-                    svg={() => <Download size={16} />}
-                    text={localize('com_nav_export_conversation')}
-                    clickHandler={clickHandler}
-                  />
-                </Menu.Item>
-                <div className="my-1 h-px bg-black/20 dark:bg-white/20" role="none" />
-                {/* <Menu.Item as="div">
-                  <NavLink
-                    className="flex w-full cursor-pointer items-center gap-3 rounded-none px-3 py-3 text-sm text-white transition-colors duration-200 hover:bg-gray-700"
-                    svg={() => <LinkIcon />}
-                    text={localize('com_nav_settings')}
-                    clickHandler={() => setShowSettings(true)}
-                  />
-                </Menu.Item> */}
-=======
               <Menu.Items className="absolute bottom-full left-0 z-[100] mb-1 mt-1 w-full translate-y-0 overflow-hidden rounded-lg border border-gray-300 bg-white p-1.5 opacity-100 shadow-lg outline-none dark:border-gray-600 dark:bg-gray-700">
                 <div className="text-token-text-secondary ml-3 mr-2 py-2 text-sm" role="none">
                   {user?.email || localize('com_nav_user')}
@@ -149,7 +108,6 @@
                     <div className="my-1.5 h-px bg-black/10 dark:bg-white/10" role="none" />
                   </>
                 )}
->>>>>>> 8f20fb28
                 <Menu.Item as="div">
                   <NavLink
                     svg={() => <FileText className="icon-md" />}
