--- conflicted
+++ resolved
@@ -126,11 +126,7 @@
                   <NavLink
                     className="flex w-full cursor-pointer items-center gap-3 rounded-none px-3 py-3 text-sm text-black transition-colors duration-200 hover:bg-gray-100 dark:text-white dark:hover:bg-gray-700"
                     svg={() => <FileText className="icon-md" />}
-<<<<<<< HEAD
-                    text={localize('com_ui_my_files')}
-=======
                     text={localize('com_nav_my_files')}
->>>>>>> ebcca16b
                     clickHandler={() => setShowFiles(true)}
                   />
                 </Menu.Item>
