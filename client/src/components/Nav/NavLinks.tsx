import { useLocation } from 'react-router-dom';
import { Fragment, useState, memo } from 'react';
import { Download, FileText } from 'lucide-react';
import { Menu, Transition } from '@headlessui/react';
import { useRecoilValue, useRecoilState } from 'recoil';
import { useGetUserBalance, useGetStartupConfig } from 'librechat-data-provider/react-query';
import type { TConversation } from 'librechat-data-provider';
import FilesView from '~/components/Chat/Input/Files/FilesView';
import { useAuthContext } from '~/hooks/AuthContext';
import useAvatar from '~/hooks/Messages/useAvatar';
import { ExportModal } from './ExportConversation';
import { LinkIcon, GearIcon } from '~/components';
import { useLocalize } from '~/hooks';
import Settings from './Settings';
import NavLink from './NavLink';
import Logout from './Logout';
import { cn } from '~/utils/';
import Profile from '../Profile';
import store from '~/store';

function NavLinks() {
  const localize = useLocalize();
  const location = useLocation();
  const { user, isAuthenticated } = useAuthContext();
  const { data: startupConfig } = useGetStartupConfig();
  const balanceQuery = useGetUserBalance({
    enabled: !!isAuthenticated && startupConfig?.checkBalance,
  });
  const [showExports, setShowExports] = useState(false);
  const [showSettings, setShowSettings] = useState(false);
<<<<<<< HEAD
  const [showProfile, setShowProfile] = useState(false);
=======
  const [showFiles, setShowFiles] = useRecoilState(store.showFiles);
>>>>>>> 388dc178

  const activeConvo = useRecoilValue(store.conversationByIndex(0));
  const globalConvo = useRecoilValue(store.conversation) ?? ({} as TConversation);

  const avatarSrc = useAvatar(user);

  let conversation: TConversation | null | undefined;
  if (location.state?.from?.pathname.includes('/chat')) {
    conversation = globalConvo;
  } else {
    conversation = activeConvo;
  }

  const exportable =
    conversation &&
    conversation.conversationId &&
    conversation.conversationId !== 'new' &&
    conversation.conversationId !== 'search';

  const clickHandler = () => {
    if (exportable) {
      setShowExports(true);
    }
  };

  if (!user) {
    return null;
  }

  return (
    <>
      <Menu as="div" className="group relative">
        {({ open }) => (
          <>
            {startupConfig?.checkBalance && balanceQuery.data && (
              <div className="m-1 ml-3 whitespace-nowrap text-left text-sm text-gray-100">
                {`Balance: ${balanceQuery.data}`}
              </div>
            )}
            <Menu.Button
              className={cn(
                'group-ui-open:bg-[#202123] duration-350 mt-text-sm mb-1 flex w-full items-center gap-2.5 rounded-lg px-2 py-1.5 transition-colors hover:bg-[#202123]',
                open ? 'bg-[#202123]' : '',
              )}
              data-testid="nav-user"
            >
              <div className="-ml-0.9 -mt-0.8 h-8 w-7 flex-shrink-0">
                <div className="relative flex">
                  <img className="rounded-full" src={user?.avatar || avatarSrc} alt="" />
                </div>
              </div>
              <div
                className="mt-2 grow overflow-hidden text-ellipsis whitespace-nowrap text-left font-bold text-white"
                style={{ marginTop: '-4px', marginLeft: '2px' }}
              >
                {user?.name || localize('com_nav_user')}
              </div>
            </Menu.Button>

            <Transition
              as={Fragment}
              enter="transition ease-out duration-110 transform"
              enterFrom="translate-y-2 opacity-0"
              enterTo="translate-y-0 opacity-100"
              leave="transition ease-in duration-100 transform"
              leaveFrom="translate-y-0 opacity-100"
              leaveTo="translate-y-2 opacity-0"
            >
              <Menu.Items className="absolute bottom-full left-0 z-20 mb-1 mt-1 w-full translate-y-0 overflow-hidden rounded-lg bg-[#202123] py-1.5 opacity-100 outline-none">
                <Menu.Item as="div">
                  <NavLink
                    className={cn(
                      'flex w-full cursor-pointer items-center gap-3 rounded-none px-3 py-3 text-sm text-white transition-colors duration-200 hover:bg-gray-700',
                      exportable ? 'cursor-pointer text-white' : 'cursor-not-allowed text-white/50',
                    )}
                    svg={() => <Download size={16} />}
                    text={localize('com_nav_export_conversation')}
                    clickHandler={clickHandler}
                  />
                </Menu.Item>
                <div className="my-1 h-px bg-white/20" role="none" />
                <Menu.Item as="div">
                  <NavLink
                    className="flex w-full cursor-pointer items-center gap-3 rounded-none px-3 py-3 text-sm text-white transition-colors duration-200 hover:bg-gray-700"
<<<<<<< HEAD
                    svg={() => <LinkIcon />}
=======
                    svg={() => <FileText className="icon-md" />}
                    text="My Files"
                    clickHandler={() => setShowFiles(true)}
                  />
                </Menu.Item>
                {startupConfig?.helpAndFaqURL !== '/' && (
                  <Menu.Item as="div">
                    <NavLink
                      className="flex w-full cursor-pointer items-center gap-3 rounded-none px-3 py-3 text-sm text-white transition-colors duration-200 hover:bg-gray-700"
                      svg={() => <LinkIcon />}
                      text={localize('com_nav_help_faq')}
                      clickHandler={() => window.open(startupConfig?.helpAndFaqURL, '_blank')}
                    />
                  </Menu.Item>
                )}
                <Menu.Item as="div">
                  <NavLink
                    className="flex w-full cursor-pointer items-center gap-3 rounded-none px-3 py-3 text-sm text-white transition-colors duration-200 hover:bg-gray-700"
                    svg={() => <GearIcon className="icon-md" />}
>>>>>>> 388dc178
                    text={localize('com_nav_settings')}
                    clickHandler={() => setShowSettings(true)}
                  />
                </Menu.Item>
                <div className="my-1 h-px bg-white/20" role="none" />
                <Menu.Item as="div">
                  <Logout />
                </Menu.Item>
              </Menu.Items>
            </Transition>
          </>
        )}
      </Menu>
      {showExports && (
        <ExportModal open={showExports} onOpenChange={setShowExports} conversation={conversation} />
      )}
      {showFiles && <FilesView open={showFiles} onOpenChange={setShowFiles} />}
      {showSettings && <Settings open={showSettings} onOpenChange={setShowSettings} />}
      {showProfile && <Profile isOpen={showProfile} setIsOpen={setShowProfile} user={user} />}
    </>
  );
}

export default memo(NavLinks);<|MERGE_RESOLUTION|>--- conflicted
+++ resolved
@@ -28,11 +28,8 @@
   });
   const [showExports, setShowExports] = useState(false);
   const [showSettings, setShowSettings] = useState(false);
-<<<<<<< HEAD
   const [showProfile, setShowProfile] = useState(false);
-=======
   const [showFiles, setShowFiles] = useRecoilState(store.showFiles);
->>>>>>> 388dc178
 
   const activeConvo = useRecoilValue(store.conversationByIndex(0));
   const globalConvo = useRecoilValue(store.conversation) ?? ({} as TConversation);
@@ -117,9 +114,14 @@
                 <Menu.Item as="div">
                   <NavLink
                     className="flex w-full cursor-pointer items-center gap-3 rounded-none px-3 py-3 text-sm text-white transition-colors duration-200 hover:bg-gray-700"
-<<<<<<< HEAD
                     svg={() => <LinkIcon />}
-=======
+                    text={localize('com_nav_settings')}
+                    clickHandler={() => setShowSettings(true)}
+                  />
+                </Menu.Item>
+                <Menu.Item as="div">
+                  <NavLink
+                    className="flex w-full cursor-pointer items-center gap-3 rounded-none px-3 py-3 text-sm text-white transition-colors duration-200 hover:bg-gray-700"
                     svg={() => <FileText className="icon-md" />}
                     text="My Files"
                     clickHandler={() => setShowFiles(true)}
@@ -139,7 +141,6 @@
                   <NavLink
                     className="flex w-full cursor-pointer items-center gap-3 rounded-none px-3 py-3 text-sm text-white transition-colors duration-200 hover:bg-gray-700"
                     svg={() => <GearIcon className="icon-md" />}
->>>>>>> 388dc178
                     text={localize('com_nav_settings')}
                     clickHandler={() => setShowSettings(true)}
                   />
