import { useLocation } from 'react-router-dom';
import { Fragment, useState, memo } from 'react';
import { Download, FileText } from 'lucide-react';
import { Menu, Transition } from '@headlessui/react';
import { useRecoilValue, useRecoilState } from 'recoil';
import { useGetUserBalance, useGetStartupConfig } from 'librechat-data-provider/react-query';
import type { TConversation } from 'librechat-data-provider';
import FilesView from '~/components/Chat/Input/Files/FilesView';
import { useAuthContext } from '~/hooks/AuthContext';
import { ExportModal } from './ExportConversation';
import { LinkIcon, GearIcon } from '~/components';
import { useLocalize } from '~/hooks';
import Settings from './Settings';
import NavLink from './NavLink';
import Logout from './Logout';
import { cn } from '~/utils/';
import store from '~/store';

function NavLinks() {
  const localize = useLocalize();
  const location = useLocation();
  const { user, isAuthenticated } = useAuthContext();
  const { data: startupConfig } = useGetStartupConfig();
  const balanceQuery = useGetUserBalance({
    enabled: !!isAuthenticated && startupConfig?.checkBalance,
  });
  const [showExports, setShowExports] = useState(false);
  const [showSettings, setShowSettings] = useState(false);
  const [showFiles, setShowFiles] = useRecoilState(store.showFiles);

  let conversation;
  const activeConvo = useRecoilValue(store.conversationByIndex(0));
  const globalConvo = useRecoilValue(store.conversation) ?? ({} as TConversation);
  if (location.state?.from?.pathname.includes('/chat')) {
    conversation = globalConvo;
  } else {
    conversation = activeConvo;
  }

  const exportable =
    conversation &&
    conversation.conversationId &&
    conversation.conversationId !== 'new' &&
    conversation.conversationId !== 'search';

  const clickHandler = () => {
    if (exportable) {
      setShowExports(true);
    }
  };

  return (
    <>
      <Menu as="div" className="group relative">
        {({ open }) => (
          <>
            {startupConfig?.checkBalance && balanceQuery.data && (
              <div className="m-1 ml-3 whitespace-nowrap text-left text-sm text-black dark:text-gray-200">
                {`Balance: ${balanceQuery.data}`}
              </div>
            )}
            <Menu.Button
              className={cn(
                'group-ui-open:bg-gray-100 dark:group-ui-open:bg-gray-700 duration-350 mt-text-sm mb-1 flex w-full items-center gap-2.5 rounded-md px-2 py-1.5 transition-colors hover:bg-gray-100 dark:hover:bg-gray-700',
                open ? 'bg-gray-100 dark:bg-gray-700' : '',
              )}
              data-testid="nav-user"
            >
              <div className="-ml-0.9 -mt-0.8 h-8 w-7 flex-shrink-0">
                <div className="relative flex">
                  <img
                    className="rounded-full"
                    src={
                      user?.avatar ||
                      `https://api.dicebear.com/6.x/initials/svg?seed=${
                        user?.name || 'User'
                      }&fontFamily=Verdana&fontSize=36`
                    }
                    alt=""
                  />
                </div>
              </div>
              <div
                className="mt-2 grow overflow-hidden text-ellipsis whitespace-nowrap text-left text-black dark:text-white"
                style={{ marginTop: '-4px', marginLeft: '2px' }}
              >
                {user?.name || localize('com_nav_user')}
              </div>
            </Menu.Button>

            <Transition
              as={Fragment}
              enter="transition ease-out duration-110 transform"
              enterFrom="translate-y-2 opacity-0"
              enterTo="translate-y-0 opacity-100"
              leave="transition ease-in duration-100 transform"
              leaveFrom="translate-y-0 opacity-100"
              leaveTo="translate-y-2 opacity-0"
            >
              <Menu.Items className="absolute bottom-full left-0 z-20 mb-1 mt-1 w-full translate-y-0 overflow-hidden rounded-lg bg-white py-1.5 opacity-100 outline-none dark:bg-gray-800">
                <Menu.Item as="div">
                  <NavLink
                    className={cn(
                      'flex w-full cursor-pointer items-center gap-3 rounded-none px-3 py-3 text-sm text-black transition-colors duration-200 hover:bg-gray-100 dark:text-white dark:hover:bg-gray-700',
                      exportable
                        ? 'cursor-pointer text-black dark:text-white'
                        : 'cursor-not-allowed text-black/50 dark:text-white/50',
                    )}
                    svg={() => <Download size={16} />}
                    text={localize('com_nav_export_conversation')}
                    clickHandler={clickHandler}
                  />
                </Menu.Item>
                <div className="my-1 h-px bg-black/20 dark:bg-white/20" role="none" />
                <Menu.Item as="div">
                  <NavLink
<<<<<<< HEAD
                    className="flex w-full cursor-pointer items-center gap-3 rounded-none px-3 py-3 text-sm text-black transition-colors duration-200 hover:bg-gray-100 dark:text-white dark:hover:bg-gray-700"
=======
                    className="flex w-full cursor-pointer items-center gap-3 rounded-none px-3 py-3 text-sm text-white transition-colors duration-200 hover:bg-gray-700"
                    svg={() => <FileText className="icon-md" />}
                    text="My Files"
                    clickHandler={() => setShowFiles(true)}
                  />
                </Menu.Item>
                <Menu.Item as="div">
                  <NavLink
                    className="flex w-full cursor-pointer items-center gap-3 rounded-none px-3 py-3 text-sm text-white transition-colors duration-200 hover:bg-gray-700"
>>>>>>> 9d3215dc
                    svg={() => <LinkIcon />}
                    text={localize('com_nav_help_faq')}
                    clickHandler={() => window.open('https://docs.librechat.ai/', '_blank')}
                  />
                </Menu.Item>
                <Menu.Item as="div">
                  <NavLink
                    className="flex w-full cursor-pointer items-center gap-3 rounded-none px-3 py-3 text-sm text-black transition-colors duration-200 hover:bg-gray-100 dark:text-white dark:hover:bg-gray-700"
                    svg={() => <GearIcon className="icon-md" />}
                    text={localize('com_nav_settings')}
                    clickHandler={() => setShowSettings(true)}
                  />
                </Menu.Item>
                <div className="my-1 h-px bg-black/20 bg-white/20" role="none" />
                <Menu.Item as="div">
                  <Logout />
                </Menu.Item>
              </Menu.Items>
            </Transition>
          </>
        )}
      </Menu>
      {showExports && (
        <ExportModal open={showExports} onOpenChange={setShowExports} conversation={conversation} />
      )}
      {showFiles && <FilesView open={showFiles} onOpenChange={setShowFiles} />}
      {showSettings && <Settings open={showSettings} onOpenChange={setShowSettings} />}
    </>
  );
}

export default memo(NavLinks);<|MERGE_RESOLUTION|>--- conflicted
+++ resolved
@@ -114,10 +114,7 @@
                 <div className="my-1 h-px bg-black/20 dark:bg-white/20" role="none" />
                 <Menu.Item as="div">
                   <NavLink
-<<<<<<< HEAD
                     className="flex w-full cursor-pointer items-center gap-3 rounded-none px-3 py-3 text-sm text-black transition-colors duration-200 hover:bg-gray-100 dark:text-white dark:hover:bg-gray-700"
-=======
-                    className="flex w-full cursor-pointer items-center gap-3 rounded-none px-3 py-3 text-sm text-white transition-colors duration-200 hover:bg-gray-700"
                     svg={() => <FileText className="icon-md" />}
                     text="My Files"
                     clickHandler={() => setShowFiles(true)}
@@ -125,8 +122,7 @@
                 </Menu.Item>
                 <Menu.Item as="div">
                   <NavLink
-                    className="flex w-full cursor-pointer items-center gap-3 rounded-none px-3 py-3 text-sm text-white transition-colors duration-200 hover:bg-gray-700"
->>>>>>> 9d3215dc
+                    className="flex w-full cursor-pointer items-center gap-3 rounded-none px-3 py-3 text-sm text-black transition-colors duration-200 hover:bg-gray-100 dark:text-white dark:hover:bg-gray-700"
                     svg={() => <LinkIcon />}
                     text={localize('com_nav_help_faq')}
                     clickHandler={() => window.open('https://docs.librechat.ai/', '_blank')}
