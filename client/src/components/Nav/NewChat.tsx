--- conflicted
+++ resolved
@@ -1,13 +1,10 @@
-<<<<<<< HEAD
 import React from 'react';
 import { useRecoilState } from 'recoil';
 import { useAuthContext } from '~/hooks/AuthContext';
-import store from '~/store';
+// import store from '~/store';
 import { useParams, useNavigate } from 'react-router-dom';
-import { EModelEndpoint } from 'librechat-data-provider';
-=======
-import { useNavigate } from 'react-router-dom';
->>>>>>> 2aec4a62
+// import { EModelEndpoint } from 'librechat-data-provider';
+// import { useNavigate } from 'react-router-dom';
 import { useGetEndpointsQuery } from 'librechat-data-provider/react-query';
 import { TooltipProvider, Tooltip, TooltipTrigger, TooltipContent } from '~/components/ui';
 import { getEndpointField, getIconEndpoint, getIconKey } from '~/utils';
