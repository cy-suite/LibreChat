--- conflicted
+++ resolved
@@ -24,25 +24,15 @@
     }
   };
 
-<<<<<<< HEAD
-  const clickHandler = () => {
-    // dispatch(setInputValue(''));
-    // dispatch(setQuery(''));
-    setWidget('');
-    newConvo();
-    newConversation();
-    navigate('new');
-    toggleNav();
-=======
   const clickHandler = (event: React.MouseEvent<HTMLAnchorElement>) => {
     if (event.button === 0 && !event.ctrlKey) {
       event.preventDefault();
+      setWidget('');
       newConvo();
       newConversation();
       navigate('new');
       toggleNav();
     }
->>>>>>> dfe45f80
   };
 
   return (
