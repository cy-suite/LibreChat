--- conflicted
+++ resolved
@@ -4,15 +4,9 @@
 import { CogIcon } from '~/components/svg';
 import { useEffect, useState } from 'react';
 import { cn } from '~/utils/';
-<<<<<<< HEAD
-import { useClearConversationsMutation } from '@librechat/data-provider';
-import { useRecoilValue } from 'recoil';
-=======
 import { useRecoilValue } from 'recoil';
 import { localize } from '~/localization/Translation';
->>>>>>> 488b3736
 import store from '~/store';
-import { localize } from '~/localization/Translation';
 
 export default function Settings({ open, onOpenChange }) {
   const [confirmClear, setConfirmClear] = useState(false);
