<<<<<<< HEAD
import * as Tabs from "@radix-ui/react-tabs";
import {
  Dialog,
  DialogContent,
  DialogHeader,
  DialogTitle,
} from "../ui/Dialog.tsx";
import { General, Billing } from "./SettingsTabs/";
import { CogIcon } from "~/components/svg"; // Make sure to import the BillingIcon
import { useEffect, useState } from "react";
import { cn } from "~/utils/";
import { useClearConversationsMutation } from "~/data-provider";
import store from "~/store";
=======
import * as Tabs from '@radix-ui/react-tabs';
import { Dialog, DialogContent, DialogHeader, DialogTitle } from '../ui/Dialog.tsx';
import { General } from './SettingsTabs/';
import { CogIcon } from '~/components/svg';
import { useEffect, useState } from 'react';
import { cn } from '~/utils/';
import { useClearConversationsMutation } from '@librechat/data-provider';
import store from '~/store';
>>>>>>> f5672ddc

export default function Settings({ open, onOpenChange }) {
  const { newConversation } = store.useConversation();
  const { refreshConversations } = store.useConversations();
  const clearConvosMutation = useClearConversationsMutation();
  const [confirmClear, setConfirmClear] = useState(false);
  const [isMobile, setIsMobile] = useState(false);

  useEffect(() => {
    const checkMobile = () => {
      if (window.innerWidth <= 768) {
        setIsMobile(true);
      } else {
        setIsMobile(false);
      }
    };

    checkMobile();
    window.addEventListener("resize", checkMobile);
  }, []);

  useEffect(() => {
    if (clearConvosMutation.isSuccess) {
      refreshConversations();
      newConversation();
    }
  }, [clearConvosMutation.isSuccess, newConversation, refreshConversations]);

  useEffect(() => {
    const handleClick = (e) => {
      if (confirmClear) {
        if (e.target.id === "clearConvosBtn" || e.target.id === "clearConvosTxt") {
          return;
        }

        setConfirmClear(false);
      }
    };

    window.addEventListener("click", handleClick);
    return () => window.removeEventListener("click", handleClick);
  }, [confirmClear]);

  return (
    <Dialog open={open} onOpenChange={onOpenChange}>
      <DialogContent className={cn("shadow-2xl dark:bg-gray-900 dark:text-white")}>
        <DialogHeader>
          <DialogTitle className="text-lg font-medium leading-6 text-gray-900 dark:text-gray-200">
            Settings
          </DialogTitle>
        </DialogHeader>
        <div className="px-6">
          <Tabs.Root
            defaultValue="general"
            className="flex flex-col gap-6 md:flex-row"
            orientation="vertical"
          >
            <Tabs.List
              aria-label="Settings"
              role="tablist"
              aria-orientation="vertical"
              className={cn(
                "-ml-[8px] flex min-w-[180px] flex-shrink-0 flex-col",
                isMobile && "flex-row rounded-lg bg-gray-100 p-1 dark:bg-gray-800/30"
              )}
              style={{ outline: "none" }}
            >
              <Tabs.Trigger
                className={cn(
                  "radix-state-active:bg-gray-800 radix-state-active:text-white flex items-center justify-start gap-2 rounded-md px-2 py-1.5 text-sm",
                  isMobile &&
                    "dark:radix-state-active:text-white group flex-1 items-center justify-center text-sm dark:text-gray-500"
                )}
                value="general"
              >
                <CogIcon />
                General
              </Tabs.Trigger>

              {/* Add the new Billing tab trigger */}
              <Tabs.Trigger
                className={cn(
                  "radix-state-active:bg-gray-800 radix-state-active:text-white flex items-center justify-start gap-2 rounded-md px-2 py-1.5 text-sm",
                  isMobile &&
                    "dark:radix-state-active:text-white group flex-1 items-center justify-center text-sm dark:text-gray-500"
                )}
                value="billing"
              >
                {/* <BillingIcon /> */}
                Billing
              </Tabs.Trigger>

            </Tabs.List>
            <General />
            {/* Add the new Billing tab content */}
            <Tabs.Content
              className="w-full min-h-[400px]"
              value="billing"
            >
              <Billing />
            </Tabs.Content>
          </Tabs.Root>
        </div>
      </DialogContent>
    </Dialog>
  );
}<|MERGE_RESOLUTION|>--- conflicted
+++ resolved
@@ -1,4 +1,3 @@
-<<<<<<< HEAD
 import * as Tabs from "@radix-ui/react-tabs";
 import {
   Dialog,
@@ -6,22 +5,12 @@
   DialogHeader,
   DialogTitle,
 } from "../ui/Dialog.tsx";
+import { useEffect, useState } from "react";
 import { General, Billing } from "./SettingsTabs/";
-import { CogIcon } from "~/components/svg"; // Make sure to import the BillingIcon
-import { useEffect, useState } from "react";
-import { cn } from "~/utils/";
-import { useClearConversationsMutation } from "~/data-provider";
-import store from "~/store";
-=======
-import * as Tabs from '@radix-ui/react-tabs';
-import { Dialog, DialogContent, DialogHeader, DialogTitle } from '../ui/Dialog.tsx';
-import { General } from './SettingsTabs/';
 import { CogIcon } from '~/components/svg';
-import { useEffect, useState } from 'react';
 import { cn } from '~/utils/';
 import { useClearConversationsMutation } from '@librechat/data-provider';
 import store from '~/store';
->>>>>>> f5672ddc
 
 export default function Settings({ open, onOpenChange }) {
   const { newConversation } = store.useConversation();
