import * as Tabs from '@radix-ui/react-tabs';
import { MessageSquare } from 'lucide-react';
import { SettingsTabValues } from 'librechat-data-provider';
import type { TDialogProps } from '~/common';
import { Dialog, DialogContent, DialogHeader, DialogTitle } from '~/components/ui';
<<<<<<< HEAD
import { GearIcon, DataIcon, SpeechIcon, UserIcon, ExperimentIcon } from '~/components/svg';
import { General, Beta, Speech, Data, Account } from './SettingsTabs';
=======
import { GearIcon, DataIcon, UserIcon, ExperimentIcon } from '~/components/svg';
import { General, Messages, Beta, Data, Account } from './SettingsTabs';
>>>>>>> 446ffe04
import { useMediaQuery, useLocalize } from '~/hooks';
import { cn } from '~/utils';

export default function Settings({ open, onOpenChange }: TDialogProps) {
  const isSmallScreen = useMediaQuery('(max-width: 767px)');
  const localize = useLocalize();

  return (
    <Dialog open={open} onOpenChange={onOpenChange}>
      <DialogContent
        className={cn(
          'shadow-2xl md:min-h-[373px] md:w-[680px]',
          isSmallScreen ? 'top-20 -translate-y-0' : '',
        )}
      >
        <DialogHeader>
          <DialogTitle className="text-lg font-medium leading-6 text-gray-800 dark:text-gray-200">
            {localize('com_nav_settings')}
          </DialogTitle>
        </DialogHeader>
        <div className="px-6">
          <Tabs.Root
            defaultValue={SettingsTabValues.GENERAL}
            className="flex flex-col gap-10 md:flex-row"
            orientation="vertical"
          >
            <Tabs.List
              aria-label="Settings"
              role="tablist"
              aria-orientation="vertical"
              className={cn(
                'min-w-auto -ml-[8px] flex flex-shrink-0 flex-col',
                isSmallScreen ? 'flex-row rounded-lg bg-gray-200 p-1 dark:bg-gray-700' : '',
              )}
              style={{ outline: 'none' }}
            >
              <Tabs.Trigger
                className={cn(
                  'group m-1 flex items-center justify-start gap-2 rounded-md px-2 py-1.5 text-sm text-black radix-state-active:bg-white radix-state-active:text-black dark:text-white dark:radix-state-active:bg-gray-600',
                  isSmallScreen
                    ? 'flex-1 flex-col items-center justify-center text-sm dark:text-gray-500 dark:radix-state-active:text-white'
                    : 'bg-white radix-state-active:bg-gray-200',
                  isSmallScreen ? '' : 'dark:bg-gray-700',
                )}
                value={SettingsTabValues.GENERAL}
                style={{ userSelect: 'none' }}
              >
                <GearIcon />
                {localize('com_nav_setting_general')}
              </Tabs.Trigger>
              <Tabs.Trigger
                className={cn(
                  'group m-1 flex items-center justify-start gap-2 rounded-md px-2 py-1.5 text-sm text-black radix-state-active:bg-white radix-state-active:text-black dark:text-white dark:radix-state-active:bg-gray-600',
                  isSmallScreen
                    ? 'flex-1 flex-col items-center justify-center text-sm dark:text-gray-500 dark:radix-state-active:text-white'
                    : 'bg-white radix-state-active:bg-gray-200',
                  isSmallScreen ? '' : 'dark:bg-gray-700',
                )}
                value={SettingsTabValues.MESSAGES}
                style={{ userSelect: 'none' }}
              >
                <MessageSquare className="icon-sm" />
                {localize('com_endpoint_messages')}
              </Tabs.Trigger>
              <Tabs.Trigger
                className={cn(
                  'group m-1 flex items-center justify-start gap-2 rounded-md px-2 py-1.5 text-sm text-black radix-state-active:bg-white radix-state-active:text-black dark:text-white dark:radix-state-active:bg-gray-600',
                  isSmallScreen
                    ? 'flex-1 flex-col items-center justify-center text-sm dark:text-gray-500 dark:radix-state-active:text-white'
                    : 'bg-white radix-state-active:bg-gray-200',
                  isSmallScreen ? '' : 'dark:bg-gray-700',
                )}
                value={SettingsTabValues.BETA}
                style={{ userSelect: 'none' }}
              >
                <ExperimentIcon />
                {localize('com_nav_setting_beta')}
              </Tabs.Trigger>
              <Tabs.Trigger
                className={cn(
                  'group m-1 flex items-center justify-start gap-2 rounded-md px-2 py-1.5 text-sm text-black radix-state-active:bg-white radix-state-active:text-black dark:text-white dark:radix-state-active:bg-gray-600',
                  isSmallScreen
                    ? 'flex-1 flex-col items-center justify-center text-sm dark:text-gray-500 dark:radix-state-active:text-white'
                    : 'bg-white radix-state-active:bg-gray-200',
                  isSmallScreen ? '' : 'dark:bg-gray-700',
                )}
                value={SettingsTabValues.SPEECH}
                style={{ userSelect: 'none' }}
              >
                <SpeechIcon className="icon-sm" />
                {localize('com_nav_setting_speech')}
              </Tabs.Trigger>
              <Tabs.Trigger
                className={cn(
                  'group m-1 flex items-center justify-start gap-2 rounded-md px-2 py-1.5 text-sm text-black radix-state-active:bg-white radix-state-active:text-black dark:text-white dark:radix-state-active:bg-gray-600',
                  isSmallScreen
                    ? 'flex-1 flex-col items-center justify-center text-sm dark:text-gray-500 dark:radix-state-active:text-white'
                    : 'bg-white radix-state-active:bg-gray-200',
                  isSmallScreen ? '' : 'dark:bg-gray-700',
                )}
                value={SettingsTabValues.DATA}
                style={{ userSelect: 'none' }}
              >
                <DataIcon />
                {localize('com_nav_setting_data')}
              </Tabs.Trigger>
              <Tabs.Trigger
                className={cn(
                  'group m-1 flex items-center justify-start gap-2 rounded-md px-2 py-1.5 text-sm text-black radix-state-active:bg-white radix-state-active:text-black dark:text-white dark:radix-state-active:bg-gray-600',
                  isSmallScreen
                    ? 'flex-1 flex-col items-center justify-center text-sm dark:text-gray-500 dark:radix-state-active:text-white'
                    : 'bg-white radix-state-active:bg-gray-200',
                  isSmallScreen ? '' : 'dark:bg-gray-700',
                )}
                value={SettingsTabValues.ACCOUNT}
                style={{ userSelect: 'none' }}
              >
                <UserIcon />
                {localize('com_nav_setting_account')}
              </Tabs.Trigger>
            </Tabs.List>
            <General />
            <Messages />
            <Beta />
            <Speech />
            <Data />
            <Account />
          </Tabs.Root>
        </div>
      </DialogContent>
    </Dialog>
  );
}<|MERGE_RESOLUTION|>--- conflicted
+++ resolved
@@ -3,13 +3,8 @@
 import { SettingsTabValues } from 'librechat-data-provider';
 import type { TDialogProps } from '~/common';
 import { Dialog, DialogContent, DialogHeader, DialogTitle } from '~/components/ui';
-<<<<<<< HEAD
 import { GearIcon, DataIcon, SpeechIcon, UserIcon, ExperimentIcon } from '~/components/svg';
-import { General, Beta, Speech, Data, Account } from './SettingsTabs';
-=======
-import { GearIcon, DataIcon, UserIcon, ExperimentIcon } from '~/components/svg';
-import { General, Messages, Beta, Data, Account } from './SettingsTabs';
->>>>>>> 446ffe04
+import { General, Messages, Speech, Beta, Data, Account } from './SettingsTabs';
 import { useMediaQuery, useLocalize } from '~/hooks';
 import { cn } from '~/utils';
 
