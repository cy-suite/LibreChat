import * as Tabs from '@radix-ui/react-tabs';
import { MessageSquare } from 'lucide-react';
import { SettingsTabValues } from 'librechat-data-provider';
import type { TDialogProps } from '~/common';
import { Dialog, DialogContent, DialogHeader, DialogTitle } from '~/components/ui';
import { GearIcon, DataIcon, SpeechIcon, UserIcon, ExperimentIcon } from '~/components/svg';
import { General, Messages, Speech, Beta, Data, Account } from './SettingsTabs';
import { useMediaQuery, useLocalize } from '~/hooks';
import { cn } from '~/utils';

export default function Settings({ open, onOpenChange }: TDialogProps) {
  const isSmallScreen = useMediaQuery('(max-width: 767px)');
  const localize = useLocalize();

  return (
    <Dialog open={open} onOpenChange={onOpenChange}>
      <DialogContent
        className={cn(
          'overflow-hidden shadow-2xl md:min-h-[373px] md:w-[680px]',
          isSmallScreen ? 'top-5 -translate-y-0' : '',
        )}
      >
        <DialogHeader>
          <DialogTitle className="text-lg font-medium leading-6 text-gray-800 dark:text-gray-200">
            {localize('com_nav_settings')}
          </DialogTitle>
        </DialogHeader>
        <div className="max-h-[373px] overflow-auto px-6 md:min-h-[373px] md:w-[680px]">
          <Tabs.Root
            defaultValue={SettingsTabValues.GENERAL}
            className="flex flex-col gap-10 md:flex-row"
            orientation="horizontal"
          >
            <Tabs.List
              aria-label="Settings"
              role="tablist"
              aria-orientation="horizontal"
              className={cn(
                'min-w-auto max-w-auto -ml-[8px] flex flex-shrink-0 flex-col flex-wrap overflow-auto sm:max-w-none',
                isSmallScreen ? 'flex-row rounded-lg bg-gray-200 p-1 dark:bg-gray-800' : '',
              )}
              style={{ outline: 'none' }}
            >
              <Tabs.Trigger
                className={cn(
                  'group m-1 flex items-center justify-start gap-2 rounded-md px-2 py-1.5 text-sm text-black radix-state-active:bg-white radix-state-active:text-black dark:text-white dark:radix-state-active:bg-gray-600',
                  isSmallScreen
                    ? 'flex-1 flex-col items-center justify-center text-sm dark:text-gray-500 dark:radix-state-active:text-white'
                    : 'bg-white radix-state-active:bg-gray-200',
                  isSmallScreen ? '' : 'dark:bg-gray-700',
                )}
                value={SettingsTabValues.GENERAL}
                style={{ userSelect: 'none' }}
              >
                <GearIcon />
                {localize('com_nav_setting_general')}
              </Tabs.Trigger>
              <Tabs.Trigger
                className={cn(
                  'group m-1 flex items-center justify-start gap-2 rounded-md px-2 py-1.5 text-sm text-black radix-state-active:bg-white radix-state-active:text-black dark:text-white dark:radix-state-active:bg-gray-600',
                  isSmallScreen
                    ? 'flex-1 flex-col items-center justify-center text-sm dark:text-gray-500 dark:radix-state-active:text-white'
                    : 'bg-white radix-state-active:bg-gray-200',
                  isSmallScreen ? '' : 'dark:bg-gray-700',
                )}
                value={SettingsTabValues.MESSAGES}
                style={{ userSelect: 'none' }}
              >
                <MessageSquare className="icon-sm" />
                {localize('com_endpoint_messages')}
              </Tabs.Trigger>
              <Tabs.Trigger
                className={cn(
                  'group m-1 flex items-center justify-start gap-2 rounded-md px-2 py-1.5 text-sm text-black radix-state-active:bg-white radix-state-active:text-black dark:text-white dark:radix-state-active:bg-gray-600',
                  isSmallScreen
                    ? 'flex-1 flex-col items-center justify-center text-sm dark:text-gray-500 dark:radix-state-active:text-white'
                    : 'bg-white radix-state-active:bg-gray-200',
                  isSmallScreen ? '' : 'dark:bg-gray-700',
                )}
                value={SettingsTabValues.BETA}
                style={{ userSelect: 'none' }}
              >
                <ExperimentIcon />
                {localize('com_nav_setting_beta')}
              </Tabs.Trigger>
              <Tabs.Trigger
                className={cn(
                  'group m-1 flex items-center justify-start gap-2 rounded-md px-2 py-1.5 text-sm text-black radix-state-active:bg-white radix-state-active:text-black dark:text-white dark:radix-state-active:bg-gray-600',
                  isSmallScreen
                    ? 'flex-1 flex-col items-center justify-center text-sm dark:text-gray-500 dark:radix-state-active:text-white'
                    : 'bg-white radix-state-active:bg-gray-200',
                  isSmallScreen ? '' : 'dark:bg-gray-700',
                )}
                value={SettingsTabValues.SPEECH}
                style={{ userSelect: 'none' }}
              >
                <SpeechIcon className="icon-sm" />
                {localize('com_nav_setting_speech')}
              </Tabs.Trigger>
              <Tabs.Trigger
                className={cn(
                  'group m-1 flex items-center justify-start gap-2 rounded-md px-2 py-1.5 text-sm text-black radix-state-active:bg-white radix-state-active:text-black dark:text-white dark:radix-state-active:bg-gray-600',
                  isSmallScreen
                    ? 'flex-1 flex-col items-center justify-center text-sm dark:text-gray-500 dark:radix-state-active:text-white'
                    : 'bg-white radix-state-active:bg-gray-200',
                  isSmallScreen ? '' : 'dark:bg-gray-700',
                )}
                value={SettingsTabValues.DATA}
                style={{ userSelect: 'none' }}
              >
                <DataIcon />
                {localize('com_nav_setting_data')}
              </Tabs.Trigger>
              <Tabs.Trigger
                className={cn(
                  'group m-1 flex items-center justify-start gap-2 rounded-md px-2 py-1.5 text-sm text-black radix-state-active:bg-white radix-state-active:text-black dark:text-white dark:radix-state-active:bg-gray-600',
                  isSmallScreen
                    ? 'flex-1 flex-col items-center justify-center text-sm dark:text-gray-500 dark:radix-state-active:text-white'
                    : 'bg-white radix-state-active:bg-gray-200',
                  isSmallScreen ? '' : 'dark:bg-gray-700',
                )}
                value={SettingsTabValues.ACCOUNT}
                style={{ userSelect: 'none' }}
              >
                <UserIcon />
                {localize('com_nav_setting_account')}
              </Tabs.Trigger>
            </Tabs.List>
<<<<<<< HEAD
            <General />
            <Messages />
            <Beta />
            <Speech />
            <Data />
            <Account />
=======
            <div className="h-screen max-h-[373px] overflow-auto sm:w-full sm:max-w-none">
              <General />
              <Messages />
              <Beta />
              <Data />
              <Account />
            </div>
>>>>>>> 2b37a44b
          </Tabs.Root>
        </div>
      </DialogContent>
    </Dialog>
  );
}<|MERGE_RESOLUTION|>--- conflicted
+++ resolved
@@ -126,22 +126,14 @@
                 {localize('com_nav_setting_account')}
               </Tabs.Trigger>
             </Tabs.List>
-<<<<<<< HEAD
-            <General />
-            <Messages />
-            <Beta />
-            <Speech />
-            <Data />
-            <Account />
-=======
             <div className="h-screen max-h-[373px] overflow-auto sm:w-full sm:max-w-none">
               <General />
               <Messages />
               <Beta />
+              <Speech />
               <Data />
               <Account />
             </div>
->>>>>>> 2b37a44b
           </Tabs.Root>
         </div>
       </DialogContent>
