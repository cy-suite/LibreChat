import React from 'react';
import { useNavigate } from 'react-router-dom';
<<<<<<< HEAD
import { useRecoilValue, useRecoilState } from 'recoil';
=======
import { useRecoilState } from 'recoil';
import { useAuthContext } from '~/hooks/AuthContext';
>>>>>>> 0d86755c
import store from '~/store';
import { localize } from '~/localization/Translation';

export default function NewChat() {
  const lang = useRecoilValue(store.lang);
  const { newConversation } = store.useConversation();
  const navigate = useNavigate();
  const [widget, setWidget] = useRecoilState(store.widget); // eslint-disable-line
  const { user } = useAuthContext();

  const navigateToRegister = () => navigate('/register');

  const clickHandler = () => {
    // dispatch(setInputValue(''));
    // dispatch(setQuery(''));
    setWidget('');
    newConversation();
    navigate('/chat/new');
  };

  return (
    <a
      onClick={ user ? clickHandler : navigateToRegister }
      className="mb-2 flex flex-grow flex-shrink-0 h-11 cursor-pointer items-center gap-3 rounded-md border border-white/20 px-3 py-3 text-sm text-white transition-colors duration-200 hover:bg-gray-500/10"
    >
      <svg
        stroke="currentColor"
        fill="none"
        strokeWidth="2"
        viewBox="0 0 24 24"
        strokeLinecap="round"
        strokeLinejoin="round"
        className="h-4 w-4"
        height="1em"
        width="1em"
        xmlns="http://www.w3.org/2000/svg"
      >
        <line x1="12" y1="5" x2="12" y2="19" />
        <line x1="5" y1="12" x2="19" y2="12" />
      </svg>
      {localize(lang, 'com_ui_new_chat')}
    </a>
  );
}<|MERGE_RESOLUTION|>--- conflicted
+++ resolved
@@ -1,11 +1,7 @@
 import React from 'react';
 import { useNavigate } from 'react-router-dom';
-<<<<<<< HEAD
 import { useRecoilValue, useRecoilState } from 'recoil';
-=======
-import { useRecoilState } from 'recoil';
 import { useAuthContext } from '~/hooks/AuthContext';
->>>>>>> 0d86755c
 import store from '~/store';
 import { localize } from '~/localization/Translation';
 
