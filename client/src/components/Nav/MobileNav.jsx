import React from 'react';
import { useSelector, useDispatch } from 'react-redux';
import { setNewConvo } from '~/store/convoSlice';
import { setMessages } from '~/store/messageSlice';
import { setSubmission } from '~/store/submitSlice';
import { setText } from '~/store/textSlice';

export default function MobileNav({ setNavVisible }) {
  const dispatch = useDispatch();
  const { conversationId, convos, title } = useSelector((state) => state.convo);

  const toggleNavVisible = () => {
    setNavVisible((prev) => {
      return !prev
    })
  }

  const newConvo = () => {
    dispatch(setText(''));
    dispatch(setMessages([]));
    dispatch(setNewConvo());
    dispatch(setSubmission({}));
  }

<<<<<<< HEAD
  const title = convos?.find(element => element?.conversationId == conversationId)?.title || 'Nouvelle Conversation';

=======
>>>>>>> eec7ca36
  return (
    <div className="sticky top-0 z-10 flex items-center border-b border-white/20 bg-gray-800 pl-1 pt-1 text-gray-200 sm:pl-3 md:hidden">
      <button
        type="button"
        className="-ml-0.5 -mt-0.5 inline-flex h-10 w-10 items-center justify-center rounded-md hover:text-gray-900 focus:outline-none focus:ring-2 focus:ring-inset focus:ring-white dark:hover:text-white"
        onClick={toggleNavVisible}
      >
        <span className="sr-only">Ouvrir Menu Lattéral</span>
        <svg
          stroke="currentColor"
          fill="none"
          strokeWidth="1.5"
          viewBox="0 0 24 24"
          strokeLinecap="round"
          strokeLinejoin="round"
          className="h-6 w-6"
          height="1em"
          width="1em"
          xmlns="http://www.w3.org/2000/svg"
        >
          <line
            x1="3"
            y1="12"
            x2="21"
            y2="12"
          />
          <line
            x1="3"
            y1="6"
            x2="21"
            y2="6"
          />
          <line
            x1="3"
            y1="18"
            x2="21"
            y2="18"
          />
        </svg>
      </button>
      <h1 className="flex-1 text-center text-base font-normal">{title || 'New Chat'}</h1>
      <button
        type="button"
        className="px-3"
        onClick={newConvo}
      >
        <svg
          stroke="currentColor"
          fill="none"
          strokeWidth="1.5"
          viewBox="0 0 24 24"
          strokeLinecap="round"
          strokeLinejoin="round"
          className="h-6 w-6"
          height="1em"
          width="1em"
          xmlns="http://www.w3.org/2000/svg"
        >
          <line
            x1="12"
            y1="5"
            x2="12"
            y2="19"
          />
          <line
            x1="5"
            y1="12"
            x2="19"
            y2="12"
          />
        </svg>
      </button>
    </div>
  );
}<|MERGE_RESOLUTION|>--- conflicted
+++ resolved
@@ -22,11 +22,6 @@
     dispatch(setSubmission({}));
   }
 
-<<<<<<< HEAD
-  const title = convos?.find(element => element?.conversationId == conversationId)?.title || 'Nouvelle Conversation';
-
-=======
->>>>>>> eec7ca36
   return (
     <div className="sticky top-0 z-10 flex items-center border-b border-white/20 bg-gray-800 pl-1 pt-1 text-gray-200 sm:pl-3 md:hidden">
       <button
