import * as Tabs from '@radix-ui/react-tabs';
import { CheckIcon } from 'lucide-react';
import { ThemeContext } from '~/hooks/ThemeContext';
<<<<<<< HEAD
import React, { useState, useContext, useCallback } from 'react';
import { useClearConversationsMutation } from '@librechat/data-provider';
import { useRecoilValue, useSetRecoilState } from 'recoil';
=======
import React, { useState, useContext, useEffect, useCallback } from 'react';
import { useClearConversationsMutation } from 'librechat-data-provider';
import { useRecoilValue } from 'recoil';
>>>>>>> 488b3736
import store from '~/store';
import { localize } from '~/localization/Translation';

export const ThemeSelector = ({
  theme,
  onChange,
}: {
  theme: string;
  onChange: (value: string) => void;
}) => {
  const lang = useRecoilValue(store.lang);

  return (
    <div className="flex items-center justify-between">
      <div>{localize(lang, 'com_nav_theme')}</div>
      <select
        className="w-24 rounded border border-black/10 bg-transparent text-sm dark:border-white/20 dark:bg-gray-900"
        onChange={(e) => onChange(e.target.value)}
        value={theme}
      >
        <option value="system">{localize(lang, 'com_nav_theme_system')}</option>
        <option value="dark">{localize(lang, 'com_nav_theme_dark')}</option>
        <option value="light">{localize(lang, 'com_nav_theme_light')}</option>
      </select>
    </div>
  );
};

export const ClearChatsButton = ({
  confirmClear,
  showText = true,
  onClick,
}: {
  confirmClear: boolean;
  showText: boolean;
  onClick: () => void;
}) => {
  const lang = useRecoilValue(store.lang);

  return (
    <div className="flex items-center justify-between">
      {showText && <div>{localize(lang, 'com_nav_clear_all_chats')}</div>}
      <button
        className="btn relative bg-red-600  text-white hover:bg-red-800"
        type="button"
        id="clearConvosBtn"
        onClick={onClick}
      >
        {confirmClear ? (
          <div className="flex w-full items-center justify-center gap-2" id="clearConvosTxt">
            <CheckIcon className="h-5 w-5" /> {localize(lang, 'com_nav_confirm_clear')}
          </div>
        ) : (
          <div className="flex w-full items-center justify-center gap-2" id="clearConvosTxt">
            {localize(lang, 'com_nav_clear')}
          </div>
        )}
      </button>
    </div>
  );
};
<<<<<<< HEAD

export const LangSelector = ({
  langcode,
  onChange,
}: {
  langcode: string;
  onChange: (value: string) => void;
}) => {
  const lang = useRecoilValue(store.lang);

  return (
    <div className="flex items-center justify-between">
      <div>{localize(lang, 'com_nav_language')}</div>
      <select
        className="w-24 rounded border border-black/10 bg-transparent text-sm dark:border-white/20 dark:bg-gray-900"
        onChange={(e) => onChange(e.target.value)}
        value={langcode}
      >
        <option value="en">{localize(lang, 'com_nav_lang_english')}</option>
        <option value="cn">{localize(lang, 'com_nav_lang_chinese')}</option>
        <option value="it">{localize(lang, 'com_nav_lang_italian')}</option>
      </select>
    </div>
  );
};
=======
>>>>>>> 488b3736

function General() {
  const { theme, setTheme } = useContext(ThemeContext);
  const clearConvosMutation = useClearConversationsMutation();
  const [confirmClear, setConfirmClear] = useState(false);
<<<<<<< HEAD
  const langcode = useRecoilValue(store.lang);
  const setLangcode = useSetRecoilState(store.lang);
=======
  const { newConversation } = store.useConversation();
  const { refreshConversations } = store.useConversations();

  useEffect(() => {
    if (clearConvosMutation.isSuccess) {
      newConversation();
      refreshConversations();
    }
  }, [clearConvosMutation.isSuccess, newConversation, refreshConversations]);
>>>>>>> 488b3736

  const clearConvos = useCallback(() => {
    if (confirmClear) {
      console.log('Clearing conversations...');
      clearConvosMutation.mutate({});
      setConfirmClear(false);
    } else {
      setConfirmClear(true);
    }
  }, [confirmClear, clearConvosMutation]);

  const changeTheme = useCallback(
    (value: string) => {
      setTheme(value);
    },
    [setTheme],
  );

  const changeLang = useCallback(
    (value: string) => {
      setLangcode(value);
    },
    [setLangcode],
  );

  return (
    <Tabs.Content value="general" role="tabpanel" className="w-full md:min-h-[300px]">
      <div className="flex flex-col gap-3 text-sm text-gray-600 dark:text-gray-300">
        <div className="border-b pb-3 last-of-type:border-b-0 dark:border-gray-700">
          <ThemeSelector theme={theme} onChange={changeTheme} />
        </div>
        <div className="border-b pb-3 last-of-type:border-b-0 dark:border-gray-700">
          <LangSelector langcode={langcode} onChange={changeLang} />
        </div>
        <div className="border-b pb-3 last-of-type:border-b-0 dark:border-gray-700">
          <ClearChatsButton confirmClear={confirmClear} onClick={clearConvos} showText={true} />
        </div>
      </div>
    </Tabs.Content>
  );
}

export default React.memo(General);<|MERGE_RESOLUTION|>--- conflicted
+++ resolved
@@ -1,15 +1,9 @@
 import * as Tabs from '@radix-ui/react-tabs';
 import { CheckIcon } from 'lucide-react';
 import { ThemeContext } from '~/hooks/ThemeContext';
-<<<<<<< HEAD
-import React, { useState, useContext, useCallback } from 'react';
-import { useClearConversationsMutation } from '@librechat/data-provider';
-import { useRecoilValue, useSetRecoilState } from 'recoil';
-=======
 import React, { useState, useContext, useEffect, useCallback } from 'react';
 import { useClearConversationsMutation } from 'librechat-data-provider';
-import { useRecoilValue } from 'recoil';
->>>>>>> 488b3736
+import { useRecoilValue, useSetRecoilState } from 'recoil';
 import store from '~/store';
 import { localize } from '~/localization/Translation';
 
@@ -71,7 +65,6 @@
     </div>
   );
 };
-<<<<<<< HEAD
 
 export const LangSelector = ({
   langcode,
@@ -93,21 +86,19 @@
         <option value="en">{localize(lang, 'com_nav_lang_english')}</option>
         <option value="cn">{localize(lang, 'com_nav_lang_chinese')}</option>
         <option value="it">{localize(lang, 'com_nav_lang_italian')}</option>
+        <option value="br">{localize(lang, 'com_nav_lang_brazilian_portuguese')}</option>
+        <option value="es">{localize(lang, 'com_nav_lang_spanish')}</option>
       </select>
     </div>
   );
 };
-=======
->>>>>>> 488b3736
 
 function General() {
   const { theme, setTheme } = useContext(ThemeContext);
   const clearConvosMutation = useClearConversationsMutation();
   const [confirmClear, setConfirmClear] = useState(false);
-<<<<<<< HEAD
   const langcode = useRecoilValue(store.lang);
   const setLangcode = useSetRecoilState(store.lang);
-=======
   const { newConversation } = store.useConversation();
   const { refreshConversations } = store.useConversations();
 
@@ -117,7 +108,6 @@
       refreshConversations();
     }
   }, [clearConvosMutation.isSuccess, newConversation, refreshConversations]);
->>>>>>> 488b3736
 
   const clearConvos = useCallback(() => {
     if (confirmClear) {
