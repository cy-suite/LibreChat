import * as Tabs from '@radix-ui/react-tabs';
import { SettingsTabValues } from 'librechat-data-provider';
import React, { useState, useRef, useEffect, useCallback } from 'react';
import { useRecoilState } from 'recoil';
import { Lightbulb, Cog } from 'lucide-react';
import { useOnClickOutside, useMediaQuery } from '~/hooks';
import store from '~/store';
import { cn } from '~/utils';
import ConversationModeSwitch from './ConversationModeSwitch';
import {
  CloudBrowserVoicesSwitch,
  AutomaticPlaybackSwitch,
  TextToSpeechSwitch,
  EngineTTSDropdown,
  CacheTTSSwitch,
  VoiceDropdown,
  PlaybackRate,
} from './TTS';
import {
  AutoTranscribeAudioSwitch,
  LanguageSTTDropdown,
  SpeechToTextSwitch,
<<<<<<< HEAD
  AutoSendTextSelector,
  AutoTranscribeAudioSwitch,
=======
  AutoSendTextSwitch,
  EngineSTTDropdown,
  DecibelSelector,
>>>>>>> 326069d7
} from './STT';
import { useGetCustomConfigSpeechQuery } from 'librechat-data-provider/react-query';

function Speech() {
  const [confirmClear, setConfirmClear] = useState(false);
  const { data } = useGetCustomConfigSpeechQuery();
  const isSmallScreen = useMediaQuery('(max-width: 767px)');

  const [advancedMode, setAdvancedMode] = useRecoilState(store.advancedMode);
  const [autoTranscribeAudio, setAutoTranscribeAudio] = useRecoilState(store.autoTranscribeAudio);
  const [conversationMode, setConversationMode] = useRecoilState(store.conversationMode);
  const [speechToText, setSpeechToText] = useRecoilState(store.speechToText);
  const [textToSpeech, setTextToSpeech] = useRecoilState(store.textToSpeech);
  const [cacheTTS, setCacheTTS] = useRecoilState(store.cacheTTS);
  const [engineSTT, setEngineSTT] = useRecoilState<string>(store.engineSTT);
  const [languageSTT, setLanguageSTT] = useRecoilState<string>(store.languageSTT);
  const [decibelValue, setDecibelValue] = useRecoilState(store.decibelValue);
  const [autoSendText, setAutoSendText] = useRecoilState(store.autoSendText);
  const [engineTTS, setEngineTTS] = useRecoilState<string>(store.engineTTS);
  const [voice, setVoice] = useRecoilState<string>(store.voice);
  const [cloudBrowserVoices, setCloudBrowserVoices] = useRecoilState<boolean>(
    store.cloudBrowserVoices,
  );
  const [languageTTS, setLanguageTTS] = useRecoilState<string>(store.languageTTS);
  const [automaticPlayback, setAutomaticPlayback] = useRecoilState(store.automaticPlayback);
  const [playbackRate, setPlaybackRate] = useRecoilState(store.playbackRate);

  const updateSetting = useCallback(
    (key, newValue) => {
      const settings = {
        conversationMode: { value: conversationMode, setFunc: setConversationMode },
        advancedMode: { value: advancedMode, setFunc: setAdvancedMode },
        speechToText: { value: speechToText, setFunc: setSpeechToText },
        textToSpeech: { value: textToSpeech, setFunc: setTextToSpeech },
        cacheTTS: { value: cacheTTS, setFunc: setCacheTTS },
        engineSTT: { value: engineSTT, setFunc: setEngineSTT },
        languageSTT: { value: languageSTT, setFunc: setLanguageSTT },
        autoTranscribeAudio: { value: autoTranscribeAudio, setFunc: setAutoTranscribeAudio },
        decibelValue: { value: decibelValue, setFunc: setDecibelValue },
        autoSendText: { value: autoSendText, setFunc: setAutoSendText },
        engineTTS: { value: engineTTS, setFunc: setEngineTTS },
        voice: { value: voice, setFunc: setVoice },
        cloudBrowserVoices: { value: cloudBrowserVoices, setFunc: setCloudBrowserVoices },
        languageTTS: { value: languageTTS, setFunc: setLanguageTTS },
        automaticPlayback: { value: automaticPlayback, setFunc: setAutomaticPlayback },
        playbackRate: { value: playbackRate, setFunc: setPlaybackRate },
      };

      if (settings[key].value !== newValue || settings[key].value === newValue || !settings[key]) {
        return;
      }

      const setting = settings[key];
      setting.setFunc(newValue);
    },
    [
      conversationMode,
      advancedMode,
      speechToText,
      textToSpeech,
      cacheTTS,
      engineSTT,
      languageSTT,
      autoTranscribeAudio,
      decibelValue,
      autoSendText,
      engineTTS,
      voice,
      cloudBrowserVoices,
      languageTTS,
      automaticPlayback,
      playbackRate,
      setConversationMode,
      setAdvancedMode,
      setSpeechToText,
      setTextToSpeech,
      setCacheTTS,
      setEngineSTT,
      setLanguageSTT,
      setAutoTranscribeAudio,
      setDecibelValue,
      setAutoSendText,
      setEngineTTS,
      setVoice,
      setCloudBrowserVoices,
      setLanguageTTS,
      setAutomaticPlayback,
      setPlaybackRate,
    ],
  );

  useEffect(() => {
    if (data) {
      Object.entries(data).forEach(([key, value]) => {
        updateSetting(key, value);
      });
    }
    // eslint-disable-next-line react-hooks/exhaustive-deps
  }, [data]);

  const contentRef = useRef(null);
  useOnClickOutside(contentRef, () => confirmClear && setConfirmClear(false), []);

  return (
    <Tabs.Content
      value={SettingsTabValues.SPEECH}
      role="tabpanel"
      className="w-full md:min-h-[271px]"
      ref={contentRef}
    >
      <Tabs.Root
        defaultValue={'simple'}
        orientation="horizontal"
        value={advancedMode ? 'advanced' : 'simple'}
      >
        <div className="sticky -top-1 z-50 mb-4 bg-white dark:bg-gray-700">
          <Tabs.List className="flex justify-center bg-white dark:bg-gray-700">
            <Tabs.Trigger
              onClick={() => setAdvancedMode(false)}
              className={cn(
                'group m-1 flex items-center justify-center gap-2 rounded-md px-4 py-2 text-sm text-black transition-all duration-200 ease-in-out radix-state-active:bg-white radix-state-active:text-black dark:text-white dark:radix-state-active:bg-gray-600',
                isSmallScreen
                  ? 'flex-row items-center justify-center text-sm text-gray-700 radix-state-active:bg-gray-100 radix-state-active:text-black dark:text-gray-300 dark:radix-state-active:text-white'
                  : 'bg-white radix-state-active:bg-gray-100 dark:bg-gray-700',
                'w-full',
              )}
              value="simple"
              style={{ userSelect: 'none' }}
            >
              <Lightbulb />
              Simple
            </Tabs.Trigger>
            <Tabs.Trigger
              onClick={() => setAdvancedMode(true)}
              className={cn(
                'group m-1 flex items-center justify-center gap-2 rounded-md px-4 py-2 text-sm text-black transition-all duration-200 ease-in-out radix-state-active:bg-white radix-state-active:text-black dark:text-white dark:radix-state-active:bg-gray-600',
                isSmallScreen
                  ? 'flex-row items-center justify-center text-sm text-gray-700 radix-state-active:bg-gray-100 radix-state-active:text-black dark:text-gray-300 dark:radix-state-active:text-white'
                  : 'bg-white radix-state-active:bg-gray-100 dark:bg-gray-700',
                'w-full',
              )}
              value="advanced"
              style={{ userSelect: 'none' }}
            >
              <Cog />
              Advanced
            </Tabs.Trigger>
          </Tabs.List>
        </div>

        <Tabs.Content value={'simple'}>
          <div className="flex flex-col gap-3 text-sm text-black dark:text-gray-50">
            <div className="border-b pb-3 last-of-type:border-b-0 dark:border-gray-700">
              <SpeechToTextSwitch />
            </div>
            <div className="border-b last-of-type:border-b-0 dark:border-gray-700">
              <EngineSTTDropdown />
            </div>
            <div className="border-b last-of-type:border-b-0 dark:border-gray-700">
              <LanguageSTTDropdown />
            </div>
            <div className="h-px bg-black/20 bg-white/20" role="none" />
            <div className="border-b pb-3 last-of-type:border-b-0 dark:border-gray-700">
              <TextToSpeechSwitch />
            </div>
            <div className="border-b last-of-type:border-b-0 dark:border-gray-700">
              <EngineTTSDropdown />
            </div>
            <div className="border-b last-of-type:border-b-0 dark:border-gray-700">
              <VoiceDropdown />
            </div>
          </div>
        </Tabs.Content>

        <Tabs.Content value={'advanced'}>
          <div className="flex flex-col gap-3 text-sm text-black dark:text-gray-50">
            <div className="border-b last-of-type:border-b-0 dark:border-gray-700">
              <ConversationModeSwitch />
            </div>
            <div className="h-px bg-black/20 bg-white/20" role="none" />
            <div className="border-b pb-3 last-of-type:border-b-0 dark:border-gray-700">
              <SpeechToTextSwitch />
            </div>
            <div className="border-b last-of-type:border-b-0 dark:border-gray-700">
              <EngineSTTDropdown />
            </div>
            <div className="border-b last-of-type:border-b-0 dark:border-gray-700">
              <LanguageSTTDropdown />
            </div>
            <div className="border-b pb-2 last-of-type:border-b-0 dark:border-gray-700">
              <AutoTranscribeAudioSwitch />
            </div>
            {autoTranscribeAudio && (
              <div className="border-b pb-2 last-of-type:border-b-0 dark:border-gray-700">
                <DecibelSelector />
              </div>
            )}
<<<<<<< HEAD
            <div className="border-b pb-3 last-of-type:border-b-0 dark:border-gray-700">
              <AutoSendTextSelector />
=======
            <div className="border-b last-of-type:border-b-0 dark:border-gray-700">
              <AutoSendTextSwitch />
>>>>>>> 326069d7
            </div>
            <div className="h-px bg-black/20 bg-white/20" role="none" />
            <div className="border-b pb-3 last-of-type:border-b-0 dark:border-gray-700">
              <TextToSpeechSwitch />
            </div>
            <div className="border-b last-of-type:border-b-0 dark:border-gray-700">
              <AutomaticPlaybackSwitch />
            </div>
            <div className="border-b last-of-type:border-b-0 dark:border-gray-700">
              <EngineTTSDropdown />
            </div>
            <div className="border-b last-of-type:border-b-0 dark:border-gray-700">
              <VoiceDropdown />
            </div>
            {engineTTS === 'browser' && (
              <div className="border-b pb-2 last-of-type:border-b-0 dark:border-gray-700">
                <CloudBrowserVoicesSwitch />
              </div>
            )}
            <div className="border-b pb-2 last-of-type:border-b-0 dark:border-gray-700">
              <PlaybackRate />
            </div>
            <div className="border-b last-of-type:border-b-0 dark:border-gray-700">
              <CacheTTSSwitch />
            </div>
          </div>
        </Tabs.Content>
      </Tabs.Root>
    </Tabs.Content>
  );
}

export default React.memo(Speech);<|MERGE_RESOLUTION|>--- conflicted
+++ resolved
@@ -20,14 +20,9 @@
   AutoTranscribeAudioSwitch,
   LanguageSTTDropdown,
   SpeechToTextSwitch,
-<<<<<<< HEAD
   AutoSendTextSelector,
-  AutoTranscribeAudioSwitch,
-=======
-  AutoSendTextSwitch,
   EngineSTTDropdown,
   DecibelSelector,
->>>>>>> 326069d7
 } from './STT';
 import { useGetCustomConfigSpeechQuery } from 'librechat-data-provider/react-query';
 
@@ -225,13 +220,8 @@
                 <DecibelSelector />
               </div>
             )}
-<<<<<<< HEAD
             <div className="border-b pb-3 last-of-type:border-b-0 dark:border-gray-700">
               <AutoSendTextSelector />
-=======
-            <div className="border-b last-of-type:border-b-0 dark:border-gray-700">
-              <AutoSendTextSwitch />
->>>>>>> 326069d7
             </div>
             <div className="h-px bg-black/20 bg-white/20" role="none" />
             <div className="border-b pb-3 last-of-type:border-b-0 dark:border-gray-700">
