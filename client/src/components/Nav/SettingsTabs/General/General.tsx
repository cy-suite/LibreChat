--- conflicted
+++ resolved
@@ -193,11 +193,10 @@
           <AutoScrollSwitch />
         </div>
         <div className="border-b pb-3 last-of-type:border-b-0 dark:border-gray-700">
-<<<<<<< HEAD
+          <HideSidePanelSwitch />
+        </div>
+        <div className="border-b pb-3 last-of-type:border-b-0 dark:border-gray-700">
           <TextToSpeech />
-=======
-          <HideSidePanelSwitch />
->>>>>>> 9d3215dc
         </div>
       </div>
     </Tabs.Content>
