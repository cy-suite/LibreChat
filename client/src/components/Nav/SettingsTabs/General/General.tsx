import { useRecoilState } from 'recoil';
import * as Tabs from '@radix-ui/react-tabs';
import { SettingsTabValues } from 'librechat-data-provider';
import React, { useContext, useCallback, useRef } from 'react';
import type { TDangerButtonProps } from '~/common';
import { ThemeContext, useLocalize, useLocalStorage } from '~/hooks';
import HideSidePanelSwitch from './HideSidePanelSwitch';
import AutoScrollSwitch from './AutoScrollSwitch';
import { Dropdown } from '~/components/ui';
import DangerButton from '../DangerButton';
import store from '~/store';

export const ThemeSelector = ({
  theme,
  onChange,
}: {
  theme: string;
  onChange: (value: string) => void;
}) => {
  const localize = useLocalize();

  const themeOptions = [
    { value: 'system', display: localize('com_nav_theme_system') },
    { value: 'dark', display: localize('com_nav_theme_dark') },
    { value: 'light', display: localize('com_nav_theme_light') },
  ];

  return (
    <div className="flex items-center justify-between">
      <div> {localize('com_nav_theme')} </div>
      <Dropdown
        value={theme}
        onChange={onChange}
        options={themeOptions}
        width={150}
        testId="theme-selector"
      />
    </div>
  );
};

export const ClearChatsButton = ({
  confirmClear,
  className = '',
  showText = true,
  mutation,
  onClick,
}: Pick<
  TDangerButtonProps,
  'confirmClear' | 'mutation' | 'className' | 'showText' | 'onClick'
>) => {
  return (
    <DangerButton
      id="clearConvosBtn"
      mutation={mutation}
      confirmClear={confirmClear}
      className={className}
      showText={showText}
      infoTextCode="com_nav_clear_all_chats"
      actionTextCode="com_ui_clear"
      confirmActionTextCode="com_nav_confirm_clear"
      dataTestIdInitial="clear-convos-initial"
      dataTestIdConfirm="clear-convos-confirm"
      onClick={onClick}
    />
  );
};

export const LangSelector = ({
  langcode,
  onChange,
}: {
  langcode: string;
  onChange: (value: string) => void;
}) => {
  const localize = useLocalize();

  // Create an array of options for the Dropdown
  const languageOptions = [
    { value: 'auto', display: localize('com_nav_lang_auto') },
    { value: 'en-US', display: localize('com_nav_lang_english') },
    { value: 'zh-CN', display: localize('com_nav_lang_chinese') },
    { value: 'zh-TC', display: localize('com_nav_lang_traditionalchinese') },
    { value: 'ar-EG', display: localize('com_nav_lang_arabic') },
    { value: 'de-DE', display: localize('com_nav_lang_german') },
    { value: 'es-ES', display: localize('com_nav_lang_spanish') },
    { value: 'fr-FR', display: localize('com_nav_lang_french') },
    { value: 'it-IT', display: localize('com_nav_lang_italian') },
    { value: 'pl-PL', display: localize('com_nav_lang_polish') },
    { value: 'pt-BR', display: localize('com_nav_lang_brazilian_portuguese') },
    { value: 'ru-RU', display: localize('com_nav_lang_russian') },
    { value: 'ja-JP', display: localize('com_nav_lang_japanese') },
    { value: 'sv-SE', display: localize('com_nav_lang_swedish') },
    { value: 'ko-KR', display: localize('com_nav_lang_korean') },
    { value: 'vi-VN', display: localize('com_nav_lang_vietnamese') },
    { value: 'tr-TR', display: localize('com_nav_lang_turkish') },
    { value: 'nl-NL', display: localize('com_nav_lang_dutch') },
    { value: 'id-ID', display: localize('com_nav_lang_indonesia') },
    { value: 'he-HE', display: localize('com_nav_lang_hebrew') },
  ];

  return (
    <div className="flex items-center justify-between">
      <div> {localize('com_nav_language')} </div>
      <Dropdown value={langcode} onChange={onChange} options={languageOptions} />
    </div>
  );
};

function General() {
  const { theme, setTheme } = useContext(ThemeContext);

  const [langcode, setLangcode] = useRecoilState(store.lang);
  const [selectedLang, setSelectedLang] = useLocalStorage('selectedLang', langcode);

  const contentRef = useRef(null);
<<<<<<< HEAD
  useOnClickOutside(contentRef, () => confirmClear && setConfirmClear(false), []);

  const clearConvos = () => {
    if (confirmClear) {
      setConfirmClear(false);
      clearConvosMutation.mutate(
        {},
        {
          onSuccess: () => {
            newConversation();
            refreshConversations();
          },
        },
      );
    } else {
      setConfirmClear(true);
    }
  };
=======
>>>>>>> 446ffe04

  const changeTheme = useCallback(
    (value: string) => {
      setTheme(value);
    },
    [setTheme],
  );

  const changeLang = useCallback(
    (value: string) => {
      setSelectedLang(value);
      if (value === 'auto') {
        const userLang = navigator.language || navigator.languages[0];
        setLangcode(userLang);
        localStorage.setItem('lang', userLang);
      } else {
        setLangcode(value);
        localStorage.setItem('lang', value);
      }
    },
    [setLangcode, setSelectedLang],
  );

  return (
    <Tabs.Content
      value={SettingsTabValues.GENERAL}
      role="tabpanel"
      className="w-full md:min-h-[300px]"
      ref={contentRef}
    >
      <div className="flex flex-col gap-3 text-sm text-gray-600 dark:text-gray-50">
        <div className="border-b pb-3 last-of-type:border-b-0 dark:border-gray-700">
          <ThemeSelector theme={theme} onChange={changeTheme} />
        </div>
        <div className="border-b pb-3 last-of-type:border-b-0 dark:border-gray-700">
          <LangSelector langcode={selectedLang} onChange={changeLang} />
        </div>
        <div className="border-b pb-3 last-of-type:border-b-0 dark:border-gray-700">
          <AutoScrollSwitch />
        </div>
        <div className="border-b pb-3 last-of-type:border-b-0 dark:border-gray-700">
          <HideSidePanelSwitch />
        </div>
        {/* <div className="border-b pb-3 last-of-type:border-b-0 dark:border-gray-700">
        </div> */}
      </div>
    </Tabs.Content>
  );
}

export default React.memo(General);<|MERGE_RESOLUTION|>--- conflicted
+++ resolved
@@ -114,27 +114,6 @@
   const [selectedLang, setSelectedLang] = useLocalStorage('selectedLang', langcode);
 
   const contentRef = useRef(null);
-<<<<<<< HEAD
-  useOnClickOutside(contentRef, () => confirmClear && setConfirmClear(false), []);
-
-  const clearConvos = () => {
-    if (confirmClear) {
-      setConfirmClear(false);
-      clearConvosMutation.mutate(
-        {},
-        {
-          onSuccess: () => {
-            newConversation();
-            refreshConversations();
-          },
-        },
-      );
-    } else {
-      setConfirmClear(true);
-    }
-  };
-=======
->>>>>>> 446ffe04
 
   const changeTheme = useCallback(
     (value: string) => {
