import React from 'react';
import { useRecoilState } from 'recoil';
import * as Tabs from '@radix-ui/react-tabs';
import { SettingsTabValues } from 'librechat-data-provider';
import { Switch } from '~/components/ui';
import { useLocalize } from '~/hooks';
import Avatar from './Avatar';
import store from '~/store';
import DeleteAccount from './DeleteAccount';

function Account({ onCheckedChange }: { onCheckedChange?: (value: boolean) => void }) {
  const [UsernameDisplay, setUsernameDisplay] = useRecoilState<boolean>(store.UsernameDisplay);
  const localize = useLocalize();

  const handleCheckedChange = (value: boolean) => {
    setUsernameDisplay(value);
    if (onCheckedChange) {
      onCheckedChange(value);
    }
  };

  return (
    <Tabs.Content
      value={SettingsTabValues.ACCOUNT}
      role="tabpanel"
      className="w-full md:min-h-[271px]"
    >
      <div className="flex flex-col gap-3 text-sm text-gray-600 dark:text-gray-50">
        <div className="border-b pb-3 last-of-type:border-b-0 dark:border-gray-600">
          <Avatar />
        </div>
        <div className="border-b pb-3 last-of-type:border-b-0 dark:border-gray-700">
          <DeleteAccount />
        </div>
        <div className="flex items-center justify-between">
          <div> {localize('com_nav_user_name_display')} </div>
          <Switch
            id="UsernameDisplay"
            checked={UsernameDisplay}
            onCheckedChange={handleCheckedChange}
            className="ml-4 mt-2"
            data-testid="UsernameDisplay"
          />
        </div>
      </div>
<<<<<<< HEAD
=======
      <div className="border-b pb-3 last-of-type:border-b-0 dark:border-gray-600"></div>
>>>>>>> 4369e75c
    </Tabs.Content>
  );
}

export default React.memo(Account);<|MERGE_RESOLUTION|>--- conflicted
+++ resolved
@@ -43,10 +43,7 @@
           />
         </div>
       </div>
-<<<<<<< HEAD
-=======
       <div className="border-b pb-3 last-of-type:border-b-0 dark:border-gray-600"></div>
->>>>>>> 4369e75c
     </Tabs.Content>
   );
 }
