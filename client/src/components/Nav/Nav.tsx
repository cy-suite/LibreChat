import { useCallback, useEffect, useState, useMemo, memo } from 'react';
import { useRecoilValue } from 'recoil';
import { useParams } from 'react-router-dom';
import { PermissionTypes, Permissions } from 'librechat-data-provider';
import type { ConversationListResponse } from 'librechat-data-provider';
import {
  useLocalize,
  useHasAccess,
  useMediaQuery,
  useAuthContext,
  useConversation,
  useLocalStorage,
  useNavScrolling,
  useConversations,
} from '~/hooks';
import { useConversationsInfiniteQuery } from '~/data-provider';
import { TooltipProvider, Tooltip } from '~/components/ui';
import { Conversations } from '~/components/Conversations';
import BookmarkNav from './Bookmarks/BookmarkNav';
import AccountSettings from './AccountSettings';
import { useSearchContext } from '~/Providers';
import { Spinner } from '~/components/svg';
import SearchBar from './SearchBar';
import NavToggle from './NavToggle';
import NewChat from './NewChat';
import { cn } from '~/utils';
import store from '~/store';

const Nav = ({
  navVisible,
  setNavVisible,
}: {
  navVisible: boolean;
  setNavVisible: React.Dispatch<React.SetStateAction<boolean>>;
}) => {
  const localize = useLocalize();
  const { conversationId } = useParams();
  const { isAuthenticated } = useAuthContext();

  const [navWidth, setNavWidth] = useState('260px');
  const [isHovering, setIsHovering] = useState(false);
  const isSmallScreen = useMediaQuery('(max-width: 768px)');
  const [newUser, setNewUser] = useLocalStorage('newUser', true);
  const [isToggleHovering, setIsToggleHovering] = useState(false);

  const hasAccessToBookmarks = useHasAccess({
    permissionType: PermissionTypes.BOOKMARKS,
    permission: Permissions.USE,
  });

  const handleMouseEnter = useCallback(() => {
    setIsHovering(true);
  }, []);

  const handleMouseLeave = useCallback(() => {
    setIsHovering(false);
  }, []);

  useEffect(() => {
    if (isSmallScreen) {
      const savedNavVisible = localStorage.getItem('navVisible');
      if (savedNavVisible === null) {
        toggleNavVisible();
      }
      setNavWidth('320px');
    } else {
      setNavWidth('260px');
    }
  }, [isSmallScreen]);

  const { newConversation } = useConversation();
  const [showLoading, setShowLoading] = useState(false);
  const isSearchEnabled = useRecoilValue(store.isSearchEnabled);

  const { refreshConversations } = useConversations();
  const { pageNumber, searchQuery, setPageNumber, searchQueryRes } = useSearchContext();
  const [tags, setTags] = useState<string[]>([]);
  const { data, fetchNextPage, hasNextPage, isFetchingNextPage, refetch } =
    useConversationsInfiniteQuery(
      {
        pageNumber: pageNumber.toString(),
        isArchived: false,
        tags: tags.length === 0 ? undefined : tags,
      },
      { enabled: isAuthenticated },
    );
  useEffect(() => {
    // When a tag is selected, refetch the list of conversations related to that tag
    refetch();
    // eslint-disable-next-line react-hooks/exhaustive-deps
  }, [tags]);
  const { containerRef, moveToTop } = useNavScrolling<ConversationListResponse>({
    setShowLoading,
<<<<<<< HEAD
    hasNextPage: searchQuery ? searchQueryRes.hasNextPage : hasNextPage,
    fetchNextPage: searchQuery ? searchQueryRes.fetchNextPage : fetchNextPage,
    isFetchingNextPage: searchQuery ? searchQueryRes.isFetchingNextPage : isFetchingNextPage,
=======
    hasNextPage: searchQuery ? searchQueryRes?.hasNextPage : hasNextPage,
    fetchNextPage: searchQuery ? searchQueryRes?.fetchNextPage : fetchNextPage,
    isFetchingNextPage: searchQuery
      ? searchQueryRes?.isFetchingNextPage ?? false
      : isFetchingNextPage,
>>>>>>> 757b6d32
  });

  const conversations = useMemo(
    () =>
      (searchQuery ? searchQueryRes.data : data)?.pages.flatMap((page) => page.conversations) ||
      [],
    [data, searchQuery, searchQueryRes.data],
  );

  const clearSearch = () => {
    setPageNumber(1);
    refreshConversations();
    if (conversationId == 'search') {
      newConversation();
    }
  };

  const toggleNavVisible = () => {
    setNavVisible((prev: boolean) => {
      localStorage.setItem('navVisible', JSON.stringify(!prev));
      return !prev;
    });
    if (newUser) {
      setNewUser(false);
    }
  };

  const itemToggleNav = () => {
    if (isSmallScreen) {
      toggleNavVisible();
    }
  };

  return (
    <TooltipProvider delayDuration={250}>
      <Tooltip>
        <div
          data-testid="nav"
          className={
            'nav active max-w-[320px] flex-shrink-0 overflow-x-hidden bg-surface-primary-alt md:max-w-[260px]'
          }
          style={{
            width: navVisible ? navWidth : '0px',
            visibility: navVisible ? 'visible' : 'hidden',
            transition: 'width 0.2s, visibility 0.2s',
          }}
        >
          <div className="h-full w-[320px] md:w-[260px]">
            <div className="flex h-full min-h-0 flex-col">
              <div
                className={cn(
                  'flex h-full min-h-0 flex-col transition-opacity',
                  isToggleHovering && !isSmallScreen ? 'opacity-50' : 'opacity-100',
                )}
              >
                <div
                  className={cn(
                    'scrollbar-trigger relative h-full w-full flex-1 items-start border-white/20',
                  )}
                >
                  <nav
                    id="chat-history-nav"
                    aria-label={localize('com_ui_chat_history')}
                    className="flex h-full w-full flex-col px-3 pb-3.5"
                  >
                    <div
                      className={cn(
                        '-mr-2 flex-1 flex-col overflow-y-auto pr-2 transition-opacity duration-500',
                        isHovering ? '' : 'scrollbar-transparent',
                      )}
                      onMouseEnter={handleMouseEnter}
                      onMouseLeave={handleMouseLeave}
                      ref={containerRef}
                    >
                      {isSmallScreen == true ? (
                        <div className="pt-3.5">
                          {isSearchEnabled === true && (
                            <SearchBar clearSearch={clearSearch} isSmallScreen={isSmallScreen} />
                          )}
                          {hasAccessToBookmarks === true && (
                            <BookmarkNav tags={tags} setTags={setTags} />
                          )}
                        </div>
                      ) : (
                        <NewChat
                          toggleNav={itemToggleNav}
                          subHeaders={
                            <>
                              {isSearchEnabled === true && (
                                <SearchBar
                                  clearSearch={clearSearch}
                                  isSmallScreen={isSmallScreen}
                                />
                              )}
                              {hasAccessToBookmarks === true && (
                                <BookmarkNav tags={tags} setTags={setTags} />
                              )}
                            </>
                          }
                        />
                      )}

                      <Conversations
                        conversations={conversations}
                        moveToTop={moveToTop}
                        toggleNav={itemToggleNav}
                      />
                      {(isFetchingNextPage || showLoading) && (
                        <Spinner className={cn('m-1 mx-auto mb-4 h-4 w-4 text-text-primary')} />
                      )}
                    </div>
                    <AccountSettings />
                  </nav>
                </div>
              </div>
            </div>
          </div>
        </div>
        <NavToggle
          isHovering={isToggleHovering}
          setIsHovering={setIsToggleHovering}
          onToggle={toggleNavVisible}
          navVisible={navVisible}
          className="fixed left-0 top-1/2 z-40 hidden md:flex"
        />
        <div
          role="button"
          tabIndex={0}
          className={`nav-mask ${navVisible ? 'active' : ''}`}
          onClick={toggleNavVisible}
          onKeyDown={(e) => {
            if (e.key === 'Enter' || e.key === ' ') {
              toggleNavVisible();
            }
          }}
          aria-label="Toggle navigation"
        />
      </Tooltip>
    </TooltipProvider>
  );
};

export default memo(Nav);<|MERGE_RESOLUTION|>--- conflicted
+++ resolved
@@ -91,17 +91,11 @@
   }, [tags]);
   const { containerRef, moveToTop } = useNavScrolling<ConversationListResponse>({
     setShowLoading,
-<<<<<<< HEAD
-    hasNextPage: searchQuery ? searchQueryRes.hasNextPage : hasNextPage,
-    fetchNextPage: searchQuery ? searchQueryRes.fetchNextPage : fetchNextPage,
-    isFetchingNextPage: searchQuery ? searchQueryRes.isFetchingNextPage : isFetchingNextPage,
-=======
     hasNextPage: searchQuery ? searchQueryRes?.hasNextPage : hasNextPage,
     fetchNextPage: searchQuery ? searchQueryRes?.fetchNextPage : fetchNextPage,
     isFetchingNextPage: searchQuery
       ? searchQueryRes?.isFetchingNextPage ?? false
       : isFetchingNextPage,
->>>>>>> 757b6d32
   });
 
   const conversations = useMemo(
