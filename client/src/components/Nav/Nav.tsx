--- conflicted
+++ resolved
@@ -1,14 +1,9 @@
-<<<<<<< HEAD
 // import { useSearchQuery, useGetConversationsQuery } from 'librechat-data-provider/react-query';
 import { useRecoilState, useRecoilValue, useSetRecoilState } from 'recoil';
 // import type { TConversation, TSearchResults } from 'librechat-data-provider';
 // import { useCallback, useEffect, useState, useMemo, useRef } from 'react';
 // import { useParams } from 'react-router-dom';
 // import { useRecoilValue, useSetRecoilState } from 'recoil';
-=======
-import { useParams } from 'react-router-dom';
-import { useRecoilValue } from 'recoil';
->>>>>>> 1a452121
 import { useCallback, useEffect, useState, useMemo, memo } from 'react';
 import {
   useMediaQuery,
@@ -84,7 +79,6 @@
     { enabled: isAuthenticated },
   );
 
-<<<<<<< HEAD
   const [refLink, setRefLink] = useState('');
   const [copied, setCopied] = useState(false);
   const [widget, setWidget] = useRecoilState(store.widget);
@@ -96,15 +90,12 @@
   //   enabled: !!(!!searchQuery && searchQuery.length > 0 && isSearchEnabled && isSearching),
   // });
 
-  const searchQueryRes = useSearchInfiniteQuery(
-    { pageNumber: pageNumber.toString(), searchQuery: searchQuery, isArchived: false },
-    { enabled: isAuthenticated && !!searchQuery.length },
-  );
-
-  const { containerRef, moveToTop } = useNavScrolling({
-=======
+  // const searchQueryRes = useSearchInfiniteQuery(
+  //   { pageNumber: pageNumber.toString(), searchQuery: searchQuery, isArchived: false },
+  //   { enabled: isAuthenticated && !!searchQuery.length },
+  // );
+
   const { containerRef, moveToTop } = useNavScrolling<ConversationListResponse>({
->>>>>>> 1a452121
     setShowLoading,
     hasNextPage: searchQuery ? searchQueryRes.hasNextPage : hasNextPage,
     fetchNextPage: searchQuery ? searchQueryRes.fetchNextPage : fetchNextPage,
