--- conflicted
+++ resolved
@@ -9,11 +9,6 @@
 import { cn } from '~/utils/';
 
 import store from '~/store';
-<<<<<<< HEAD
-import { LinkIcon, DotsIcon, GearIcon, TrashIcon } from '~/components';
-import { localize } from '~/localization/Translation';
-=======
->>>>>>> 488b3736
 
 export default function NavLinks({ clearSearch, isSearchEnabled }) {
   const [showExports, setShowExports] = useState(false);
