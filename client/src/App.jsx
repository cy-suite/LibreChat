--- conflicted
+++ resolved
@@ -30,13 +30,7 @@
         <ThemeProvider>
           <RadixToast.Provider>
             <ToastProvider>
-<<<<<<< HEAD
               <SetLanguage />
-              <RouterProvider router={router} />
-              <ReactQueryDevtools initialIsOpen={false} position="top-right" />
-              <Toast />
-              <RadixToast.Viewport className="pointer-events-none fixed inset-0 z-[60] mx-auto my-2 flex max-w-[560px] flex-col items-stretch justify-start md:pb-5" />
-=======
               <AssistantsProvider>
                 <DndProvider backend={HTML5Backend}>
                   <RouterProvider router={router} />
@@ -45,7 +39,6 @@
                   <RadixToast.Viewport className="pointer-events-none fixed inset-0 z-[60] mx-auto my-2 flex max-w-[560px] flex-col items-stretch justify-start md:pb-5" />
                 </DndProvider>
               </AssistantsProvider>
->>>>>>> ae03267d
             </ToastProvider>
           </RadixToast.Provider>
         </ThemeProvider>
