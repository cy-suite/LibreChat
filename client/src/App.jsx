--- conflicted
+++ resolved
@@ -18,28 +18,23 @@
         if (error?.response?.status === 401) {
           setError(error);
         }
-      }
-    })
+      },
+    }),
   });
 
   return (
     <QueryClientProvider client={queryClient}>
       <RecoilRoot>
         <ThemeProvider>
-<<<<<<< HEAD
           <RadixToast.Provider>
             <ToastProvider>
+              <SetLanguage />
               <RouterProvider router={router} />
               <ReactQueryDevtools initialIsOpen={false} position="top-right" />
               <Toast />
               <RadixToast.Viewport className="pointer-events-none fixed inset-0 z-[60] mx-auto my-2 flex max-w-[560px] flex-col items-stretch justify-start md:pb-5" />
             </ToastProvider>
           </RadixToast.Provider>
-=======
-          <SetLanguage />
-          <RouterProvider router={router} />
-          <ReactQueryDevtools initialIsOpen={false} position="top-right" />
->>>>>>> 3a887e69
         </ThemeProvider>
       </RecoilRoot>
     </QueryClientProvider>
