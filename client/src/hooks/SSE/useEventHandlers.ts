--- conflicted
+++ resolved
@@ -18,12 +18,8 @@
   ConversationData,
 } from 'librechat-data-provider';
 import type { SetterOrUpdater, Resetter } from 'recoil';
-<<<<<<< HEAD
-import type { TResData, ConvoGenerator } from '~/common';
+import type { TResData, TFinalResData, ConvoGenerator } from '~/common';
 import type { TGenTitleMutation } from '~/data-provider';
-=======
-import type { TResData, TFinalResData, ConvoGenerator } from '~/common';
->>>>>>> 757b6d32
 import {
   scrollToEnd,
   addConversation,
