--- conflicted
+++ resolved
@@ -69,32 +69,38 @@
   ] as const,
 });
 
-<<<<<<< HEAD
 const LaTeXParsing = atom<boolean>({
   key: 'LaTeXParsing',
   default: true,
   effects: [
     ({ setSelf, onSet }) => {
       const savedValue = localStorage.getItem('LaTeXParsing');
-=======
+      if (savedValue != null) {
+        setSelf(savedValue === 'true');
+      }
+
+      onSet((newValue: unknown) => {
+        if (typeof newValue === 'boolean') {
+          localStorage.setItem('LaTeXParsing', newValue.toString());
+        }
+      });
+    },
+  ] as const,
+});
+
 const UsernameDisplay = atom<boolean>({
   key: 'UsernameDisplay',
   default: localStorage.getItem('UsernameDisplay') === 'true',
   effects: [
     ({ setSelf, onSet }) => {
       const savedValue = localStorage.getItem('UsernameDisplay');
->>>>>>> cda9761b
       if (savedValue != null) {
         setSelf(savedValue === 'true');
       }
 
       onSet((newValue: unknown) => {
         if (typeof newValue === 'boolean') {
-<<<<<<< HEAD
-          localStorage.setItem('LaTeXParsing', newValue.toString());
-=======
           localStorage.setItem('autoScroll', newValue.toString());
->>>>>>> cda9761b
         }
       });
     },
@@ -110,9 +116,6 @@
   showPopover,
   autoScroll,
   modularChat,
-<<<<<<< HEAD
   LaTeXParsing,
-=======
   UsernameDisplay,
->>>>>>> cda9761b
 };