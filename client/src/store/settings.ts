--- conflicted
+++ resolved
@@ -185,11 +185,8 @@
   showBingToneSetting,
   showPopover,
   autoScroll,
-<<<<<<< HEAD
   enterToSend,
-=======
   showCode,
->>>>>>> 56ea0f9a
   hideSidePanel,
   modularChat,
   LaTeXParsing,
