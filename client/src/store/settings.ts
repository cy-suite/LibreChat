import { atom } from 'recoil';
import { SettingsViews, LocalStorageKeys } from 'librechat-data-provider';
import type { TOptionSettings } from '~/common';

// Helper function to create atoms with localStorage
function atomWithLocalStorage<T>(key: string, defaultValue: T) {
  return atom<T>({
    key,
    default: localStorage.getItem(key) ? JSON.parse(localStorage.getItem(key)!) : defaultValue,
    effects_UNSTABLE: [
      ({ setSelf, onSet }) => {
        const savedValue = localStorage.getItem(key);
        if (savedValue != null) {
          setSelf(JSON.parse(savedValue));
        }

        onSet((newValue: T) => {
          localStorage.setItem(key, JSON.stringify(newValue));
        });
      },
    ],
  });
}

const abortScroll = atom<boolean>({ key: 'abortScroll', default: false });
const showFiles = atom<boolean>({ key: 'showFiles', default: false });
const optionSettings = atom<TOptionSettings>({ key: 'optionSettings', default: {} });
const showPluginStoreDialog = atom<boolean>({ key: 'showPluginStoreDialog', default: false });
const showAgentSettings = atom<boolean>({ key: 'showAgentSettings', default: false });
const currentSettingsView = atom<SettingsViews>({
  key: 'currentSettingsView',
  default: SettingsViews.default,
});
<<<<<<< HEAD
const showBingToneSetting = atom<boolean>({ key: 'showBingToneSetting', default: false });
const showPopover = atom<boolean>({ key: 'showPopover', default: false });

// Atoms with localStorage
const autoScroll = atomWithLocalStorage('autoScroll', false);
const showCode = atomWithLocalStorage('showCode', false);
const hideSidePanel = atomWithLocalStorage('hideSidePanel', false);
const modularChat = atomWithLocalStorage('modularChat', false);
const LaTeXParsing = atomWithLocalStorage('LaTeXParsing', true);
const UsernameDisplay = atomWithLocalStorage('UsernameDisplay', true);
const TextToSpeech = atomWithLocalStorage('textToSpeech', true);
const enterToSend = atomWithLocalStorage('enterToSend', true);
const SpeechToText = atomWithLocalStorage('speechToText', true);
const conversationMode = atomWithLocalStorage('conversationMode', false);
const advancedMode = atomWithLocalStorage('advancedMode', false);
const autoSendText = atomWithLocalStorage('autoSendText', false);
const autoTranscribeAudio = atomWithLocalStorage('autoTranscribeAudio', false);
const decibelValue = atomWithLocalStorage('decibelValue', -45);
const endpointSTT = atomWithLocalStorage('endpointSTT', 'browser');
const endpointTTS = atomWithLocalStorage('endpointTTS', 'browser');
const cacheTTS = atomWithLocalStorage('cacheTTS', true);
=======

const showBingToneSetting = atom<boolean>({
  key: 'showBingToneSetting',
  default: false,
});

const showPopover = atom<boolean>({
  key: 'showPopover',
  default: false,
});

const autoScroll = atom<boolean>({
  key: 'autoScroll',
  default: localStorage.getItem('autoScroll') === 'true',
  effects: [
    ({ setSelf, onSet }) => {
      const savedValue = localStorage.getItem('autoScroll');
      if (savedValue != null) {
        setSelf(savedValue === 'true');
      }

      onSet((newValue: unknown) => {
        if (typeof newValue === 'boolean') {
          localStorage.setItem('autoScroll', newValue.toString());
        }
      });
    },
  ] as const,
});

const showCode = atom<boolean>({
  key: 'showCode',
  default: localStorage.getItem('showCode') === 'true',
  effects: [
    ({ setSelf, onSet }) => {
      const savedValue = localStorage.getItem('showCode');
      if (savedValue != null) {
        setSelf(savedValue === 'true');
      }

      onSet((newValue: unknown) => {
        if (typeof newValue === 'boolean') {
          localStorage.setItem('showCode', newValue.toString());
        }
      });
    },
  ] as const,
});

const hideSidePanel = atom<boolean>({
  key: 'hideSidePanel',
  default: localStorage.getItem('hideSidePanel') === 'true',
  effects: [
    ({ setSelf, onSet }) => {
      const savedValue = localStorage.getItem('hideSidePanel');
      if (savedValue != null) {
        setSelf(savedValue === 'true');
      }

      onSet((newValue: unknown) => {
        if (typeof newValue === 'boolean') {
          localStorage.setItem('hideSidePanel', newValue.toString());
        }
      });
    },
  ] as const,
});

const modularChat = atom<boolean>({
  key: 'modularChat',
  default: localStorage.getItem('modularChat') === 'true',
  effects: [
    ({ setSelf, onSet }) => {
      const savedValue = localStorage.getItem('modularChat');
      if (savedValue != null) {
        setSelf(savedValue === 'true');
      }

      onSet((newValue: unknown) => {
        if (typeof newValue === 'boolean') {
          localStorage.setItem('modularChat', newValue.toString());
        }
      });
    },
  ] as const,
});

const LaTeXParsing = atom<boolean>({
  key: 'LaTeXParsing',
  default: true,
  effects: [
    ({ setSelf, onSet }) => {
      const savedValue = localStorage.getItem('LaTeXParsing');
      if (savedValue != null) {
        setSelf(savedValue === 'true');
      }

      onSet((newValue: unknown) => {
        if (typeof newValue === 'boolean') {
          localStorage.setItem('LaTeXParsing', newValue.toString());
        }
      });
    },
  ] as const,
});

const forkSetting = atom<string>({
  key: LocalStorageKeys.FORK_SETTING,
  default: '',
  effects: [
    ({ setSelf, onSet }) => {
      const savedValue = localStorage.getItem(LocalStorageKeys.FORK_SETTING);
      if (savedValue != null) {
        setSelf(savedValue);
      }

      onSet((newValue: unknown) => {
        if (typeof newValue === 'string') {
          localStorage.setItem(LocalStorageKeys.FORK_SETTING, newValue.toString());
        }
      });
    },
  ] as const,
});

const rememberForkOption = atom<boolean>({
  key: LocalStorageKeys.REMEMBER_FORK_OPTION,
  default: false,
  effects: [
    ({ setSelf, onSet }) => {
      const savedValue = localStorage.getItem(LocalStorageKeys.REMEMBER_FORK_OPTION);
      if (savedValue != null) {
        setSelf(savedValue === 'true');
      }

      onSet((newValue: unknown) => {
        if (typeof newValue === 'boolean') {
          localStorage.setItem(LocalStorageKeys.REMEMBER_FORK_OPTION, newValue.toString());
        }
      });
    },
  ] as const,
});

const splitAtTarget = atom<boolean>({
  key: LocalStorageKeys.FORK_SPLIT_AT_TARGET,
  default: false,
  effects: [
    ({ setSelf, onSet }) => {
      const savedValue = localStorage.getItem(LocalStorageKeys.FORK_SPLIT_AT_TARGET);
      if (savedValue != null) {
        setSelf(savedValue === 'true');
      }

      onSet((newValue: unknown) => {
        if (typeof newValue === 'boolean') {
          localStorage.setItem(LocalStorageKeys.FORK_SPLIT_AT_TARGET, newValue.toString());
        }
      });
    },
  ] as const,
});

const UsernameDisplay = atom<boolean>({
  key: 'UsernameDisplay',
  default: localStorage.getItem('UsernameDisplay') === 'true',
  effects: [
    ({ setSelf, onSet }) => {
      const savedValue = localStorage.getItem('UsernameDisplay');
      if (savedValue != null) {
        setSelf(savedValue === 'true');
      }

      onSet((newValue: unknown) => {
        if (typeof newValue === 'boolean') {
          localStorage.setItem('UsernameDisplay', newValue.toString());
        }
      });
    },
  ] as const,
});

const enterToSend = atom<boolean>({
  key: 'enterToSend',
  default: true,
  effects: [
    ({ setSelf, onSet }) => {
      const savedValue = localStorage.getItem('enterToSend');
      if (savedValue != null) {
        setSelf(savedValue === 'true');
      }

      onSet((newValue: unknown) => {
        if (typeof newValue === 'boolean') {
          localStorage.setItem('enterToSend', newValue.toString());
        }
      });
    },
  ] as const,
});
>>>>>>> 446ffe04

export default {
  abortScroll,
  showFiles,
  optionSettings,
  showPluginStoreDialog,
  showAgentSettings,
  currentSettingsView,
  showBingToneSetting,
  showPopover,
  autoScroll,
  enterToSend,
  showCode,
  hideSidePanel,
  modularChat,
  LaTeXParsing,
  UsernameDisplay,
<<<<<<< HEAD
  TextToSpeech,
  SpeechToText,
  conversationMode,
  advancedMode,
  autoSendText,
  autoTranscribeAudio,
  decibelValue,
  endpointSTT,
  endpointTTS,
  cacheTTS,
=======
  forkSetting,
  splitAtTarget,
  rememberForkOption,
>>>>>>> 446ffe04
};<|MERGE_RESOLUTION|>--- conflicted
+++ resolved
@@ -1,19 +1,21 @@
 import { atom } from 'recoil';
-import { SettingsViews, LocalStorageKeys } from 'librechat-data-provider';
+import { SettingsViews } from 'librechat-data-provider';
 import type { TOptionSettings } from '~/common';
 
-// Helper function to create atoms with localStorage
+// Improved helper function to create atoms with localStorage
 function atomWithLocalStorage<T>(key: string, defaultValue: T) {
   return atom<T>({
     key,
-    default: localStorage.getItem(key) ? JSON.parse(localStorage.getItem(key)!) : defaultValue,
+    default: defaultValue, // Set the default value directly
     effects_UNSTABLE: [
       ({ setSelf, onSet }) => {
+        // Load the initial value from localStorage if it exists
         const savedValue = localStorage.getItem(key);
-        if (savedValue != null) {
+        if (savedValue !== null) {
           setSelf(JSON.parse(savedValue));
         }
 
+        // Update localStorage whenever the atom's value changes
         onSet((newValue: T) => {
           localStorage.setItem(key, JSON.stringify(newValue));
         });
@@ -22,270 +24,43 @@
   });
 }
 
-const abortScroll = atom<boolean>({ key: 'abortScroll', default: false });
-const showFiles = atom<boolean>({ key: 'showFiles', default: false });
-const optionSettings = atom<TOptionSettings>({ key: 'optionSettings', default: {} });
-const showPluginStoreDialog = atom<boolean>({ key: 'showPluginStoreDialog', default: false });
-const showAgentSettings = atom<boolean>({ key: 'showAgentSettings', default: false });
-const currentSettingsView = atom<SettingsViews>({
-  key: 'currentSettingsView',
-  default: SettingsViews.default,
-});
-<<<<<<< HEAD
-const showBingToneSetting = atom<boolean>({ key: 'showBingToneSetting', default: false });
-const showPopover = atom<boolean>({ key: 'showPopover', default: false });
+// Static atoms without localStorage
+const staticAtoms = {
+  abortScroll: atom<boolean>({ key: 'abortScroll', default: false }),
+  showFiles: atom<boolean>({ key: 'showFiles', default: false }),
+  optionSettings: atom<TOptionSettings>({ key: 'optionSettings', default: {} }),
+  showPluginStoreDialog: atom<boolean>({ key: 'showPluginStoreDialog', default: false }),
+  showAgentSettings: atom<boolean>({ key: 'showAgentSettings', default: false }),
+  currentSettingsView: atom<SettingsViews>({
+    key: 'currentSettingsView',
+    default: SettingsViews.default,
+  }),
+  showBingToneSetting: atom<boolean>({ key: 'showBingToneSetting', default: false }),
+  showPopover: atom<boolean>({ key: 'showPopover', default: false }),
+};
 
 // Atoms with localStorage
-const autoScroll = atomWithLocalStorage('autoScroll', false);
-const showCode = atomWithLocalStorage('showCode', false);
-const hideSidePanel = atomWithLocalStorage('hideSidePanel', false);
-const modularChat = atomWithLocalStorage('modularChat', false);
-const LaTeXParsing = atomWithLocalStorage('LaTeXParsing', true);
-const UsernameDisplay = atomWithLocalStorage('UsernameDisplay', true);
-const TextToSpeech = atomWithLocalStorage('textToSpeech', true);
-const enterToSend = atomWithLocalStorage('enterToSend', true);
-const SpeechToText = atomWithLocalStorage('speechToText', true);
-const conversationMode = atomWithLocalStorage('conversationMode', false);
-const advancedMode = atomWithLocalStorage('advancedMode', false);
-const autoSendText = atomWithLocalStorage('autoSendText', false);
-const autoTranscribeAudio = atomWithLocalStorage('autoTranscribeAudio', false);
-const decibelValue = atomWithLocalStorage('decibelValue', -45);
-const endpointSTT = atomWithLocalStorage('endpointSTT', 'browser');
-const endpointTTS = atomWithLocalStorage('endpointTTS', 'browser');
-const cacheTTS = atomWithLocalStorage('cacheTTS', true);
-=======
+const localStorageAtoms = {
+  autoScroll: atomWithLocalStorage('autoScroll', false),
+  showCode: atomWithLocalStorage('showCode', false),
+  hideSidePanel: atomWithLocalStorage('hideSidePanel', false),
+  modularChat: atomWithLocalStorage('modularChat', false),
+  LaTeXParsing: atomWithLocalStorage('LaTeXParsing', true),
+  UsernameDisplay: atomWithLocalStorage('UsernameDisplay', true),
+  TextToSpeech: atomWithLocalStorage('textToSpeech', true),
+  enterToSend: atomWithLocalStorage('enterToSend', true),
+  SpeechToText: atomWithLocalStorage('speechToText', true),
+  conversationMode: atomWithLocalStorage('conversationMode', false),
+  advancedMode: atomWithLocalStorage('advancedMode', false),
+  autoSendText: atomWithLocalStorage('autoSendText', false),
+  autoTranscribeAudio: atomWithLocalStorage('autoTranscribeAudio', false),
+  decibelValue: atomWithLocalStorage('decibelValue', -45),
+  endpointSTT: atomWithLocalStorage('endpointSTT', 'browser'),
+  endpointTTS: atomWithLocalStorage('endpointTTS', 'browser'),
+  cacheTTS: atomWithLocalStorage('cacheTTS', true),
+  forkSetting: atomWithLocalStorage('forkSetting', ''),
+  splitAtTarget: atomWithLocalStorage('splitAtTarget', false),
+  rememberForkOption: atomWithLocalStorage('rememberForkOption', true),
+};
 
-const showBingToneSetting = atom<boolean>({
-  key: 'showBingToneSetting',
-  default: false,
-});
-
-const showPopover = atom<boolean>({
-  key: 'showPopover',
-  default: false,
-});
-
-const autoScroll = atom<boolean>({
-  key: 'autoScroll',
-  default: localStorage.getItem('autoScroll') === 'true',
-  effects: [
-    ({ setSelf, onSet }) => {
-      const savedValue = localStorage.getItem('autoScroll');
-      if (savedValue != null) {
-        setSelf(savedValue === 'true');
-      }
-
-      onSet((newValue: unknown) => {
-        if (typeof newValue === 'boolean') {
-          localStorage.setItem('autoScroll', newValue.toString());
-        }
-      });
-    },
-  ] as const,
-});
-
-const showCode = atom<boolean>({
-  key: 'showCode',
-  default: localStorage.getItem('showCode') === 'true',
-  effects: [
-    ({ setSelf, onSet }) => {
-      const savedValue = localStorage.getItem('showCode');
-      if (savedValue != null) {
-        setSelf(savedValue === 'true');
-      }
-
-      onSet((newValue: unknown) => {
-        if (typeof newValue === 'boolean') {
-          localStorage.setItem('showCode', newValue.toString());
-        }
-      });
-    },
-  ] as const,
-});
-
-const hideSidePanel = atom<boolean>({
-  key: 'hideSidePanel',
-  default: localStorage.getItem('hideSidePanel') === 'true',
-  effects: [
-    ({ setSelf, onSet }) => {
-      const savedValue = localStorage.getItem('hideSidePanel');
-      if (savedValue != null) {
-        setSelf(savedValue === 'true');
-      }
-
-      onSet((newValue: unknown) => {
-        if (typeof newValue === 'boolean') {
-          localStorage.setItem('hideSidePanel', newValue.toString());
-        }
-      });
-    },
-  ] as const,
-});
-
-const modularChat = atom<boolean>({
-  key: 'modularChat',
-  default: localStorage.getItem('modularChat') === 'true',
-  effects: [
-    ({ setSelf, onSet }) => {
-      const savedValue = localStorage.getItem('modularChat');
-      if (savedValue != null) {
-        setSelf(savedValue === 'true');
-      }
-
-      onSet((newValue: unknown) => {
-        if (typeof newValue === 'boolean') {
-          localStorage.setItem('modularChat', newValue.toString());
-        }
-      });
-    },
-  ] as const,
-});
-
-const LaTeXParsing = atom<boolean>({
-  key: 'LaTeXParsing',
-  default: true,
-  effects: [
-    ({ setSelf, onSet }) => {
-      const savedValue = localStorage.getItem('LaTeXParsing');
-      if (savedValue != null) {
-        setSelf(savedValue === 'true');
-      }
-
-      onSet((newValue: unknown) => {
-        if (typeof newValue === 'boolean') {
-          localStorage.setItem('LaTeXParsing', newValue.toString());
-        }
-      });
-    },
-  ] as const,
-});
-
-const forkSetting = atom<string>({
-  key: LocalStorageKeys.FORK_SETTING,
-  default: '',
-  effects: [
-    ({ setSelf, onSet }) => {
-      const savedValue = localStorage.getItem(LocalStorageKeys.FORK_SETTING);
-      if (savedValue != null) {
-        setSelf(savedValue);
-      }
-
-      onSet((newValue: unknown) => {
-        if (typeof newValue === 'string') {
-          localStorage.setItem(LocalStorageKeys.FORK_SETTING, newValue.toString());
-        }
-      });
-    },
-  ] as const,
-});
-
-const rememberForkOption = atom<boolean>({
-  key: LocalStorageKeys.REMEMBER_FORK_OPTION,
-  default: false,
-  effects: [
-    ({ setSelf, onSet }) => {
-      const savedValue = localStorage.getItem(LocalStorageKeys.REMEMBER_FORK_OPTION);
-      if (savedValue != null) {
-        setSelf(savedValue === 'true');
-      }
-
-      onSet((newValue: unknown) => {
-        if (typeof newValue === 'boolean') {
-          localStorage.setItem(LocalStorageKeys.REMEMBER_FORK_OPTION, newValue.toString());
-        }
-      });
-    },
-  ] as const,
-});
-
-const splitAtTarget = atom<boolean>({
-  key: LocalStorageKeys.FORK_SPLIT_AT_TARGET,
-  default: false,
-  effects: [
-    ({ setSelf, onSet }) => {
-      const savedValue = localStorage.getItem(LocalStorageKeys.FORK_SPLIT_AT_TARGET);
-      if (savedValue != null) {
-        setSelf(savedValue === 'true');
-      }
-
-      onSet((newValue: unknown) => {
-        if (typeof newValue === 'boolean') {
-          localStorage.setItem(LocalStorageKeys.FORK_SPLIT_AT_TARGET, newValue.toString());
-        }
-      });
-    },
-  ] as const,
-});
-
-const UsernameDisplay = atom<boolean>({
-  key: 'UsernameDisplay',
-  default: localStorage.getItem('UsernameDisplay') === 'true',
-  effects: [
-    ({ setSelf, onSet }) => {
-      const savedValue = localStorage.getItem('UsernameDisplay');
-      if (savedValue != null) {
-        setSelf(savedValue === 'true');
-      }
-
-      onSet((newValue: unknown) => {
-        if (typeof newValue === 'boolean') {
-          localStorage.setItem('UsernameDisplay', newValue.toString());
-        }
-      });
-    },
-  ] as const,
-});
-
-const enterToSend = atom<boolean>({
-  key: 'enterToSend',
-  default: true,
-  effects: [
-    ({ setSelf, onSet }) => {
-      const savedValue = localStorage.getItem('enterToSend');
-      if (savedValue != null) {
-        setSelf(savedValue === 'true');
-      }
-
-      onSet((newValue: unknown) => {
-        if (typeof newValue === 'boolean') {
-          localStorage.setItem('enterToSend', newValue.toString());
-        }
-      });
-    },
-  ] as const,
-});
->>>>>>> 446ffe04
-
-export default {
-  abortScroll,
-  showFiles,
-  optionSettings,
-  showPluginStoreDialog,
-  showAgentSettings,
-  currentSettingsView,
-  showBingToneSetting,
-  showPopover,
-  autoScroll,
-  enterToSend,
-  showCode,
-  hideSidePanel,
-  modularChat,
-  LaTeXParsing,
-  UsernameDisplay,
-<<<<<<< HEAD
-  TextToSpeech,
-  SpeechToText,
-  conversationMode,
-  advancedMode,
-  autoSendText,
-  autoTranscribeAudio,
-  decibelValue,
-  endpointSTT,
-  endpointTTS,
-  cacheTTS,
-=======
-  forkSetting,
-  splitAtTarget,
-  rememberForkOption,
->>>>>>> 446ffe04
-};+export default { ...staticAtoms, ...localStorageAtoms };