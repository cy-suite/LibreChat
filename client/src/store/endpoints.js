--- conflicted
+++ resolved
@@ -7,11 +7,8 @@
     openAI: null,
     bingAI: null,
     chatGPTBrowser: null,
-<<<<<<< HEAD
     gptPlugins: null,
-=======
     google: null,
->>>>>>> 5711ff27
   }
 });
 
@@ -29,11 +26,7 @@
 const availableEndpoints = selector({
   key: 'availableEndpoints',
   get: ({ get }) => {
-<<<<<<< HEAD
-    const endpoints = ['azureOpenAI', 'openAI', 'bingAI', 'chatGPTBrowser', 'gptPlugins'];
-=======
-    const endpoints = ['azureOpenAI', 'openAI', 'chatGPTBrowser', 'bingAI', 'google'];
->>>>>>> 5711ff27
+    const endpoints = ['azureOpenAI', 'openAI', 'chatGPTBrowser', 'gptPlugins', 'bingAI', 'google'];
     const f = get(endpointsFilter);
     return endpoints.filter(endpoint => f[endpoint]);
   }
