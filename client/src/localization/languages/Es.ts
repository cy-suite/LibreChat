// Spanish phrases
// file deepcode ignore NoHardcodedPasswords: No hardcoded values present in this file
// file deepcode ignore HardcodedNonCryptoSecret: No hardcoded secrets present in this file

export default {
  com_files_no_results: 'Sin resultados.',
  com_files_filter: 'Filtrar archivos...',
  com_files_number_selected: '{0} de {1} archivo(s) seleccionado(s)',
  com_sidepanel_select_assistant: 'Seleccionar un Asistente',
  com_sidepanel_assistant_builder: 'Creador de Asistentes',
  com_sidepanel_hide_panel: 'Ocultar Panel',
  com_sidepanel_attach_files: 'Adjuntar Archivos',
  com_sidepanel_manage_files: 'Administrar Archivos',
  com_assistants_capabilities: 'Capacidades',
  com_assistants_knowledge: 'Conocimiento',
  com_assistants_knowledge_info:
    'Si sube archivos en Conocimiento, las conversaciones con su Asistente pueden incluir el contenido de los archivos.',
  com_assistants_knowledge_disabled:
    'El Asistente debe ser creado, y el Intérprete de Código o la Recuperación deben estar habilitados y guardados antes de subir archivos como Conocimiento.',
  com_assistants_image_vision: 'Visión de Imagen',
  com_assistants_code_interpreter: 'Intérprete de Código',
  com_assistants_code_interpreter_files:
    'Los siguientes archivos solo están disponibles para el Intérprete de Código:',
  com_assistants_retrieval: 'Recuperación',
  com_assistants_search_name: 'Buscar asistentes por nombre',
  com_assistants_tools: 'Herramientas',
  com_assistants_actions: 'Acciones',
  com_assistants_add_tools: 'Añadir Herramientas',
  com_assistants_add_actions: 'Añadir Acciones',
  com_assistants_available_actions: 'Acciones Disponibles',
  com_assistants_running_action: 'Ejecutando acción',
  com_assistants_completed_action: 'Hablé con {0}',
  com_assistants_completed_function: 'Ejecuté {0}',
  com_assistants_function_use: 'El Asistente usó {0}',
  com_assistants_domain_info: 'El Asistente envió esta información a {0}',
  com_assistants_delete_actions_success: 'Acción eliminada del Asistente con éxito',
  com_assistants_update_actions_success: 'Acción creada o actualizada con éxito',
  com_assistants_update_actions_error: 'Hubo un error al crear o actualizar la acción.',
  com_assistants_delete_actions_error: 'Hubo un error al eliminar la acción.',
  com_assistants_actions_info:
    'Permita que su Asistente recupere información o realice acciones a través de API\'s',
  com_assistants_name_placeholder: 'Opcional: El nombre del asistente',
  com_assistants_instructions_placeholder: 'Las instrucciones del sistema que utiliza el asistente',
  com_assistants_description_placeholder: 'Opcional: Describa su Asistente aquí',
  com_assistants_actions_disabled: 'Necesita crear un asistente antes de añadir acciones.',
  com_assistants_update_success: 'Actualizado con éxito',
  com_assistants_update_error: 'Hubo un error al actualizar su asistente.',
  com_assistants_create_success: 'Creado con éxito',
  com_assistants_create_error: 'Hubo un error al crear su asistente.',
  com_ui_attach_error_type: 'Tipo de archivo no admitido para el endpoint:',
  com_ui_attach_error_size: 'Se excedió el límite de tamaño de archivo para el endpoint:',
  com_ui_attach_error:
    'No se puede adjuntar el archivo. Cree o seleccione una conversación, o intente actualizar la página.',
  com_ui_examples: 'Ejemplos',
  com_ui_new_chat: 'Nuevo Chat',
  com_ui_happy_birthday: '¡Es mi primer cumpleaños!',
  com_ui_example_quantum_computing: 'Explique la computación cuántica en términos sencillos',
  com_ui_example_10_year_old_b_day:
    '¿Tiene alguna idea creativa para el cumpleaños de un niño de 10 años?',
  com_ui_example_http_in_js: '¿Cómo hago una solicitud HTTP en Javascript?',
  com_ui_capabilities: 'Capacidades',
  com_ui_capability_remember: 'Recuerda lo que el usuario dijo anteriormente en la conversación',
  com_ui_capability_correction: 'Permite que el usuario proporcione correcciones de seguimiento',
  com_ui_capability_decline_requests: 'Entrenado para rechazar solicitudes inapropiadas',
  com_ui_limitations: 'Limitaciones',
  com_ui_limitation_incorrect_info: 'Ocasionalmente puede generar información incorrecta',
  com_ui_limitation_harmful_biased:
    'Ocasionalmente puede producir instrucciones dañinas o contenido sesgado',
  com_ui_limitation_limited_2021: 'Conocimiento limitado del mundo y eventos posteriores a 2021',
  com_ui_experimental: 'Funciones Experimentales',
  com_ui_ascending: 'Asc',
  com_ui_descending: 'Desc',
  com_ui_show_all: 'Mostrar Todo',
  com_ui_name: 'Nombre',
  com_ui_date: 'Fecha',
  com_ui_storage: 'Almacenamiento',
  com_ui_context: 'Contexto',
  com_ui_size: 'Tamaño',
  com_ui_host: 'Host',
  com_ui_update: 'Actualizar',
  com_ui_authentication: 'Autenticación',
  com_ui_instructions: 'Instrucciones',
  com_ui_description: 'Descripción',
  com_ui_error: 'Error',
  com_ui_select: 'Seleccionar',
  com_ui_input: 'Entrada',
  com_ui_close: 'Cerrar',
  com_ui_model: 'Modelo',
  com_ui_select_model: 'Seleccionar un modelo',
  com_ui_select_search_model: 'Buscar modelo por nombre',
  com_ui_select_search_plugin: 'Buscar plugin por nombre',
  com_ui_use_prompt: 'Usar prompt',
  com_ui_prev: 'Ant',
  com_ui_next: 'Sig',
  com_ui_stop: 'Detener',
  com_ui_upload_files: 'Subir archivos',
  com_ui_prompt_templates: 'Plantillas de Prompt',
  com_ui_hide_prompt_templates: 'Ocultar Plantillas de Prompt',
  com_ui_showing: 'Mostrando',
  com_ui_of: 'de',
  com_ui_entries: 'Entradas',
  com_ui_pay_per_call:
    'Todas las conversaciones de IA en un mismo lugar. Pague por llamada y no por mes',
  com_ui_new_footer: 'Todas las conversaciones de IA en un mismo lugar.',
  com_ui_enter: 'Intro',
  com_ui_submit: 'Enviar',
  com_ui_upload_success: 'Archivo subido con éxito',
  com_ui_upload_error: 'Hubo un error al subir su archivo',
  com_ui_cancel: 'Cancelar',
  com_ui_save: 'Guardar',
  com_ui_save_submit: 'Guardar y Enviar',
  com_user_message: 'Usted',
  com_ui_copy_to_clipboard: 'Copiar al portapapeles',
  com_ui_copied_to_clipboard: 'Copiado al portapapeles',
  com_ui_regenerate: 'Regenerar',
  com_ui_continue: 'Continuar',
  com_ui_edit: 'Editar',
  com_ui_success: 'Éxito',
  com_ui_all: 'todas',
  com_ui_clear: 'Limpiar',
  com_ui_revoke: 'Revocar',
  com_ui_revoke_info: 'Revocar todas las credenciales proporcionadas por el usuario',
  com_ui_import_conversation: 'Importar',
  com_ui_import_conversation_info: 'Importar chats de un archivo JSON',
  com_ui_import_conversation_success: 'Chats importados exitosamente',
  com_ui_import_conversation_error: 'Hubo un error al importar tus chats',
  com_ui_confirm_action: 'Confirmar Acción',
  com_ui_chats: 'conversaciones',
  com_ui_avatar: 'Avatar',
  com_ui_unknown: 'Desconocido',
  com_ui_result: 'Resultado',
  com_ui_image_gen: 'Gen Imágenes',
  com_ui_assistant: 'Asistente',
  com_ui_assistants: 'Asistentes',
  com_ui_attachment: 'Adjunto',
  com_ui_assistants_output: 'Salida de Asistentes',
  com_ui_delete: 'Eliminar',
  com_ui_create: 'Crear',
  com_ui_share: 'Compartir',
  com_ui_copy_link: 'Copiar enlace',
  com_ui_update_link: 'Actualizar enlace',
  com_ui_create_link: 'Crear enlace',
  com_ui_share_link_to_chat: 'Compartir enlace en el chat',
  com_ui_share_error: 'Hubo un error al compartir el enlace del chat',
<<<<<<< HEAD
  com_ui_share_retrieve_error: 'Hubo un error al eliminar el enlace compartido.',
  com_ui_share_delete_error: 'Hubo un error al eliminar el enlace compartido.',
=======
>>>>>>> 0cd3c833
  com_ui_share_create_message:
    'Tu nombre y cualquier mensaje que agregues después de compartir se mantendrán privados.',
  com_ui_share_created_message:
    'Se ha creado un enlace compartido para tu chat. Gestiona los chats compartidos anteriormente en cualquier momento a través de Configuración.',
  com_ui_share_update_message:
    'Tu nombre, instrucciones personalizadas y cualquier mensaje que agregues después de compartir se mantendrán privados.',
  com_ui_share_updated_message:
    'Se ha actualizado un enlace compartido para tu chat. Gestiona los chats compartidos anteriormente en cualquier momento a través de Configuración.',
  com_ui_shared_link_not_found: 'Enlace compartido no encontrado',
  com_ui_delete_conversation: '¿Eliminar Chat?',
  com_ui_delete_confirm: 'Esto eliminará',
  com_ui_delete_assistant_confirm:
    '¿Está seguro de que desea eliminar este Asistente? Esta acción no se puede deshacer.',
  com_ui_rename: 'Renombrar',
  com_ui_archive: 'Archivar',
  com_ui_archive_error: 'Error al archivar la conversación',
  com_ui_unarchive: 'Desarchivar',
  com_ui_unarchive_error: 'Error al desarchivar la conversación',
  com_ui_more_options: 'Más',
  com_ui_preview: 'Previsualizar',
  com_ui_upload: 'Subir',
  com_ui_connect: 'Conectar',
  com_ui_upload_delay:
    'La carga de "{0}" está tomando más tiempo del esperado. Espere mientras el archivo termina de indexarse para su recuperación.',
  com_ui_privacy_policy: 'Política de privacidad',
  com_ui_terms_of_service: 'Términos de servicio',
  com_auth_error_login:
    'No se puede iniciar sesión con la información proporcionada. Verifique sus credenciales y vuelva a intentarlo.',
  com_auth_error_login_rl:
    'Demasiados intentos de inicio de sesión en un corto período de tiempo. Inténtelo de nuevo más tarde.',
  com_auth_error_login_ban:
    'Su cuenta ha sido bloqueada temporalmente debido a violaciones de nuestro servicio.',
  com_auth_error_login_server:
    'Hubo un error interno del servidor. Espere unos momentos y vuelva a intentarlo.',
  com_auth_no_account: '¿No tiene una cuenta?',
  com_auth_sign_up: 'Regístrese',
  com_auth_sign_in: 'Iniciar sesión',
  com_auth_google_login: 'Continuar con Google',
  com_auth_facebook_login: 'Continuar con Facebook',
  com_auth_github_login: 'Continuar con Github',
  com_auth_discord_login: 'Continuar con Discord',
  com_auth_email: 'Correo electrónico',
  com_auth_email_required: 'Se requiere correo electrónico',
  com_auth_email_min_length: 'El correo electrónico debe tener al menos 6 caracteres',
  com_auth_email_max_length: 'El correo electrónico no debe tener más de 120 caracteres',
  com_auth_email_pattern: 'Debe ingresar una dirección de correo electrónico válida',
  com_auth_email_address: 'Dirección de correo electrónico',
  com_auth_password: 'Contraseña',
  com_auth_password_required: 'Se requiere contraseña',
  com_auth_password_min_length: 'La contraseña debe tener al menos 8 caracteres',
  com_auth_password_max_length: 'La contraseña debe tener menos de 128 caracteres',
  com_auth_password_forgot: '¿Olvidó su contraseña?',
  com_auth_password_confirm: 'Confirmar contraseña',
  com_auth_password_not_match: 'Las contraseñas no coinciden',
  com_auth_continue: 'Continuar',
  com_auth_create_account: 'Crear su cuenta',
  com_auth_error_create: 'Hubo un error al intentar registrar su cuenta. Inténtelo de nuevo.',
  com_auth_full_name: 'Nombre completo',
  com_auth_name_required: 'Se requiere nombre',
  com_auth_name_min_length: 'El nombre debe tener al menos 3 caracteres',
  com_auth_name_max_length: 'El nombre debe tener menos de 80 caracteres',
  com_auth_username: 'Nombre de usuario (opcional)',
  com_auth_username_required: 'Se requiere nombre de usuario',
  com_auth_username_min_length: 'El nombre de usuario debe tener al menos 2 caracteres',
  com_auth_username_max_length: 'El nombre de usuario debe tener menos de 20 caracteres',
  com_auth_already_have_account: '¿Ya tiene una cuenta?',
  com_auth_login: 'Iniciar sesión',
  com_auth_reset_password: 'Restablecer su contraseña',
  com_auth_click: 'Haga clic',
  com_auth_here: 'AQUÍ',
  com_auth_to_reset_your_password: 'para restablecer su contraseña.',
  com_auth_reset_password_link_sent: 'Correo electrónico enviado',
  com_auth_reset_password_email_sent:
    'Se le ha enviado un correo electrónico con más instrucciones para restablecer su contraseña.',
  com_auth_error_reset_password:
    'Hubo un problema al restablecer su contraseña. No se encontró ningún usuario con la dirección de correo electrónico proporcionada. Inténtelo de nuevo.',
  com_auth_reset_password_success: 'Éxito al restablecer la contraseña',
  com_auth_login_with_new_password: 'Ahora puede iniciar sesión con su nueva contraseña.',
  com_auth_error_invalid_reset_token:
    'Este token de restablecimiento de contraseña ya no es válido.',
  com_auth_click_here: 'Haz clic aquí',
  com_auth_to_try_again: 'para intentar de nuevo.',
  com_auth_submit_registration: 'Enviar registro',
  com_auth_welcome_back: 'Bienvenido de nuevo',
  com_auth_back_to_login: 'Volver al inicio de sesión',
  com_endpoint_open_menu: 'Abrir menú',
  com_endpoint_bing_enable_sydney: 'Habilitar Sydney',
  com_endpoint_bing_to_enable_sydney: 'Para habilitar Sydney',
  com_endpoint_bing_jailbreak: 'Jailbreak',
  com_endpoint_bing_context_placeholder:
    'Bing puede utilizar hasta 7k tokens para el \'contexto\', al que puede hacer referencia en la conversación. El límite específico no se conoce, pero puede producir errores si se exceden los 7k tokens',
  com_endpoint_bing_system_message_placeholder:
    'ADVERTENCIA: El mal uso de esta función puede hacer que te PROHÍBAN el uso de Bing. Haz clic en \'Mensaje del sistema\' para ver las instrucciones completas y el mensaje predeterminado si se omite, que es la configuración preestablecida \'Sydney\' que se considera segura.',
  com_endpoint_system_message: 'Mensaje del sistema',
  com_endpoint_message: 'Mensaje',
  com_endpoint_message_not_appendable: 'Edita tu mensaje o regénera.',
  com_endpoint_default_blank: 'predeterminado: en blanco',
  com_endpoint_default_false: 'predeterminado: falso',
  com_endpoint_default_creative: 'predeterminado: creativo',
  com_endpoint_default_empty: 'predeterminado: vacío',
  com_endpoint_default_with_num: 'predeterminado: {0}',
  com_endpoint_context: 'Contexto',
  com_endpoint_tone_style: 'Estilo de tono',
  com_endpoint_token_count: 'Recuento de tokens',
  com_endpoint_output: 'Salida',
  com_endpoint_google_temp:
    'Los valores más altos = más aleatorios, mientras que los valores más bajos = más enfocados y deterministas. Recomendamos alterar esto o Top P, pero no ambos.',
  com_endpoint_google_topp:
    'Top-p cambia la forma en que el modelo selecciona tokens para la salida. Los tokens se seleccionan desde los más K (ver parámetro topK) probables hasta los menos probables hasta que la suma de sus probabilidades sea igual al valor top-p.',
  com_endpoint_google_topk:
    'Top-k cambia la forma en que el modelo selecciona tokens para la salida. Un top-k de 1 significa que el token seleccionado es el más probable entre todos los tokens en el vocabulario del modelo (también llamado decodificación codiciosa), mientras que un top-k de 3 significa que el siguiente token se selecciona entre los 3 tokens más probables (usando temperatura).',
  com_endpoint_google_maxoutputtokens:
    'Número máximo de tokens que se pueden generar en la respuesta. Especifique un valor más bajo para respuestas más cortas y un valor más alto para respuestas más largas.',
  com_endpoint_google_custom_name_placeholder: 'Establecer un nombre personalizado para Google',
  com_endpoint_prompt_prefix_placeholder:
    'Configurar instrucciones personalizadas o contexto. Se ignora si está vacío.',
  com_endpoint_instructions_assistants_placeholder:
    'Anula las instrucciones del asistente. Esto es útil para modificar el comportamiento por ejecución.',
  com_endpoint_prompt_prefix_assistants_placeholder:
    'Establecer instrucciones o contexto adicionales además de las instrucciones principales del Asistente. Se ignora si está vacío.',
  com_endpoint_custom_name: 'Nombre personalizado',
  com_endpoint_prompt_prefix: 'Instrucciones personalizadas',
  com_endpoint_prompt_prefix_assistants: 'Instrucciones adicionales',
  com_endpoint_instructions_assistants: 'Anular instrucciones',
  com_endpoint_temperature: 'Temperatura',
  com_endpoint_default: 'predeterminado',
  com_endpoint_top_p: 'Top P',
  com_endpoint_top_k: 'Top K',
  com_endpoint_max_output_tokens: 'Tokens de Salida Máximos',
  com_endpoint_openai_temp:
    'Los valores más altos = más aleatorios, mientras que los valores más bajos = más enfocados y deterministas. Recomendamos alterar esto o Top P, pero no ambos.',
  com_endpoint_openai_max:
    'Los tokens máximos a generar. La longitud total de los tokens de entrada y los tokens generados está limitada por la longitud del contexto del modelo.',
  com_endpoint_openai_topp:
    'Una alternativa al muestreo con temperatura, llamada muestreo de núcleo, donde el modelo considera los resultados de los tokens con la masa de probabilidad superior al top_p. Entonces, 0.1 significa que solo se consideran los tokens que comprenden la masa de probabilidad superior al 10%. Recomendamos alterar esto o la temperatura, pero no ambos.',
  com_endpoint_openai_freq:
    'Número entre -2.0 y 2.0. Los valores positivos penalizan los nuevos tokens basados en su frecuencia existente en el texto hasta el momento, disminuyendo la probabilidad del modelo de repetir la misma línea textualmente.',
  com_endpoint_openai_pres:
    'Número entre -2.0 y 2.0. Los valores positivos penalizan los nuevos tokens basados en si aparecen o no en el texto hasta el momento, aumentando la probabilidad del modelo de hablar sobre nuevos temas.',
  com_endpoint_openai_resend:
    'Reenviar todas las imágenes adjuntas previamente. Nota: esto puede aumentar significativamente el costo de tokens y puede experimentar errores con muchos archivos adjuntos de imágenes.',
  com_endpoint_openai_resend_files:
    'Reenviar todos los archivos adjuntos anteriormente. Nota: esto aumentará el costo de tokens y puede experimentar errores con muchos archivos adjuntos.',
  com_endpoint_openai_detail:
    'La resolución para las solicitudes de Vision. "Baja" es más económica y rápida, "Alta" es más detallada y costosa, y "Automática" elegirá automáticamente entre las dos en función de la resolución de la imagen.',
  com_endpoint_openai_custom_name_placeholder: 'Establecer un nombre personalizado para ChatGPT',
  com_endpoint_openai_prompt_prefix_placeholder:
    'Establecer instrucciones personalizadas para incluir en el Mensaje del sistema. Predeterminado: ninguno',
  com_endpoint_anthropic_temp:
    'Rango de 0 a 1. Utilice una temperatura más cercana a 0 para tareas analíticas/de opción múltiple y más cercana a 1 para tareas creativas y generativas. Recomendamos alterar esto o Top P, pero no ambos.',
  com_endpoint_anthropic_topp:
    'Top-p cambia la forma en que el modelo selecciona tokens para la salida. Los tokens se seleccionan desde los más K (ver parámetro topK) probables hasta los menos probables hasta que la suma de sus probabilidades sea igual al valor top-p.',
  com_endpoint_anthropic_topk:
    'Top-k cambia la forma en que el modelo selecciona tokens para la salida. Un top-k de 1 significa que el token seleccionado es el más probable entre todos los tokens en el vocabulario del modelo (también llamado decodificación codiciosa), mientras que un top-k de 3 significa que el siguiente token se selecciona entre los 3 tokens más probables (usando temperatura).',
  com_endpoint_anthropic_maxoutputtokens:
    'Número máximo de tokens que se pueden generar en la respuesta. Especifique un valor más bajo para respuestas más cortas y un valor más alto para respuestas más largas.',
  com_endpoint_anthropic_custom_name_placeholder:
    'Establecer un nombre personalizado para Anthropic',
  com_endpoint_frequency_penalty: 'Penalización de frecuencia',
  com_endpoint_presence_penalty: 'Penalización de presencia',
  com_endpoint_plug_use_functions: 'Utilizar funciones',
  com_endpoint_plug_resend_files: 'Reenviar archivos',
  com_endpoint_plug_resend_images: 'Reenviar imágenes',
  com_endpoint_plug_image_detail: 'Detalle de imagen',
  com_endpoint_plug_skip_completion: 'Omitir finalización',
  com_endpoint_disabled_with_tools: 'deshabilitado con herramientas',
  com_endpoint_disabled_with_tools_placeholder: 'Deshabilitado con herramientas seleccionadas',
  com_endpoint_plug_set_custom_instructions_for_gpt_placeholder:
    'Establecer instrucciones personalizadas para incluir en el Mensaje del sistema. Predeterminado: ninguno',
  com_endpoint_import: 'Importar',
  com_endpoint_set_custom_name:
    'Establece un nombre personalizado, en caso de que puedas encontrar esta configuración preestablecida',
  com_endpoint_preset_delete_confirm:
    '¿Estás seguro de que quieres eliminar esta configuración preestablecida?',
  com_endpoint_preset_clear_all_confirm:
    '¿Estás seguro de que quieres eliminar todas tus configuraciones preestablecidas?',
  com_endpoint_preset_import: '¡Configuración preestablecida importada!',
  com_endpoint_preset_import_error:
    'Hubo un error al importar tu configuración preestablecida. Por favor, inténtalo de nuevo.',
  com_endpoint_preset_save_error:
    'Hubo un error al guardar tu configuración preestablecida. Por favor, inténtalo de nuevo.',
  com_endpoint_preset_delete_error:
    'Hubo un error al eliminar tu configuración preestablecida. Por favor, inténtalo de nuevo.',
  com_endpoint_preset_default_removed: 'ya no es la configuración preestablecida predeterminada.',
  com_endpoint_preset_default_item: 'Predeterminado:',
  com_endpoint_preset_default_none: 'No hay configuración preestablecida predeterminada activa.',
  com_endpoint_preset_title: 'Configuración preestablecida',
  com_endpoint_preset_saved: '¡Guardado!',
  com_endpoint_preset_default: 'es ahora la configuración preestablecida predeterminada.',
  com_endpoint_preset: 'configuración preestablecida',
  com_endpoint_presets: 'configuraciones preestablecidas',
  com_endpoint_preset_selected: '¡Configuración preestablecida activa!',
  com_endpoint_preset_selected_title: '¡Activo!',
  com_endpoint_preset_name: 'Nombre de la configuración preestablecida',
  com_endpoint_new_topic: 'Nuevo tema',
  com_endpoint: 'Endpoint',
  com_endpoint_hide: 'Ocultar',
  com_endpoint_show: 'Mostrar',
  com_endpoint_examples: ' Configuraciones preestablecidas',
  com_endpoint_completion: 'Finalización',
  com_endpoint_agent: 'Agente',
  com_endpoint_show_what_settings: 'Mostrar configuración de {0}',
  com_endpoint_export: 'Exportar',
  com_endpoint_assistant: 'Asistente',
  com_endpoint_use_active_assistant: 'Utilizar asistente activo',
  com_endpoint_assistant_model: 'Modelo de asistente',
  com_endpoint_save_as_preset: 'Guardar como configuración preestablecida',
  com_endpoint_presets_clear_warning:
    '¿Estás seguro de que quieres borrar todas las configuraciones preestablecidas? Esto es irreversible.',
  com_endpoint_not_implemented: 'No implementado',
  com_endpoint_no_presets:
    'Aún no hay configuraciones preestablecidas, utiliza el botón de configuración para crear una',
  com_endpoint_not_available: 'No hay endpoint disponible',
  com_endpoint_view_options: 'Ver opciones',
  com_endpoint_save_convo_as_preset: 'Guardar conversación como configuración preestablecida',
  com_endpoint_my_preset: 'Mi configuración preestablecida',
  com_endpoint_agent_model: 'Modelo de agente (Recomendado: GPT-3.5)',
  com_endpoint_completion_model: 'Modelo de finalización (Recomendado: GPT-4)',
  com_endpoint_func_hover: 'Habilitar el uso de Plugins como funciones de OpenAI',
  com_endpoint_skip_hover:
    'Habilitar omitir el paso de finalización, que revisa la respuesta final y los pasos generados',
  com_endpoint_config_key: 'Establecer clave API',
  com_endpoint_assistant_placeholder:
    'Por favor, seleccione un Asistente desde el panel lateral derecho',
  com_endpoint_config_placeholder: 'Establezca su clave en el menú del encabezado para chatear.',
  com_endpoint_config_key_for: 'Establecer clave API para',
  com_endpoint_config_key_name: 'Clave',
  com_endpoint_config_value: 'Ingresar valor para',
  com_endpoint_config_key_name_placeholder: 'Establezca primero la clave API',
  com_endpoint_config_key_encryption: 'Tu clave será encriptada y eliminada en',
  com_endpoint_config_key_expiry: 'el tiempo de expiración',
  com_endpoint_config_click_here: 'Haz clic aquí',
  com_endpoint_config_google_service_key: 'Clave de cuenta de servicio de Google',
  com_endpoint_config_google_cloud_platform: '(de Google Cloud Platform)',
  com_endpoint_config_google_api_key: 'Clave API de Google',
  com_endpoint_config_google_gemini_api: '(API Gemini)',
  com_endpoint_config_google_api_info:
    'Para obtener tu clave de la API de Lenguaje Generativo (para Gemini),',
  com_endpoint_config_key_import_json_key: 'Importar clave JSON de cuenta de servicio.',
  com_endpoint_config_key_import_json_key_success:
    'Clave JSON de cuenta de servicio importada correctamente',
  com_endpoint_config_key_import_json_key_invalid:
    'Clave JSON de cuenta de servicio no válida, ¿importaste el archivo correcto?',
  com_endpoint_config_key_get_edge_key:
    'Para obtener tu token de acceso para Bing, inicia sesión en',
  com_endpoint_config_key_get_edge_key_dev_tool:
    'Utiliza las herramientas de desarrollador o una extensión mientras estás conectado al sitio para copiar el contenido de la cookie _U. Si esto falla, sigue estas',
  com_endpoint_config_key_edge_instructions: 'instrucciones',
  com_endpoint_config_key_edge_full_key_string:
    'para proporcionar las cadenas de cookies completas.',
  com_endpoint_config_key_chatgpt:
    'Para obtener tu token de acceso para ChatGPT \'Versión gratuita\', inicia sesión en',
  com_endpoint_config_key_chatgpt_then_visit: 'y luego visita',
  com_endpoint_config_key_chatgpt_copy_token: 'Copia el token de acceso.',
  com_endpoint_config_key_google_need_to: 'Necesitas',
  com_endpoint_config_key_google_vertex_ai: 'Habilitar el Vertex AI',
  com_endpoint_config_key_google_vertex_api: 'API en Google Cloud, luego',
  com_endpoint_config_key_google_service_account: 'Crear una Cuenta de Servicio',
  com_endpoint_config_key_google_vertex_api_role:
    'Asegúrate de hacer clic en \'Crear y continuar\' para otorgar al menos el rol de \'Usuario de Vertex AI\'. Por último, crea una clave JSON para importar aquí.',
  com_nav_welcome_assistant: 'Por favor, selecciona un asistente',
  com_nav_welcome_message: '¿En qué puedo ayudarte hoy?',
  com_nav_auto_scroll: 'Desplazamiento automático al más reciente al abrir',
  com_nav_hide_panel: 'Ocultar el panel lateral derecho',
  com_nav_enter_to_send: 'Enviar mensaje con la tecla Enter',
  com_nav_modular_chat: 'Habilitar el cambio de puntos finales en medio de una conversación',
  com_nav_latex_parsing: 'Analizar LaTeX en los mensajes (puede afectar el rendimiento)',
  com_nav_profile_picture: 'Imagen de perfil',
  com_nav_change_picture: 'Cambiar imagen',
  com_nav_plugin_store: 'Tienda de plugins',
  com_nav_plugin_install: 'Instalar',
  com_nav_plugin_uninstall: 'Desinstalar',
  com_nav_tool_add: 'Agregar',
  com_nav_tool_remove: 'Eliminar',
  com_nav_tool_dialog: 'Herramientas del asistente',
  com_nav_tool_dialog_description:
    'El asistente debe guardarse para que las selecciones de herramientas persistan.',
  com_show_agent_settings: 'Mostrar configuración del agente',
  com_show_completion_settings: 'Mostrar configuración de completado',
  com_hide_examples: 'Ocultar ejemplos',
  com_show_examples: 'Mostrar ejemplos',
  com_nav_plugin_search: 'Buscar plugins',
  com_nav_tool_search: 'Buscar herramientas',
  com_nav_plugin_auth_error:
    'Hubo un error al intentar autenticar este plugin. Por favor, inténtalo de nuevo.',
  com_nav_export_filename: 'Nombre de archivo',
  com_nav_export_filename_placeholder: 'Establecer el nombre de archivo',
  com_nav_export_type: 'Tipo',
  com_nav_export_include_endpoint_options: 'Incluir opciones de punto final',
  com_nav_enabled: 'Habilitado',
  com_nav_not_supported: 'No soportado',
  com_nav_export_all_message_branches: 'Exportar todas las ramas de mensajes',
  com_nav_export_recursive_or_sequential: '¿Recursivo o secuencial?',
  com_nav_export_recursive: 'Recursivo',
  com_nav_export_conversation: 'Exportar conversación',
  com_nav_export: 'Exportar',
  com_nav_shared_links: 'Links Compartidos',
  com_nav_shared_links_manage: 'Gerenciar',
  com_nav_shared_links_empty: 'Você não tem nenhum link compartilhado.',
  com_nav_shared_links_name: 'Nome',
  com_nav_shared_links_date_shared: 'Data compartilhada',
  com_nav_my_files: 'Mis archivos',
  com_nav_theme: 'Tema',
  com_nav_theme_system: 'Sistema',
  com_nav_theme_dark: 'Oscuro',
  com_nav_theme_light: 'Claro',
  com_nav_user_name_display: 'Mostrar nombre de usuario en los mensajes',
  com_nav_save_drafts: 'Guardar borradores localmente',
  com_nav_show_code: 'Mostrar siempre el código cuando se use el intérprete de código',
  com_nav_clear_all_chats: 'Borrar todos los chats',
  com_nav_confirm_clear: 'Confirmar borrado',
  com_nav_close_sidebar: 'Cerrar barra lateral',
  com_nav_open_sidebar: 'Abrir barra lateral',
  com_nav_send_message: 'Enviar mensaje',
  com_nav_log_out: 'Cerrar sesión',
  com_nav_user: 'USUARIO',
  com_nav_archived_chats: 'Archivadas',
  com_nav_archived_chats_manage: 'Gestionar',
  com_nav_archived_chats_empty: 'No tienes conversaciones archivadas.',
  com_nav_archive_all_chats: 'Archivar todas las conversaciones',
  com_nav_archive_all: 'Archivar todas',
  com_nav_archive_name: 'Nombre',
  com_nav_archive_created_at: 'CreadoEn',
  com_nav_clear_conversation: 'Borrar conversaciones',
  com_nav_clear_conversation_confirm_message:
    '¿Estás seguro de que quieres borrar todas las conversaciones? Esta acción es irreversible.',
  com_nav_help_faq: 'Ayuda y preguntas frecuentes',
  com_nav_settings: 'Configuración',
  com_nav_search_placeholder: 'Buscar mensajes',
  com_nav_setting_general: 'General',
  com_nav_setting_beta: 'Funciones beta',
  com_nav_setting_data: 'Controles de datos',
  com_nav_setting_account: 'Cuenta',
  com_nav_language: 'Idioma',
  com_nav_lang_auto: 'Detección automática',
  com_nav_lang_spanish: 'Español',
  /* The following are AI Translated */
  com_assistants_file_search: 'Búsqueda de Archivos',
  com_assistants_file_search_info:
    'Adjuntar almacenes vectoriales para la Búsqueda de Archivos aún no está soportado. Puede adjuntarlos desde el Área de Pruebas del Proveedor o adjuntar archivos a los mensajes para la búsqueda de archivos en una conversación específica.',
  com_assistants_non_retrieval_model:
    'La búsqueda de archivos no está habilitada en este modelo. Por favor, seleccione otro modelo.',
  com_ui_attach_error_openai:
    'No se pueden adjuntar archivos del Asistente a otros puntos de conexión',
  com_ui_attach_warn_endpoint:
    'Es posible que los archivos no compatibles con la herramienta sean ignorados',
  com_ui_assistant_deleted: 'Asistente eliminado con éxito',
  com_ui_assistant_delete_error: 'Hubo un error al eliminar el asistente',
  com_ui_copied: '¡Copiado!',
  com_ui_copy_code: 'Copiar código',
  com_nav_source_chat: 'Ver chat de origen',
  com_ui_date_today: 'Hoy',
  com_ui_date_yesterday: 'Ayer',
  com_ui_date_previous_7_days: 'Últimos 7 días',
  com_ui_date_previous_30_days: 'Últimos 30 días',
  com_ui_date_january: 'Enero',
  com_ui_date_february: 'Febrero',
  com_ui_date_march: 'Marzo',
  com_ui_date_april: 'Abril',
  com_ui_date_may: 'Mayo',
  com_ui_date_june: 'Junio',
  com_ui_date_july: 'Julio',
  com_ui_date_august: 'Agosto',
  com_ui_date_september: 'Septiembre',
  com_ui_date_october: 'Octubre',
  com_ui_date_november: 'Noviembre',
  com_ui_date_december: 'Diciembre',
  com_ui_nothing_found: 'No se encontró nada',
  com_ui_go_to_conversation: 'Ir a la conversación',
  com_error_moderation:
    'Parece que el contenido enviado ha sido marcado por nuestro sistema de moderación por no estar alineado con nuestras pautas comunitarias. No podemos proceder con este tema específico. Si tiene alguna otra pregunta o tema que le gustaría explorar, por favor edite su mensaje o cree una nueva conversación.',
  com_error_no_user_key:
    'No se encontró ninguna clave. Por favor, proporcione una clave e inténtelo de nuevo.',
  com_error_invalid_user_key:
    'Clave proporcionada no válida. Por favor proporcione una clave válida e inténtelo de nuevo.',
  com_error_expired_user_key:
    'La clave proporcionada para {0} expiró en {1}. Por favor, proporcione una clave nueva e inténtelo de nuevo.',
  com_ui_off: 'Desactivado',
  com_ui_none_selected: 'No se ha seleccionado ninguno',
  com_ui_fork_info_1:
    'com_ui_fork_info_1: \'Utilice esta configuración para bifurcar los mensajes con el comportamiento deseado.\'',
  com_ui_fork_info_2:
    '"Bifurcar" se refiere a crear una nueva conversación que comienza/termina desde mensajes específicos en la conversación actual, creando una copia según las opciones seleccionadas.',
  com_ui_fork_info_visible:
    'Esta opción bifurca únicamente los mensajes visibles; es decir, la ruta directa hacia el mensaje objetivo, sin ninguna ramificación.',
  com_ui_fork_info_start:
    'Si se marca, la bifurcación comenzará desde este mensaje hasta el último mensaje de la conversación, según el comportamiento seleccionado anteriormente.',
  com_ui_fork_success: 'Se ha bifurcado la conversación con éxito',
  com_ui_fork_processing: 'Bifurcando conversación...',
  com_ui_fork_error: 'Hubo un error al bifurcar la conversación',
  com_ui_fork_split_target_setting:
    'Iniciar bifurcación desde el mensaje objetivo de forma predeterminada',
  com_ui_import_conversation_file_type_error:
    'com_ui_import_conversation_file_type_error: Tipo de archivo no compatible para importar',
  com_ui_min_tags: 'No se pueden eliminar más valores, se requiere un mínimo de {0}.',
  com_endpoint_messages: 'Mensajes',
  com_endpoint_context_tokens: 'Máximo de tokens de contexto',
  com_endpoint_stop_placeholder: 'Separe los valores presionando `Intro`',
  com_error_no_base_url:
    'No se encontró URL base. Por favor proporcione una y vuelva a intentarlo.',
  com_sidepanel_parameters: 'Parámetros',
  com_ui_field_required: 'Este campo es obligatorio',
  com_ui_download_error:
    'Hubo un error al descargar el archivo. Es posible que el archivo haya sido eliminado.',
  com_ui_on: 'Encendido',
  com_ui_yes: 'Sí',
  com_ui_no: 'No',
  com_ui_fork: 'Bifurcar',
  com_ui_fork_info_3:
    'El término "mensaje objetivo" se refiere ya sea al mensaje desde el cual se abrió este popup, o, si marca "{0}", al último mensaje en la conversación.',
  com_ui_fork_info_branches:
    'Esta opción bifurca los mensajes visibles, junto con las ramas relacionadas; en otras palabras, la ruta directa hacia el mensaje objetivo, incluyendo las ramas a lo largo de esa ruta.',
  com_ui_fork_info_target:
    'Esta opción bifurca todos los mensajes que conducen al mensaje objetivo, incluyendo sus vecinos; en otras palabras, se incluyen todas las ramas de mensajes, ya sean visibles o no, o estén en el mismo camino.',
  com_ui_fork_info_remember:
    'Marque esta opción para recordar las preferencias que seleccione para su uso futuro, lo que agilizará la bifurcación de conversaciones según sus preferencias.',
  com_ui_fork_change_default: 'Opción de bifurcación predeterminada',
  com_ui_fork_default: 'Utilizar opción de bifurcación predeterminada',
  com_ui_fork_remember: 'Recuerde',
  com_ui_fork_split_target: 'Iniciar bifurcación aquí',
  com_ui_fork_remember_checked:
    'Su selección se recordará después de utilizarla. Puede cambiar esta opción en cualquier momento en la configuración.',
  com_ui_fork_all_target: 'Incluir todo desde/hacia aquí',
  com_ui_fork_branches: 'Incluir ramas relacionadas',
  com_ui_fork_visible: 'Mostrar únicamente mensajes visibles',
  com_ui_fork_from_message: 'Seleccione una opción de bifurcación',
  com_ui_mention:
    'Menciona un punto de conexión, asistente o preconfiguración para cambiar rápidamente a él.',
  com_ui_max_tags: 'El número máximo permitido es {0}, utilizando los valores más recientes.',
  com_endpoint_context_info:
    'La cantidad máxima de tokens que se pueden utilizar para el contexto. Utilice esto para controlar cuántos tokens se envían por solicitud. Si no se especifica, se utilizarán los valores predeterminados del sistema basados en el tamaño de contexto conocido de los modelos. Establecer valores más altos puede resultar en errores y/o un mayor costo de tokens.',
  com_endpoint_stop: 'Secuencias de detención',
  com_endpoint_openai_max_tokens:
    'Campo opcional `max_tokens`, que representa el número máximo de tokens que se pueden generar en la finalización del chat.\n\nLa longitud total de los tokens de entrada y los tokens generados está limitada por la longitud del contexto del modelo. Puede experimentar errores si este número excede los tokens máximos de contexto.',
  com_endpoint_openai_stop: 'Hasta 4 secuencias donde la API dejará de generar más tokens.',
  com_nav_lang_english: 'Inglés',
  com_nav_lang_chinese: 'Chino',
  com_nav_lang_german: 'Alemán',
  com_nav_lang_french: 'Francés',
  com_nav_lang_italian: 'Español',
  com_nav_lang_polish: 'Polaco',
  com_nav_lang_brazilian_portuguese: 'Portugués de Brasil',
  com_nav_lang_russian: 'Ruso',
  com_nav_lang_japanese: 'Japonés',
  com_nav_lang_swedish: 'Idioma sueco',
  com_nav_lang_korean: 'Coreano',
  com_nav_lang_vietnamese: 'Vietnamita',
  com_nav_lang_traditionalchinese: 'Chino tradicional',
  com_nav_lang_arabic: 'Árabe',
  com_nav_lang_turkish: 'Idioma turco',
  com_nav_lang_dutch: 'Holandés',
  com_nav_lang_indonesia: 'Indonesia',
  com_nav_lang_hebrew: 'עברית',
};

export const comparisons = {
  com_files_no_results: {
    english: 'No results.',
    translated: 'Sin resultados.',
  },
  com_files_filter: {
    english: 'Filter files...',
    translated: 'Filtrar archivos...',
  },
  com_files_number_selected: {
    english: '{0} of {1} file(s) selected',
    translated: '{0} de {1} archivo(s) seleccionado(s)',
  },
  com_sidepanel_select_assistant: {
    english: 'Select an Assistant',
    translated: 'Seleccionar un Asistente',
  },
  com_sidepanel_assistant_builder: {
    english: 'Assistant Builder',
    translated: 'Creador de Asistentes',
  },
  com_sidepanel_hide_panel: {
    english: 'Hide Panel',
    translated: 'Ocultar Panel',
  },
  com_sidepanel_attach_files: {
    english: 'Attach Files',
    translated: 'Adjuntar Archivos',
  },
  com_sidepanel_manage_files: {
    english: 'Manage Files',
    translated: 'Administrar Archivos',
  },
  com_assistants_capabilities: {
    english: 'Capabilities',
    translated: 'Capacidades',
  },
  com_assistants_knowledge: {
    english: 'Knowledge',
    translated: 'Conocimiento',
  },
  com_assistants_knowledge_info: {
    english:
      'If you upload files under Knowledge, conversations with your Assistant may include file contents.',
    translated:
      'Si sube archivos en Conocimiento, las conversaciones con su Asistente pueden incluir el contenido de los archivos.',
  },
  com_assistants_knowledge_disabled: {
    english:
      'Assistant must be created, and Code Interpreter or Retrieval must be enabled and saved before uploading files as Knowledge.',
    translated:
      'El Asistente debe ser creado, y el Intérprete de Código o la Recuperación deben estar habilitados y guardados antes de subir archivos como Conocimiento.',
  },
  com_assistants_image_vision: {
    english: 'Image Vision',
    translated: 'Visión de Imagen',
  },
  com_assistants_code_interpreter: {
    english: 'Code Interpreter',
    translated: 'Intérprete de Código',
  },
  com_assistants_code_interpreter_files: {
    english: 'The following files are only available for Code Interpreter:',
    translated: 'Los siguientes archivos solo están disponibles para el Intérprete de Código:',
  },
  com_assistants_retrieval: {
    english: 'Retrieval',
    translated: 'Recuperación',
  },
  com_assistants_search_name: {
    english: 'Search assistants by name',
    translated: 'Buscar asistentes por nombre',
  },
  com_assistants_tools: {
    english: 'Tools',
    translated: 'Herramientas',
  },
  com_assistants_actions: {
    english: 'Actions',
    translated: 'Acciones',
  },
  com_assistants_add_tools: {
    english: 'Add Tools',
    translated: 'Añadir Herramientas',
  },
  com_assistants_add_actions: {
    english: 'Add Actions',
    translated: 'Añadir Acciones',
  },
  com_assistants_available_actions: {
    english: 'Available Actions',
    translated: 'Acciones Disponibles',
  },
  com_assistants_running_action: {
    english: 'Running action',
    translated: 'Ejecutando acción',
  },
  com_assistants_completed_action: {
    english: 'Talked to {0}',
    translated: 'Hablé con {0}',
  },
  com_assistants_completed_function: {
    english: 'Ran {0}',
    translated: 'Ejecuté {0}',
  },
  com_assistants_function_use: {
    english: 'Assistant used {0}',
    translated: 'El Asistente usó {0}',
  },
  com_assistants_domain_info: {
    english: 'Assistant sent this info to {0}',
    translated: 'El Asistente envió esta información a {0}',
  },
  com_assistants_delete_actions_success: {
    english: 'Successfully deleted Action from Assistant',
    translated: 'Acción eliminada del Asistente con éxito',
  },
  com_assistants_update_actions_success: {
    english: 'Successfully created or updated Action',
    translated: 'Acción creada o actualizada con éxito',
  },
  com_assistants_update_actions_error: {
    english: 'There was an error creating or updating the action.',
    translated: 'Hubo un error al crear o actualizar la acción.',
  },
  com_assistants_delete_actions_error: {
    english: 'There was an error deleting the action.',
    translated: 'Hubo un error al eliminar la acción.',
  },
  com_assistants_actions_info: {
    english: 'Let your Assistant retrieve information or take actions via API\'s',
    translated:
      'Permita que su Asistente recupere información o realice acciones a través de API\'s',
  },
  com_assistants_name_placeholder: {
    english: 'Optional: The name of the assistant',
    translated: 'Opcional: El nombre del asistente',
  },
  com_assistants_instructions_placeholder: {
    english: 'The system instructions that the assistant uses',
    translated: 'Las instrucciones del sistema que utiliza el asistente',
  },
  com_assistants_description_placeholder: {
    english: 'Optional: Describe your Assistant here',
    translated: 'Opcional: Describa su Asistente aquí',
  },
  com_assistants_actions_disabled: {
    english: 'You need to create an assistant before adding actions.',
    translated: 'Necesita crear un asistente antes de añadir acciones.',
  },
  com_assistants_update_success: {
    english: 'Successfully updated',
    translated: 'Actualizado con éxito',
  },
  com_assistants_update_error: {
    english: 'There was an error updating your assistant.',
    translated: 'Hubo un error al actualizar su asistente.',
  },
  com_assistants_create_success: {
    english: 'Successfully created',
    translated: 'Creado con éxito',
  },
  com_assistants_create_error: {
    english: 'There was an error creating your assistant.',
    translated: 'Hubo un error al crear su asistente.',
  },
  com_ui_attach_error_type: {
    english: 'Unsupported file type for endpoint:',
    translated: 'Tipo de archivo no admitido para el endpoint:',
  },
  com_ui_attach_error_size: {
    english: 'File size limit exceeded for endpoint:',
    translated: 'Se excedió el límite de tamaño de archivo para el endpoint:',
  },
  com_ui_attach_error: {
    english: 'Cannot attach file. Create or select a conversation, or try refreshing the page.',
    translated:
      'No se puede adjuntar el archivo. Cree o seleccione una conversación, o intente actualizar la página.',
  },
  com_ui_examples: {
    english: 'Examples',
    translated: 'Ejemplos',
  },
  com_ui_new_chat: {
    english: 'New chat',
    translated: 'Nuevo Chat',
  },
  com_ui_happy_birthday: {
    english: 'It\'s my 1st birthday!',
    translated: '¡Es mi primer cumpleaños!',
  },
  com_ui_example_quantum_computing: {
    english: 'Explain quantum computing in simple terms',
    translated: 'Explique la computación cuántica en términos sencillos',
  },
  com_ui_example_10_year_old_b_day: {
    english: 'Got any creative ideas for a 10 year old\'s birthday?',
    translated: '¿Tiene alguna idea creativa para el cumpleaños de un niño de 10 años?',
  },
  com_ui_example_http_in_js: {
    english: 'How do I make an HTTP request in Javascript?',
    translated: '¿Cómo hago una solicitud HTTP en Javascript?',
  },
  com_ui_capabilities: {
    english: 'Capabilities',
    translated: 'Capacidades',
  },
  com_ui_capability_remember: {
    english: 'Remembers what user said earlier in the conversation',
    translated: 'Recuerda lo que el usuario dijo anteriormente en la conversación',
  },
  com_ui_capability_correction: {
    english: 'Allows user to provide follow-up corrections',
    translated: 'Permite que el usuario proporcione correcciones de seguimiento',
  },
  com_ui_capability_decline_requests: {
    english: 'Trained to decline inappropriate requests',
    translated: 'Entrenado para rechazar solicitudes inapropiadas',
  },
  com_ui_limitations: {
    english: 'Limitations',
    translated: 'Limitaciones',
  },
  com_ui_limitation_incorrect_info: {
    english: 'May occasionally generate incorrect information',
    translated: 'Ocasionalmente puede generar información incorrecta',
  },
  com_ui_limitation_harmful_biased: {
    english: 'May occasionally produce harmful instructions or biased content',
    translated: 'Ocasionalmente puede producir instrucciones dañinas o contenido sesgado',
  },
  com_ui_limitation_limited_2021: {
    english: 'Limited knowledge of world and events after 2021',
    translated: 'Conocimiento limitado del mundo y eventos posteriores a 2021',
  },
  com_ui_experimental: {
    english: 'Experimental Features',
    translated: 'Funciones Experimentales',
  },
  com_ui_ascending: {
    english: 'Asc',
    translated: 'Asc',
  },
  com_ui_descending: {
    english: 'Desc',
    translated: 'Desc',
  },
  com_ui_show_all: {
    english: 'Show All',
    translated: 'Mostrar Todo',
  },
  com_ui_name: {
    english: 'Name',
    translated: 'Nombre',
  },
  com_ui_date: {
    english: 'Date',
    translated: 'Fecha',
  },
  com_ui_storage: {
    english: 'Storage',
    translated: 'Almacenamiento',
  },
  com_ui_context: {
    english: 'Context',
    translated: 'Contexto',
  },
  com_ui_size: {
    english: 'Size',
    translated: 'Tamaño',
  },
  com_ui_host: {
    english: 'Host',
    translated: 'Host',
  },
  com_ui_update: {
    english: 'Update',
    translated: 'Actualizar',
  },
  com_ui_authentication: {
    english: 'Authentication',
    translated: 'Autenticación',
  },
  com_ui_instructions: {
    english: 'Instructions',
    translated: 'Instrucciones',
  },
  com_ui_description: {
    english: 'Description',
    translated: 'Descripción',
  },
  com_ui_error: {
    english: 'Error',
    translated: 'Error',
  },
  com_ui_select: {
    english: 'Select',
    translated: 'Seleccionar',
  },
  com_ui_input: {
    english: 'Input',
    translated: 'Entrada',
  },
  com_ui_close: {
    english: 'Close',
    translated: 'Cerrar',
  },
  com_ui_model: {
    english: 'Model',
    translated: 'Modelo',
  },
  com_ui_select_model: {
    english: 'Select a model',
    translated: 'Seleccionar un modelo',
  },
  com_ui_select_search_model: {
    english: 'Search model by name',
    translated: 'Buscar modelo por nombre',
  },
  com_ui_select_search_plugin: {
    english: 'Search plugin by name',
    translated: 'Buscar plugin por nombre',
  },
  com_ui_use_prompt: {
    english: 'Use prompt',
    translated: 'Usar prompt',
  },
  com_ui_prev: {
    english: 'Prev',
    translated: 'Ant',
  },
  com_ui_next: {
    english: 'Next',
    translated: 'Sig',
  },
  com_ui_stop: {
    english: 'Stop',
    translated: 'Detener',
  },
  com_ui_upload_files: {
    english: 'Upload files',
    translated: 'Subir archivos',
  },
  com_ui_prompt_templates: {
    english: 'Prompt Templates',
    translated: 'Plantillas de Prompt',
  },
  com_ui_hide_prompt_templates: {
    english: 'Hide Prompt Templates',
    translated: 'Ocultar Plantillas de Prompt',
  },
  com_ui_showing: {
    english: 'Showing',
    translated: 'Mostrando',
  },
  com_ui_of: {
    english: 'of',
    translated: 'de',
  },
  com_ui_entries: {
    english: 'Entries',
    translated: 'Entradas',
  },
  com_ui_pay_per_call: {
    english: 'All AI conversations in one place. Pay per call and not per month',
    translated: 'Todas las conversaciones de IA en un mismo lugar. Pague por llamada y no por mes',
  },
  com_ui_new_footer: {
    english: 'All AI conversations in one place.',
    translated: 'Todas las conversaciones de IA en un mismo lugar.',
  },
  com_ui_enter: {
    english: 'Enter',
    translated: 'Intro',
  },
  com_ui_submit: {
    english: 'Submit',
    translated: 'Enviar',
  },
  com_ui_upload_success: {
    english: 'Successfully uploaded file',
    translated: 'Archivo subido con éxito',
  },
  com_ui_upload_error: {
    english: 'There was an error uploading your file',
    translated: 'Hubo un error al subir su archivo',
  },
  com_ui_cancel: {
    english: 'Cancel',
    translated: 'Cancelar',
  },
  com_ui_save: {
    english: 'Save',
    translated: 'Guardar',
  },
  com_ui_save_submit: {
    english: 'Save & Submit',
    translated: 'Guardar y Enviar',
  },
  com_user_message: {
    english: 'You',
    translated: 'Usted',
  },
  com_ui_copy_to_clipboard: {
    english: 'Copy to clipboard',
    translated: 'Copiar al portapapeles',
  },
  com_ui_copied_to_clipboard: {
    english: 'Copied to clipboard',
    translated: 'Copiado al portapapeles',
  },
  com_ui_regenerate: {
    english: 'Regenerate',
    translated: 'Regenerar',
  },
  com_ui_continue: {
    english: 'Continue',
    translated: 'Continuar',
  },
  com_ui_edit: {
    english: 'Edit',
    translated: 'Editar',
  },
  com_ui_success: {
    english: 'Success',
    translated: 'Éxito',
  },
  com_ui_all: {
    english: 'all',
    translated: 'todas',
  },
  com_ui_clear: {
    english: 'Clear',
    translated: 'Limpiar',
  },
  com_ui_revoke: {
    english: 'Revoke',
    translated: 'Revocar',
  },
  com_ui_revoke_info: {
    english: 'Revoke all user provided credentials',
    translated: 'Revocar todas las credenciales proporcionadas por el usuario',
  },
  com_ui_import_conversation: {
    english: 'Import',
    translated: 'Importar',
  },
  com_ui_import_conversation_info: {
    english: 'Import conversations from a JSON file',
    translated: 'Importar chats de un archivo JSON',
  },
  com_ui_import_conversation_success: {
    english: 'Conversations imported successfully',
    translated: 'Chats importados exitosamente',
  },
  com_ui_import_conversation_error: {
    english: 'There was an error importing your conversations',
    translated: 'Hubo un error al importar tus chats',
  },
  com_ui_confirm_action: {
    english: 'Confirm Action',
    translated: 'Confirmar Acción',
  },
  com_ui_chats: {
    english: 'chats',
    translated: 'conversaciones',
  },
  com_ui_avatar: {
    english: 'Avatar',
    translated: 'Avatar',
  },
  com_ui_unknown: {
    english: 'Unknown',
    translated: 'Desconocido',
  },
  com_ui_result: {
    english: 'Result',
    translated: 'Resultado',
  },
  com_ui_image_gen: {
    english: 'Image Gen',
    translated: 'Gen Imágenes',
  },
  com_ui_assistant: {
    english: 'Assistant',
    translated: 'Asistente',
  },
  com_ui_assistants: {
    english: 'Assistants',
    translated: 'Asistentes',
  },
  com_ui_attachment: {
    english: 'Attachment',
    translated: 'Adjunto',
  },
  com_ui_assistants_output: {
    english: 'Assistants Output',
    translated: 'Salida de Asistentes',
  },
  com_ui_delete: {
    english: 'Delete',
    translated: 'Eliminar',
  },
  com_ui_create: {
    english: 'Create',
    translated: 'Crear',
  },
  com_ui_share: {
    english: 'Share',
    translated: 'Compartir',
  },
  com_ui_copy_link: {
    english: 'Copy link',
    translated: 'Copiar enlace',
  },
  com_ui_update_link: {
    english: 'Update link',
    translated: 'Actualizar enlace',
  },
  com_ui_create_link: {
    english: 'Create link',
    translated: 'Crear enlace',
  },
  com_ui_share_link_to_chat: {
    english: 'Share link to chat',
    translated: 'Compartir enlace en el chat',
  },
  com_ui_share_retrieve_error: {
    english: 'There was an error deleting the shared link.',
    translated: 'Hubo un error al eliminar el enlace compartido.',
  },
  com_ui_share_delete_error: {
    english: 'There was an error deleting the shared link.',
    translated: 'Hubo un error al eliminar el enlace compartido.',
  },
  com_ui_share_error: {
    english: 'There was an error sharing the chat link',
    translated: 'Hubo un error al compartir el enlace del chat',
  },
  com_ui_share_create_message: {
    english: 'Your name and any messages you add after sharing stay private.',
    translated:
      'Tu nombre y cualquier mensaje que agregues después de compartir se mantendrán privados.',
  },
  com_ui_share_created_message: {
    english:
      'A shared link to your chat has been created. Manage previously shared chats at any time via Settings.',
    translated:
      'Se ha creado un enlace compartido para tu chat. Gestiona los chats compartidos anteriormente en cualquier momento a través de Configuración.',
  },
  com_ui_share_update_message: {
    english: 'Your name, custom instructions, and any messages you add after sharing stay private.',
    translated:
      'Tu nombre, instrucciones personalizadas y cualquier mensaje que agregues después de compartir se mantendrán privados.',
  },
  com_ui_share_updated_message: {
    english:
      'A shared link to your chat has been updated. Manage previously shared chats at any time via Settings.',
    translated:
      'Se ha actualizado un enlace compartido para tu chat. Gestiona los chats compartidos anteriormente en cualquier momento a través de Configuración.',
  },
  com_ui_shared_link_not_found: {
    english: 'Shared link not found',
    translated: 'Enlace compartido no encontrado',
  },
  com_ui_delete_conversation: {
    english: 'Delete chat?',
    translated: '¿Eliminar Chat?',
  },
  com_ui_delete_confirm: {
    english: 'This will delete',
    translated: 'Esto eliminará',
  },
  com_ui_delete_assistant_confirm: {
    english: 'Are you sure you want to delete this Assistant? This cannot be undone.',
    translated:
      '¿Está seguro de que desea eliminar este Asistente? Esta acción no se puede deshacer.',
  },
  com_ui_rename: {
    english: 'Rename',
    translated: 'Renombrar',
  },
  com_ui_archive: {
    english: 'Archive',
    translated: 'Archivar',
  },
  com_ui_archive_error: {
    english: 'Failed to archive conversation',
    translated: 'Error al archivar la conversación',
  },
  com_ui_unarchive: {
    english: 'Unarchive',
    translated: 'Desarchivar',
  },
  com_ui_unarchive_error: {
    english: 'Failed to unarchive conversation',
    translated: 'Error al desarchivar la conversación',
  },
  com_ui_more_options: {
    english: 'More',
    translated: 'Más',
  },
  com_ui_preview: {
    english: 'Preview',
    translated: 'Previsualizar',
  },
  com_ui_upload: {
    english: 'Upload',
    translated: 'Subir',
  },
  com_ui_connect: {
    english: 'Connect',
    translated: 'Conectar',
  },
  com_ui_upload_delay: {
    english:
      'Uploading "{0}" is taking more time than anticipated. Please wait while the file finishes indexing for retrieval.',
    translated:
      'La carga de "{0}" está tomando más tiempo del esperado. Espere mientras el archivo termina de indexarse para su recuperación.',
  },
  com_ui_privacy_policy: {
    english: 'Privacy policy',
    translated: 'Política de privacidad',
  },
  com_ui_terms_of_service: {
    english: 'Terms of service',
    translated: 'Términos de servicio',
  },
  com_auth_error_login: {
    english:
      'Unable to login with the information provided. Please check your credentials and try again.',
    translated:
      'No se puede iniciar sesión con la información proporcionada. Verifique sus credenciales y vuelva a intentarlo.',
  },
  com_auth_error_login_rl: {
    english: 'Too many login attempts in a short amount of time. Please try again later.',
    translated:
      'Demasiados intentos de inicio de sesión en un corto período de tiempo. Inténtelo de nuevo más tarde.',
  },
  com_auth_error_login_ban: {
    english: 'Your account has been temporarily banned due to violations of our service.',
    translated:
      'Su cuenta ha sido bloqueada temporalmente debido a violaciones de nuestro servicio.',
  },
  com_auth_error_login_server: {
    english: 'There was an internal server error. Please wait a few moments and try again.',
    translated: 'Hubo un error interno del servidor. Espere unos momentos y vuelva a intentarlo.',
  },
  com_auth_no_account: {
    english: 'Don\'t have an account?',
    translated: '¿No tiene una cuenta?',
  },
  com_auth_sign_up: {
    english: 'Sign up',
    translated: 'Regístrese',
  },
  com_auth_sign_in: {
    english: 'Sign in',
    translated: 'Iniciar sesión',
  },
  com_auth_google_login: {
    english: 'Continue with Google',
    translated: 'Continuar con Google',
  },
  com_auth_facebook_login: {
    english: 'Continue with Facebook',
    translated: 'Continuar con Facebook',
  },
  com_auth_github_login: {
    english: 'Continue with Github',
    translated: 'Continuar con Github',
  },
  com_auth_discord_login: {
    english: 'Continue with Discord',
    translated: 'Continuar con Discord',
  },
  com_auth_email: {
    english: 'Email',
    translated: 'Correo electrónico',
  },
  com_auth_email_required: {
    english: 'Email is required',
    translated: 'Se requiere correo electrónico',
  },
  com_auth_email_min_length: {
    english: 'Email must be at least 6 characters',
    translated: 'El correo electrónico debe tener al menos 6 caracteres',
  },
  com_auth_email_max_length: {
    english: 'Email should not be longer than 120 characters',
    translated: 'El correo electrónico no debe tener más de 120 caracteres',
  },
  com_auth_email_pattern: {
    english: 'You must enter a valid email address',
    translated: 'Debe ingresar una dirección de correo electrónico válida',
  },
  com_auth_email_address: {
    english: 'Email address',
    translated: 'Dirección de correo electrónico',
  },
  com_auth_password: {
    english: 'Password',
    translated: 'Contraseña',
  },
  com_auth_password_required: {
    english: 'Password is required',
    translated: 'Se requiere contraseña',
  },
  com_auth_password_min_length: {
    english: 'Password must be at least 8 characters',
    translated: 'La contraseña debe tener al menos 8 caracteres',
  },
  com_auth_password_max_length: {
    english: 'Password must be less than 128 characters',
    translated: 'La contraseña debe tener menos de 128 caracteres',
  },
  com_auth_password_forgot: {
    english: 'Forgot Password?',
    translated: '¿Olvidó su contraseña?',
  },
  com_auth_password_confirm: {
    english: 'Confirm password',
    translated: 'Confirmar contraseña',
  },
  com_auth_password_not_match: {
    english: 'Passwords do not match',
    translated: 'Las contraseñas no coinciden',
  },
  com_auth_continue: {
    english: 'Continue',
    translated: 'Continuar',
  },
  com_auth_create_account: {
    english: 'Create your account',
    translated: 'Crear su cuenta',
  },
  com_auth_error_create: {
    english: 'There was an error attempting to register your account. Please try again.',
    translated: 'Hubo un error al intentar registrar su cuenta. Inténtelo de nuevo.',
  },
  com_auth_full_name: {
    english: 'Full name',
    translated: 'Nombre completo',
  },
  com_auth_name_required: {
    english: 'Name is required',
    translated: 'Se requiere nombre',
  },
  com_auth_name_min_length: {
    english: 'Name must be at least 3 characters',
    translated: 'El nombre debe tener al menos 3 caracteres',
  },
  com_auth_name_max_length: {
    english: 'Name must be less than 80 characters',
    translated: 'El nombre debe tener menos de 80 caracteres',
  },
  com_auth_username: {
    english: 'Username (optional)',
    translated: 'Nombre de usuario (opcional)',
  },
  com_auth_username_required: {
    english: 'Username is required',
    translated: 'Se requiere nombre de usuario',
  },
  com_auth_username_min_length: {
    english: 'Username must be at least 2 characters',
    translated: 'El nombre de usuario debe tener al menos 2 caracteres',
  },
  com_auth_username_max_length: {
    english: 'Username must be less than 20 characters',
    translated: 'El nombre de usuario debe tener menos de 20 caracteres',
  },
  com_auth_already_have_account: {
    english: 'Already have an account?',
    translated: '¿Ya tiene una cuenta?',
  },
  com_auth_login: {
    english: 'Login',
    translated: 'Iniciar sesión',
  },
  com_auth_reset_password: {
    english: 'Reset your password',
    translated: 'Restablecer su contraseña',
  },
  com_auth_click: {
    english: 'Click',
    translated: 'Haga clic',
  },
  com_auth_here: {
    english: 'HERE',
    translated: 'AQUÍ',
  },
  com_auth_to_reset_your_password: {
    english: 'to reset your password.',
    translated: 'para restablecer su contraseña.',
  },
  com_auth_reset_password_link_sent: {
    english: 'Email Sent',
    translated: 'Correo electrónico enviado',
  },
  com_auth_reset_password_email_sent: {
    english: 'An email has been sent to you with further instructions to reset your password.',
    translated:
      'Se le ha enviado un correo electrónico con más instrucciones para restablecer su contraseña.',
  },
  com_auth_error_reset_password: {
    english:
      'There was a problem resetting your password. There was no user found with the email address provided. Please try again.',
    translated:
      'Hubo un problema al restablecer su contraseña. No se encontró ningún usuario con la dirección de correo electrónico proporcionada. Inténtelo de nuevo.',
  },
  com_auth_reset_password_success: {
    english: 'Password Reset Success',
    translated: 'Éxito al restablecer la contraseña',
  },
  com_auth_login_with_new_password: {
    english: 'You may now login with your new password.',
    translated: 'Ahora puede iniciar sesión con su nueva contraseña.',
  },
  com_auth_error_invalid_reset_token: {
    english: 'This password reset token is no longer valid.',
    translated: 'Este token de restablecimiento de contraseña ya no es válido.',
  },
  com_auth_click_here: {
    english: 'Click here',
    translated: 'Haz clic aquí',
  },
  com_auth_to_try_again: {
    english: 'to try again.',
    translated: 'para intentar de nuevo.',
  },
  com_auth_submit_registration: {
    english: 'Submit registration',
    translated: 'Enviar registro',
  },
  com_auth_welcome_back: {
    english: 'Welcome back',
    translated: 'Bienvenido de nuevo',
  },
  com_auth_back_to_login: {
    english: 'Back to Login',
    translated: 'Volver al inicio de sesión',
  },
  com_endpoint_open_menu: {
    english: 'Open Menu',
    translated: 'Abrir menú',
  },
  com_endpoint_bing_enable_sydney: {
    english: 'Enable Sydney',
    translated: 'Habilitar Sydney',
  },
  com_endpoint_bing_to_enable_sydney: {
    english: 'To enable Sydney',
    translated: 'Para habilitar Sydney',
  },
  com_endpoint_bing_jailbreak: {
    english: 'Jailbreak',
    translated: 'Jailbreak',
  },
  com_endpoint_bing_context_placeholder: {
    english:
      'Bing can use up to 7k tokens for \'context\', which it can reference for the conversation. The specific limit is not known but may run into errors exceeding 7k tokens',
    translated:
      'Bing puede utilizar hasta 7k tokens para el \'contexto\', al que puede hacer referencia en la conversación. El límite específico no se conoce, pero puede producir errores si se exceden los 7k tokens',
  },
  com_endpoint_bing_system_message_placeholder: {
    english:
      'WARNING: Misuse of this feature can get you BANNED from using Bing! Click on \'System Message\' for full instructions and the default message if omitted, which is the \'Sydney\' preset that is considered safe.',
    translated:
      'ADVERTENCIA: El mal uso de esta función puede hacer que te PROHÍBAN el uso de Bing. Haz clic en \'Mensaje del sistema\' para ver las instrucciones completas y el mensaje predeterminado si se omite, que es la configuración preestablecida \'Sydney\' que se considera segura.',
  },
  com_endpoint_system_message: {
    english: 'System Message',
    translated: 'Mensaje del sistema',
  },
  com_endpoint_message: {
    english: 'Message',
    translated: 'Mensaje',
  },
  com_endpoint_message_not_appendable: {
    english: 'Edit your message or Regenerate.',
    translated: 'Edita tu mensaje o regénera.',
  },
  com_endpoint_default_blank: {
    english: 'default: blank',
    translated: 'predeterminado: en blanco',
  },
  com_endpoint_default_false: {
    english: 'default: false',
    translated: 'predeterminado: falso',
  },
  com_endpoint_default_creative: {
    english: 'default: creative',
    translated: 'predeterminado: creativo',
  },
  com_endpoint_default_empty: {
    english: 'default: empty',
    translated: 'predeterminado: vacío',
  },
  com_endpoint_default_with_num: {
    english: 'default: {0}',
    translated: 'predeterminado: {0}',
  },
  com_endpoint_context: {
    english: 'Context',
    translated: 'Contexto',
  },
  com_endpoint_tone_style: {
    english: 'Tone Style',
    translated: 'Estilo de tono',
  },
  com_endpoint_token_count: {
    english: 'Token count',
    translated: 'Recuento de tokens',
  },
  com_endpoint_output: {
    english: 'Output',
    translated: 'Salida',
  },
  com_endpoint_google_temp: {
    english:
      'Higher values = more random, while lower values = more focused and deterministic. We recommend altering this or Top P but not both.',
    translated:
      'Los valores más altos = más aleatorios, mientras que los valores más bajos = más enfocados y deterministas. Recomendamos alterar esto o Top P, pero no ambos.',
  },
  com_endpoint_google_topp: {
    english:
      'Top-p changes how the model selects tokens for output. Tokens are selected from most K (see topK parameter) probable to least until the sum of their probabilities equals the top-p value.',
    translated:
      'Top-p cambia la forma en que el modelo selecciona tokens para la salida. Los tokens se seleccionan desde los más K (ver parámetro topK) probables hasta los menos probables hasta que la suma de sus probabilidades sea igual al valor top-p.',
  },
  com_endpoint_google_topk: {
    english:
      'Top-k changes how the model selects tokens for output. A top-k of 1 means the selected token is the most probable among all tokens in the model\'s vocabulary (also called greedy decoding), while a top-k of 3 means that the next token is selected from among the 3 most probable tokens (using temperature).',
    translated:
      'Top-k cambia la forma en que el modelo selecciona tokens para la salida. Un top-k de 1 significa que el token seleccionado es el más probable entre todos los tokens en el vocabulario del modelo (también llamado decodificación codiciosa), mientras que un top-k de 3 significa que el siguiente token se selecciona entre los 3 tokens más probables (usando temperatura).',
  },
  com_endpoint_google_maxoutputtokens: {
    english:
      ' \tMaximum number of tokens that can be generated in the response. Specify a lower value for shorter responses and a higher value for longer responses.',
    translated:
      'Número máximo de tokens que se pueden generar en la respuesta. Especifique un valor más bajo para respuestas más cortas y un valor más alto para respuestas más largas.',
  },
  com_endpoint_google_custom_name_placeholder: {
    english: 'Set a custom name for Google',
    translated: 'Establecer un nombre personalizado para Google',
  },
  com_endpoint_prompt_prefix_placeholder: {
    english: 'Set custom instructions or context. Ignored if empty.',
    translated: 'Configurar instrucciones personalizadas o contexto. Se ignora si está vacío.',
  },
  com_endpoint_instructions_assistants_placeholder: {
    english:
      'Overrides the instructions of the assistant. This is useful for modifying the behavior on a per-run basis.',
    translated:
      'Anula las instrucciones del asistente. Esto es útil para modificar el comportamiento por ejecución.',
  },
  com_endpoint_prompt_prefix_assistants_placeholder: {
    english:
      'Set additional instructions or context on top of the Assistant\'s main instructions. Ignored if empty.',
    translated:
      'Establecer instrucciones o contexto adicionales además de las instrucciones principales del Asistente. Se ignora si está vacío.',
  },
  com_endpoint_custom_name: {
    english: 'Custom Name',
    translated: 'Nombre personalizado',
  },
  com_endpoint_prompt_prefix: {
    english: 'Custom Instructions',
    translated: 'Instrucciones personalizadas',
  },
  com_endpoint_prompt_prefix_assistants: {
    english: 'Additional Instructions',
    translated: 'Instrucciones adicionales',
  },
  com_endpoint_instructions_assistants: {
    english: 'Override Instructions',
    translated: 'Anular instrucciones',
  },
  com_endpoint_temperature: {
    english: 'Temperature',
    translated: 'Temperatura',
  },
  com_endpoint_default: {
    english: 'default',
    translated: 'predeterminado',
  },
  com_endpoint_top_p: {
    english: 'Top P',
    translated: 'Top P',
  },
  com_endpoint_top_k: {
    english: 'Top K',
    translated: 'Top K',
  },
  com_endpoint_max_output_tokens: {
    english: 'Max Output Tokens',
    translated: 'Tokens de Salida Máximos',
  },
  com_endpoint_openai_temp: {
    english:
      'Higher values = more random, while lower values = more focused and deterministic. We recommend altering this or Top P but not both.',
    translated:
      'Los valores más altos = más aleatorios, mientras que los valores más bajos = más enfocados y deterministas. Recomendamos alterar esto o Top P, pero no ambos.',
  },
  com_endpoint_openai_max: {
    english:
      'The max tokens to generate. The total length of input tokens and generated tokens is limited by the model\'s context length.',
    translated:
      'Los tokens máximos a generar. La longitud total de los tokens de entrada y los tokens generados está limitada por la longitud del contexto del modelo.',
  },
  com_endpoint_openai_topp: {
    english:
      'An alternative to sampling with temperature, called nucleus sampling, where the model considers the results of the tokens with top_p probability mass. So 0.1 means only the tokens comprising the top 10% probability mass are considered. We recommend altering this or temperature but not both.',
    translated:
      'Una alternativa al muestreo con temperatura, llamada muestreo de núcleo, donde el modelo considera los resultados de los tokens con la masa de probabilidad superior al top_p. Entonces, 0.1 significa que solo se consideran los tokens que comprenden la masa de probabilidad superior al 10%. Recomendamos alterar esto o la temperatura, pero no ambos.',
  },
  com_endpoint_openai_freq: {
    english:
      'Number between -2.0 and 2.0. Positive values penalize new tokens based on their existing frequency in the text so far, decreasing the model\'s likelihood to repeat the same line verbatim.',
    translated:
      'Número entre -2.0 y 2.0. Los valores positivos penalizan los nuevos tokens basados en su frecuencia existente en el texto hasta el momento, disminuyendo la probabilidad del modelo de repetir la misma línea textualmente.',
  },
  com_endpoint_openai_pres: {
    english:
      'Number between -2.0 and 2.0. Positive values penalize new tokens based on whether they appear in the text so far, increasing the model\'s likelihood to talk about new topics.',
    translated:
      'Número entre -2.0 y 2.0. Los valores positivos penalizan los nuevos tokens basados en si aparecen o no en el texto hasta el momento, aumentando la probabilidad del modelo de hablar sobre nuevos temas.',
  },
  com_endpoint_openai_resend: {
    english:
      'Resend all previously attached images. Note: this can significantly increase token cost and you may experience errors with many image attachments.',
    translated:
      'Reenviar todas las imágenes adjuntas previamente. Nota: esto puede aumentar significativamente el costo de tokens y puede experimentar errores con muchos archivos adjuntos de imágenes.',
  },
  com_endpoint_openai_resend_files: {
    english:
      'Resend all previously attached files. Note: this will increase token cost and you may experience errors with many attachments.',
    translated:
      'Reenviar todos los archivos adjuntos anteriormente. Nota: esto aumentará el costo de tokens y puede experimentar errores con muchos archivos adjuntos.',
  },
  com_endpoint_openai_detail: {
    english:
      'The resolution for Vision requests. "Low" is cheaper and faster, "High" is more detailed and expensive, and "Auto" will automatically choose between the two based on the image resolution.',
    translated:
      'La resolución para las solicitudes de Vision. "Baja" es más económica y rápida, "Alta" es más detallada y costosa, y "Automática" elegirá automáticamente entre las dos en función de la resolución de la imagen.',
  },
  com_endpoint_openai_custom_name_placeholder: {
    english: 'Set a custom name for the AI',
    translated: 'Establecer un nombre personalizado para ChatGPT',
  },
  com_endpoint_openai_prompt_prefix_placeholder: {
    english: 'Set custom instructions to include in System Message. Default: none',
    translated:
      'Establecer instrucciones personalizadas para incluir en el Mensaje del sistema. Predeterminado: ninguno',
  },
  com_endpoint_anthropic_temp: {
    english:
      'Ranges from 0 to 1. Use temp closer to 0 for analytical / multiple choice, and closer to 1 for creative and generative tasks. We recommend altering this or Top P but not both.',
    translated:
      'Rango de 0 a 1. Utilice una temperatura más cercana a 0 para tareas analíticas/de opción múltiple y más cercana a 1 para tareas creativas y generativas. Recomendamos alterar esto o Top P, pero no ambos.',
  },
  com_endpoint_anthropic_topp: {
    english:
      'Top-p changes how the model selects tokens for output. Tokens are selected from most K (see topK parameter) probable to least until the sum of their probabilities equals the top-p value.',
    translated:
      'Top-p cambia la forma en que el modelo selecciona tokens para la salida. Los tokens se seleccionan desde los más K (ver parámetro topK) probables hasta los menos probables hasta que la suma de sus probabilidades sea igual al valor top-p.',
  },
  com_endpoint_anthropic_topk: {
    english:
      'Top-k changes how the model selects tokens for output. A top-k of 1 means the selected token is the most probable among all tokens in the model\'s vocabulary (also called greedy decoding), while a top-k of 3 means that the next token is selected from among the 3 most probable tokens (using temperature).',
    translated:
      'Top-k cambia la forma en que el modelo selecciona tokens para la salida. Un top-k de 1 significa que el token seleccionado es el más probable entre todos los tokens en el vocabulario del modelo (también llamado decodificación codiciosa), mientras que un top-k de 3 significa que el siguiente token se selecciona entre los 3 tokens más probables (usando temperatura).',
  },
  com_endpoint_anthropic_maxoutputtokens: {
    english:
      'Maximum number of tokens that can be generated in the response. Specify a lower value for shorter responses and a higher value for longer responses.',
    translated:
      'Número máximo de tokens que se pueden generar en la respuesta. Especifique un valor más bajo para respuestas más cortas y un valor más alto para respuestas más largas.',
  },
  com_endpoint_anthropic_custom_name_placeholder: {
    english: 'Set a custom name for Anthropic',
    translated: 'Establecer un nombre personalizado para Anthropic',
  },
  com_endpoint_frequency_penalty: {
    english: 'Frequency Penalty',
    translated: 'Penalización de frecuencia',
  },
  com_endpoint_presence_penalty: {
    english: 'Presence Penalty',
    translated: 'Penalización de presencia',
  },
  com_endpoint_plug_use_functions: {
    english: 'Use Functions',
    translated: 'Utilizar funciones',
  },
  com_endpoint_plug_resend_files: {
    english: 'Resend Files',
    translated: 'Reenviar archivos',
  },
  com_endpoint_plug_resend_images: {
    english: 'Resend Images',
    translated: 'Reenviar imágenes',
  },
  com_endpoint_plug_image_detail: {
    english: 'Image Detail',
    translated: 'Detalle de imagen',
  },
  com_endpoint_plug_skip_completion: {
    english: 'Skip Completion',
    translated: 'Omitir finalización',
  },
  com_endpoint_disabled_with_tools: {
    english: 'disabled with tools',
    translated: 'deshabilitado con herramientas',
  },
  com_endpoint_disabled_with_tools_placeholder: {
    english: 'Disabled with Tools Selected',
    translated: 'Deshabilitado con herramientas seleccionadas',
  },
  com_endpoint_plug_set_custom_instructions_for_gpt_placeholder: {
    english: 'Set custom instructions to include in System Message. Default: none',
    translated:
      'Establecer instrucciones personalizadas para incluir en el Mensaje del sistema. Predeterminado: ninguno',
  },
  com_endpoint_import: {
    english: 'Import',
    translated: 'Importar',
  },
  com_endpoint_set_custom_name: {
    english: 'Set a custom name, in case you can find this preset',
    translated:
      'Establece un nombre personalizado, en caso de que puedas encontrar esta configuración preestablecida',
  },
  com_endpoint_preset_delete_confirm: {
    english: 'Are you sure you want to delete this preset?',
    translated: '¿Estás seguro de que quieres eliminar esta configuración preestablecida?',
  },
  com_endpoint_preset_clear_all_confirm: {
    english: 'Are you sure you want to delete all of your presets?',
    translated: '¿Estás seguro de que quieres eliminar todas tus configuraciones preestablecidas?',
  },
  com_endpoint_preset_import: {
    english: 'Preset Imported!',
    translated: '¡Configuración preestablecida importada!',
  },
  com_endpoint_preset_import_error: {
    english: 'There was an error importing your preset. Please try again.',
    translated:
      'Hubo un error al importar tu configuración preestablecida. Por favor, inténtalo de nuevo.',
  },
  com_endpoint_preset_save_error: {
    english: 'There was an error saving your preset. Please try again.',
    translated:
      'Hubo un error al guardar tu configuración preestablecida. Por favor, inténtalo de nuevo.',
  },
  com_endpoint_preset_delete_error: {
    english: 'There was an error deleting your preset. Please try again.',
    translated:
      'Hubo un error al eliminar tu configuración preestablecida. Por favor, inténtalo de nuevo.',
  },
  com_endpoint_preset_default_removed: {
    english: 'is no longer the default preset.',
    translated: 'ya no es la configuración preestablecida predeterminada.',
  },
  com_endpoint_preset_default_item: {
    english: 'Default:',
    translated: 'Predeterminado:',
  },
  com_endpoint_preset_default_none: {
    english: 'No default preset active.',
    translated: 'No hay configuración preestablecida predeterminada activa.',
  },
  com_endpoint_preset_title: {
    english: 'Preset',
    translated: 'Configuración preestablecida',
  },
  com_endpoint_preset_saved: {
    english: 'Saved!',
    translated: '¡Guardado!',
  },
  com_endpoint_preset_default: {
    english: 'is now the default preset.',
    translated: 'es ahora la configuración preestablecida predeterminada.',
  },
  com_endpoint_preset: {
    english: 'preset',
    translated: 'configuración preestablecida',
  },
  com_endpoint_presets: {
    english: 'presets',
    translated: 'configuraciones preestablecidas',
  },
  com_endpoint_preset_selected: {
    english: 'Preset Active!',
    translated: '¡Configuración preestablecida activa!',
  },
  com_endpoint_preset_selected_title: {
    english: 'Active!',
    translated: '¡Activo!',
  },
  com_endpoint_preset_name: {
    english: 'Preset Name',
    translated: 'Nombre de la configuración preestablecida',
  },
  com_endpoint_new_topic: {
    english: 'New Topic',
    translated: 'Nuevo tema',
  },
  com_endpoint: {
    english: 'Endpoint',
    translated: 'Endpoint',
  },
  com_endpoint_hide: {
    english: 'Hide',
    translated: 'Ocultar',
  },
  com_endpoint_show: {
    english: 'Show',
    translated: 'Mostrar',
  },
  com_endpoint_examples: {
    english: ' Presets',
    translated: ' Configuraciones preestablecidas',
  },
  com_endpoint_completion: {
    english: 'Completion',
    translated: 'Finalización',
  },
  com_endpoint_agent: {
    english: 'Agent',
    translated: 'Agente',
  },
  com_endpoint_show_what_settings: {
    english: 'Show {0} Settings',
    translated: 'Mostrar configuración de {0}',
  },
  com_endpoint_export: {
    english: 'Export',
    translated: 'Exportar',
  },
  com_endpoint_assistant: {
    english: 'Assistant',
    translated: 'Asistente',
  },
  com_endpoint_use_active_assistant: {
    english: 'Use Active Assistant',
    translated: 'Utilizar asistente activo',
  },
  com_endpoint_assistant_model: {
    english: 'Assistant Model',
    translated: 'Modelo de asistente',
  },
  com_endpoint_save_as_preset: {
    english: 'Save As Preset',
    translated: 'Guardar como configuración preestablecida',
  },
  com_endpoint_presets_clear_warning: {
    english: 'Are you sure you want to clear all presets? This is irreversible.',
    translated:
      '¿Estás seguro de que quieres borrar todas las configuraciones preestablecidas? Esto es irreversible.',
  },
  com_endpoint_not_implemented: {
    english: 'Not implemented',
    translated: 'No implementado',
  },
  com_endpoint_no_presets: {
    english: 'No presets yet, use the settings button to create one',
    translated:
      'Aún no hay configuraciones preestablecidas, utiliza el botón de configuración para crear una',
  },
  com_endpoint_not_available: {
    english: 'No endpoint available',
    translated: 'No hay endpoint disponible',
  },
  com_endpoint_view_options: {
    english: 'View Options',
    translated: 'Ver opciones',
  },
  com_endpoint_save_convo_as_preset: {
    english: 'Save Conversation as Preset',
    translated: 'Guardar conversación como configuración preestablecida',
  },
  com_endpoint_my_preset: {
    english: 'My Preset',
    translated: 'Mi configuración preestablecida',
  },
  com_endpoint_agent_model: {
    english: 'Agent Model (Recommended: GPT-3.5)',
    translated: 'Modelo de agente (Recomendado: GPT-3.5)',
  },
  com_endpoint_completion_model: {
    english: 'Completion Model (Recommended: GPT-4)',
    translated: 'Modelo de finalización (Recomendado: GPT-4)',
  },
  com_endpoint_func_hover: {
    english: 'Enable use of Plugins as OpenAI Functions',
    translated: 'Habilitar el uso de Plugins como funciones de OpenAI',
  },
  com_endpoint_skip_hover: {
    english:
      'Enable skipping the completion step, which reviews the final answer and generated steps',
    translated:
      'Habilitar omitir el paso de finalización, que revisa la respuesta final y los pasos generados',
  },
  com_endpoint_config_key: {
    english: 'Set API Key',
    translated: 'Establecer clave API',
  },
  com_endpoint_assistant_placeholder: {
    english: 'Please select an Assistant from the right-hand Side Panel',
    translated: 'Por favor, seleccione un Asistente desde el panel lateral derecho',
  },
  com_endpoint_config_placeholder: {
    english: 'Set your Key in the Header menu to chat.',
    translated: 'Establezca su clave en el menú del encabezado para chatear.',
  },
  com_endpoint_config_key_for: {
    english: 'Set API Key for',
    translated: 'Establecer clave API para',
  },
  com_endpoint_config_key_name: {
    english: 'Key',
    translated: 'Clave',
  },
  com_endpoint_config_value: {
    english: 'Enter value for',
    translated: 'Ingresar valor para',
  },
  com_endpoint_config_key_name_placeholder: {
    english: 'Set API key first',
    translated: 'Establezca primero la clave API',
  },
  com_endpoint_config_key_encryption: {
    english: 'Your key will be encrypted and deleted at',
    translated: 'Tu clave será encriptada y eliminada en',
  },
  com_endpoint_config_key_expiry: {
    english: 'the expiry time',
    translated: 'el tiempo de expiración',
  },
  com_endpoint_config_click_here: {
    english: 'Click Here',
    translated: 'Haz clic aquí',
  },
  com_endpoint_config_google_service_key: {
    english: 'Google Service Account Key',
    translated: 'Clave de cuenta de servicio de Google',
  },
  com_endpoint_config_google_cloud_platform: {
    english: '(from Google Cloud Platform)',
    translated: '(de Google Cloud Platform)',
  },
  com_endpoint_config_google_api_key: {
    english: 'Google API Key',
    translated: 'Clave API de Google',
  },
  com_endpoint_config_google_gemini_api: {
    english: '(Gemini API)',
    translated: '(API Gemini)',
  },
  com_endpoint_config_google_api_info: {
    english: 'To get your Generative Language API key (for Gemini),',
    translated: 'Para obtener tu clave de la API de Lenguaje Generativo (para Gemini),',
  },
  com_endpoint_config_key_import_json_key: {
    english: 'Import Service Account JSON Key.',
    translated: 'Importar clave JSON de cuenta de servicio.',
  },
  com_endpoint_config_key_import_json_key_success: {
    english: 'Successfully Imported Service Account JSON Key',
    translated: 'Clave JSON de cuenta de servicio importada correctamente',
  },
  com_endpoint_config_key_import_json_key_invalid: {
    english: 'Invalid Service Account JSON Key, Did you import the correct file?',
    translated: 'Clave JSON de cuenta de servicio no válida, ¿importaste el archivo correcto?',
  },
  com_endpoint_config_key_get_edge_key: {
    english: 'To get your Access token for Bing, login to',
    translated: 'Para obtener tu token de acceso para Bing, inicia sesión en',
  },
  com_endpoint_config_key_get_edge_key_dev_tool: {
    english:
      'Use dev tools or an extension while logged into the site to copy the content of the _U cookie. If this fails, follow these',
    translated:
      'Utiliza las herramientas de desarrollador o una extensión mientras estás conectado al sitio para copiar el contenido de la cookie _U. Si esto falla, sigue estas',
  },
  com_endpoint_config_key_edge_instructions: {
    english: 'instructions',
    translated: 'instrucciones',
  },
  com_endpoint_config_key_edge_full_key_string: {
    english: 'to provide the full cookie strings.',
    translated: 'para proporcionar las cadenas de cookies completas.',
  },
  com_endpoint_config_key_chatgpt: {
    english: 'To get your Access token For ChatGPT \'Free Version\', login to',
    translated: 'Para obtener tu token de acceso para ChatGPT \'Versión gratuita\', inicia sesión en',
  },
  com_endpoint_config_key_chatgpt_then_visit: {
    english: 'then visit',
    translated: 'y luego visita',
  },
  com_endpoint_config_key_chatgpt_copy_token: {
    english: 'Copy access token.',
    translated: 'Copia el token de acceso.',
  },
  com_endpoint_config_key_google_need_to: {
    english: 'You need to',
    translated: 'Necesitas',
  },
  com_endpoint_config_key_google_vertex_ai: {
    english: 'Enable Vertex AI',
    translated: 'Habilitar el Vertex AI',
  },
  com_endpoint_config_key_google_vertex_api: {
    english: 'API on Google Cloud, then',
    translated: 'API en Google Cloud, luego',
  },
  com_endpoint_config_key_google_service_account: {
    english: 'Create a Service Account',
    translated: 'Crear una Cuenta de Servicio',
  },
  com_endpoint_config_key_google_vertex_api_role: {
    english:
      'Make sure to click \'Create and Continue\' to give at least the \'Vertex AI User\' role. Lastly, create a JSON key to import here.',
    translated:
      'Asegúrate de hacer clic en \'Crear y continuar\' para otorgar al menos el rol de \'Usuario de Vertex AI\'. Por último, crea una clave JSON para importar aquí.',
  },
  com_nav_welcome_assistant: {
    english: 'Please Select an Assistant',
    translated: 'Por favor, selecciona un asistente',
  },
  com_nav_welcome_message: {
    english: 'How can I help you today?',
    translated: '¿En qué puedo ayudarte hoy?',
  },
  com_nav_auto_scroll: {
    english: 'Auto-Scroll to latest message on chat open',
    translated: 'Desplazamiento automático al más reciente al abrir',
  },
  com_nav_hide_panel: {
    english: 'Hide right-most side panel',
    translated: 'Ocultar el panel lateral derecho',
  },
  com_nav_enter_to_send: {
    english: 'Press Enter to send messages',
    translated: 'Enviar mensaje con la tecla Enter',
  },
  com_nav_modular_chat: {
    english: 'Enable switching Endpoints mid-conversation',
    translated: 'Habilitar el cambio de puntos finales en medio de una conversación',
  },
  com_nav_latex_parsing: {
    english: 'Parsing LaTeX in messages (may affect performance)',
    translated: 'Analizar LaTeX en los mensajes (puede afectar el rendimiento)',
  },
  com_nav_profile_picture: {
    english: 'Profile Picture',
    translated: 'Imagen de perfil',
  },
  com_nav_change_picture: {
    english: 'Change picture',
    translated: 'Cambiar imagen',
  },
  com_nav_plugin_store: {
    english: 'Plugin store',
    translated: 'Tienda de plugins',
  },
  com_nav_plugin_install: {
    english: 'Install',
    translated: 'Instalar',
  },
  com_nav_plugin_uninstall: {
    english: 'Uninstall',
    translated: 'Desinstalar',
  },
  com_nav_tool_add: {
    english: 'Add',
    translated: 'Agregar',
  },
  com_nav_tool_remove: {
    english: 'Remove',
    translated: 'Eliminar',
  },
  com_nav_tool_dialog: {
    english: 'Assistant Tools',
    translated: 'Herramientas del asistente',
  },
  com_nav_tool_dialog_description: {
    english: 'Assistant must be saved to persist tool selections.',
    translated: 'El asistente debe guardarse para que las selecciones de herramientas persistan.',
  },
  com_show_agent_settings: {
    english: 'Show Agent Settings',
    translated: 'Mostrar configuración del agente',
  },
  com_show_completion_settings: {
    english: 'Show Completion Settings',
    translated: 'Mostrar configuración de completado',
  },
  com_hide_examples: {
    english: 'Hide Examples',
    translated: 'Ocultar ejemplos',
  },
  com_show_examples: {
    english: 'Show Examples',
    translated: 'Mostrar ejemplos',
  },
  com_nav_plugin_search: {
    english: 'Search plugins',
    translated: 'Buscar plugins',
  },
  com_nav_tool_search: {
    english: 'Search tools',
    translated: 'Buscar herramientas',
  },
  com_nav_plugin_auth_error: {
    english: 'There was an error attempting to authenticate this plugin. Please try again.',
    translated: 'Hubo un error al intentar autenticar este plugin. Por favor, inténtalo de nuevo.',
  },
  com_nav_export_filename: {
    english: 'Filename',
    translated: 'Nombre de archivo',
  },
  com_nav_export_filename_placeholder: {
    english: 'Set the filename',
    translated: 'Establecer el nombre de archivo',
  },
  com_nav_export_type: {
    english: 'Type',
    translated: 'Tipo',
  },
  com_nav_export_include_endpoint_options: {
    english: 'Include endpoint options',
    translated: 'Incluir opciones de punto final',
  },
  com_nav_enabled: {
    english: 'Enabled',
    translated: 'Habilitado',
  },
  com_nav_not_supported: {
    english: 'Not Supported',
    translated: 'No soportado',
  },
  com_nav_export_all_message_branches: {
    english: 'Export all message branches',
    translated: 'Exportar todas las ramas de mensajes',
  },
  com_nav_export_recursive_or_sequential: {
    english: 'Recursive or sequential?',
    translated: '¿Recursivo o secuencial?',
  },
  com_nav_export_recursive: {
    english: 'Recursive',
    translated: 'Recursivo',
  },
  com_nav_export_conversation: {
    english: 'Export conversation',
    translated: 'Exportar conversación',
  },
  com_nav_export: {
    english: 'Export',
    translated: 'Exportar',
  },
  com_nav_shared_links: {
    english: 'Shared links',
    translated: 'Links Compartidos',
  },
  com_nav_shared_links_manage: {
    english: 'Manage',
    translated: 'Gerenciar',
  },
  com_nav_shared_links_empty: {
    english: 'You have no shared links.',
    translated: 'Você não tem nenhum link compartilhado.',
  },
  com_nav_shared_links_name: {
    english: 'Name',
    translated: 'Nome',
  },
  com_nav_shared_links_date_shared: {
    english: 'Date shared',
    translated: 'Data compartilhada',
  },
  com_nav_my_files: {
    english: 'My Files',
    translated: 'Mis archivos',
  },
  com_nav_theme: {
    english: 'Theme',
    translated: 'Tema',
  },
  com_nav_theme_system: {
    english: 'System',
    translated: 'Sistema',
  },
  com_nav_theme_dark: {
    english: 'Dark',
    translated: 'Oscuro',
  },
  com_nav_theme_light: {
    english: 'Light',
    translated: 'Claro',
  },
  com_nav_user_name_display: {
    english: 'Display username in messages',
    translated: 'Mostrar nombre de usuario en los mensajes',
  },
  com_nav_save_drafts: {
    english: 'Save drafts locally',
    translated: 'Guardar borradores localmente',
  },
  com_nav_show_code: {
    english: 'Always show code when using code interpreter',
    translated: 'Mostrar siempre el código cuando se use el intérprete de código',
  },
  com_nav_clear_all_chats: {
    english: 'Clear all chats',
    translated: 'Borrar todos los chats',
  },
  com_nav_confirm_clear: {
    english: 'Confirm Clear',
    translated: 'Confirmar borrado',
  },
  com_nav_close_sidebar: {
    english: 'Close sidebar',
    translated: 'Cerrar barra lateral',
  },
  com_nav_open_sidebar: {
    english: 'Open sidebar',
    translated: 'Abrir barra lateral',
  },
  com_nav_send_message: {
    english: 'Send message',
    translated: 'Enviar mensaje',
  },
  com_nav_log_out: {
    english: 'Log out',
    translated: 'Cerrar sesión',
  },
  com_nav_user: {
    english: 'USER',
    translated: 'USUARIO',
  },
  com_nav_archived_chats: {
    english: 'Archived chats',
    translated: 'Archivadas',
  },
  com_nav_archived_chats_manage: {
    english: 'Manage',
    translated: 'Gestionar',
  },
  com_nav_archived_chats_empty: {
    english: 'You have no archived conversations.',
    translated: 'No tienes conversaciones archivadas.',
  },
  com_nav_archive_all_chats: {
    english: 'Archive all chats',
    translated: 'Archivar todas las conversaciones',
  },
  com_nav_archive_all: {
    english: 'Archive all',
    translated: 'Archivar todas',
  },
  com_nav_archive_name: {
    english: 'Name',
    translated: 'Nombre',
  },
  com_nav_archive_created_at: {
    english: 'DateCreated',
    translated: 'CreadoEn',
  },
  com_nav_clear_conversation: {
    english: 'Clear conversations',
    translated: 'Borrar conversaciones',
  },
  com_nav_clear_conversation_confirm_message: {
    english: 'Are you sure you want to clear all conversations? This is irreversible.',
    translated:
      '¿Estás seguro de que quieres borrar todas las conversaciones? Esta acción es irreversible.',
  },
  com_nav_help_faq: {
    english: 'Help & FAQ',
    translated: 'Ayuda y preguntas frecuentes',
  },
  com_nav_settings: {
    english: 'Settings',
    translated: 'Configuración',
  },
  com_nav_search_placeholder: {
    english: 'Search messages',
    translated: 'Buscar mensajes',
  },
  com_nav_setting_general: {
    english: 'General',
    translated: 'General',
  },
  com_nav_setting_beta: {
    english: 'Beta features',
    translated: 'Funciones beta',
  },
  com_nav_setting_data: {
    english: 'Data controls',
    translated: 'Controles de datos',
  },
  com_nav_setting_account: {
    english: 'Account',
    translated: 'Cuenta',
  },
  com_nav_language: {
    english: 'Language',
    translated: 'Idioma',
  },
  com_nav_lang_auto: {
    english: 'Auto detect',
    translated: 'Detección automática',
  },
  com_nav_lang_spanish: {
    english: 'Español',
    translated: 'Español',
  },
  com_assistants_file_search: {
    english: 'File Search',
    translated: 'Búsqueda de Archivos',
  },
  com_assistants_file_search_info: {
    english:
      'Attaching vector stores for File Search is not yet supported. You can attach them from the Provider Playground or attach files to messages for file search on a thread basis.',
    translated:
      'Adjuntar almacenes vectoriales para la Búsqueda de Archivos aún no está soportado. Puede adjuntarlos desde el Área de Pruebas del Proveedor o adjuntar archivos a los mensajes para la búsqueda de archivos en una conversación específica.',
  },
  com_assistants_non_retrieval_model: {
    english: 'File search is not enabled on this model. Please select another model.',
    translated:
      'La búsqueda de archivos no está habilitada en este modelo. Por favor, seleccione otro modelo.',
  },
  com_ui_attach_error_openai: {
    english: 'Cannot attach Assistant files to other endpoints',
    translated: 'No se pueden adjuntar archivos del Asistente a otros puntos de conexión',
  },
  com_ui_attach_warn_endpoint: {
    english: 'Non-Assistant files may be ignored without a compatible tool',
    translated: 'Es posible que los archivos no compatibles con la herramienta sean ignorados',
  },
  com_ui_assistant_deleted: {
    english: 'Successfully deleted assistant',
    translated: 'Asistente eliminado con éxito',
  },
  com_ui_assistant_delete_error: {
    english: 'There was an error deleting the assistant',
    translated: 'Hubo un error al eliminar el asistente',
  },
  com_ui_copied: {
    english: 'Copied!',
    translated: '¡Copiado!',
  },
  com_ui_copy_code: {
    english: 'Copy code',
    translated: 'Copiar código',
  },
  com_nav_source_chat: {
    english: 'View source chat',
    translated: 'Ver chat de origen',
  },
  com_ui_date_today: {
    english: 'Today',
    translated: 'Hoy',
  },
  com_ui_date_yesterday: {
    english: 'Yesterday',
    translated: 'Ayer',
  },
  com_ui_date_previous_7_days: {
    english: 'Previous 7 days',
    translated: 'Últimos 7 días',
  },
  com_ui_date_previous_30_days: {
    english: 'Previous 30 days',
    translated: 'Últimos 30 días',
  },
  com_ui_date_january: {
    english: 'January',
    translated: 'Enero',
  },
  com_ui_date_february: {
    english: 'February',
    translated: 'Febrero',
  },
  com_ui_date_march: {
    english: 'March',
    translated: 'Marzo',
  },
  com_ui_date_april: {
    english: 'April',
    translated: 'Abril',
  },
  com_ui_date_may: {
    english: 'May',
    translated: 'Mayo',
  },
  com_ui_date_june: {
    english: 'June',
    translated: 'Junio',
  },
  com_ui_date_july: {
    english: 'July',
    translated: 'Julio',
  },
  com_ui_date_august: {
    english: 'August',
    translated: 'Agosto',
  },
  com_ui_date_september: {
    english: 'September',
    translated: 'Septiembre',
  },
  com_ui_date_october: {
    english: 'October',
    translated: 'Octubre',
  },
  com_ui_date_november: {
    english: 'November',
    translated: 'Noviembre',
  },
  com_ui_date_december: {
    english: 'December',
    translated: 'Diciembre',
  },
  com_ui_nothing_found: {
    english: 'Nothing found',
    translated: 'No se encontró nada',
  },
  com_ui_go_to_conversation: {
    english: 'Go to conversation',
    translated: 'Ir a la conversación',
  },
  com_error_moderation: {
    english:
      'It appears that the content submitted has been flagged by our moderation system for not aligning with our community guidelines. We\'re unable to proceed with this specific topic. If you have any other questions or topics you\'d like to explore, please edit your message, or create a new conversation.',
    translated:
      'Parece que el contenido enviado ha sido marcado por nuestro sistema de moderación por no estar alineado con nuestras pautas comunitarias. No podemos proceder con este tema específico. Si tiene alguna otra pregunta o tema que le gustaría explorar, por favor edite su mensaje o cree una nueva conversación.',
  },
  com_error_no_user_key: {
    english: 'No key found. Please provide a key and try again.',
    translated:
      'No se encontró ninguna clave. Por favor, proporcione una clave e inténtelo de nuevo.',
  },
  com_error_invalid_user_key: {
    english: 'Invalid key provided. Please provide a key and try again.',
    translated:
      'Clave proporcionada no válida. Por favor proporcione una clave válida e inténtelo de nuevo.',
  },
  com_error_expired_user_key: {
    english: 'Provided key for {0} expired at {1}. Please provide a key and try again.',
    translated:
      'La clave proporcionada para {0} expiró en {1}. Por favor, proporcione una clave nueva e inténtelo de nuevo.',
  },
  com_ui_off: {
    english: 'Off',
    translated: 'Desactivado',
  },
  com_ui_none_selected: {
    english: 'None selected',
    translated: 'No se ha seleccionado ninguno',
  },
  com_ui_fork_info_1: {
    english: 'Use this setting to fork messages with the desired behavior.',
    translated:
      'com_ui_fork_info_1: \'Utilice esta configuración para bifurcar los mensajes con el comportamiento deseado.\'',
  },
  com_ui_fork_info_2: {
    english:
      '"Forking" refers to creating a new conversation that start/end from specific messages in the current conversation, creating a copy according to the options selected.',
    translated:
      '"Bifurcar" se refiere a crear una nueva conversación que comienza/termina desde mensajes específicos en la conversación actual, creando una copia según las opciones seleccionadas.',
  },
  com_ui_fork_info_visible: {
    english:
      'This option forks only the visible messages; in other words, the direct path to the target message, without any branches.',
    translated:
      'Esta opción bifurca únicamente los mensajes visibles; es decir, la ruta directa hacia el mensaje objetivo, sin ninguna ramificación.',
  },
  com_ui_fork_info_start: {
    english:
      'If checked, forking will commence from this message to the latest message in the conversation, according to the behavior selected above.',
    translated:
      'Si se marca, la bifurcación comenzará desde este mensaje hasta el último mensaje de la conversación, según el comportamiento seleccionado anteriormente.',
  },
  com_ui_fork_success: {
    english: 'Successfully forked conversation',
    translated: 'Se ha bifurcado la conversación con éxito',
  },
  com_ui_fork_processing: {
    english: 'Forking conversation...',
    translated: 'Bifurcando conversación...',
  },
  com_ui_fork_error: {
    english: 'There was an error forking the conversation',
    translated: 'Hubo un error al bifurcar la conversación',
  },
  com_ui_fork_split_target_setting: {
    english: 'Start fork from target message by default',
    translated: 'Iniciar bifurcación desde el mensaje objetivo de forma predeterminada',
  },
  com_ui_import_conversation_file_type_error: {
    english: 'Unsupported import type',
    translated:
      'com_ui_import_conversation_file_type_error: Tipo de archivo no compatible para importar',
  },
  com_ui_min_tags: {
    english: 'Cannot remove more values, a minimum of {0} are required.',
    translated: 'No se pueden eliminar más valores, se requiere un mínimo de {0}.',
  },
  com_endpoint_messages: {
    english: 'Messages',
    translated: 'Mensajes',
  },
  com_endpoint_context_tokens: {
    english: 'Max Context Tokens',
    translated: 'Máximo de tokens de contexto',
  },
  com_endpoint_stop_placeholder: {
    english: 'Separate values by pressing `Enter`',
    translated: 'Separe los valores presionando `Intro`',
  },
  com_error_no_base_url: {
    english: 'No base URL found. Please provide one and try again.',
    translated: 'No se encontró URL base. Por favor proporcione una y vuelva a intentarlo.',
  },
  com_sidepanel_parameters: {
    english: 'Parameters',
    translated: 'Parámetros',
  },
  com_ui_field_required: {
    english: 'This field is required',
    translated: 'Este campo es obligatorio',
  },
  com_ui_download_error: {
    english: 'Error downloading file. The file may have been deleted.',
    translated:
      'Hubo un error al descargar el archivo. Es posible que el archivo haya sido eliminado.',
  },
  com_ui_on: {
    english: 'On',
    translated: 'Encendido',
  },
  com_ui_yes: {
    english: 'Yes',
    translated: 'Sí',
  },
  com_ui_no: {
    english: 'No',
    translated: 'No',
  },
  com_ui_fork: {
    english: 'Fork',
    translated: 'Bifurcar',
  },
  com_ui_fork_info_3: {
    english:
      'The "target message" refers to either the message this popup was opened from, or, if you check "{0}", the latest message in the conversation.',
    translated:
      'El término "mensaje objetivo" se refiere ya sea al mensaje desde el cual se abrió este popup, o, si marca "{0}", al último mensaje en la conversación.',
  },
  com_ui_fork_info_branches: {
    english:
      'This option forks the visible messages, along with related branches; in other words, the direct path to the target message, including branches along the path.',
    translated:
      'Esta opción bifurca los mensajes visibles, junto con las ramas relacionadas; en otras palabras, la ruta directa hacia el mensaje objetivo, incluyendo las ramas a lo largo de esa ruta.',
  },
  com_ui_fork_info_target: {
    english:
      'This option forks all messages leading up to the target message, including its neighbors; in other words, all message branches, whether or not they are visible or along the same path, are included.',
    translated:
      'Esta opción bifurca todos los mensajes que conducen al mensaje objetivo, incluyendo sus vecinos; en otras palabras, se incluyen todas las ramas de mensajes, ya sean visibles o no, o estén en el mismo camino.',
  },
  com_ui_fork_info_remember: {
    english:
      'Check this to remember the options you select for future usage, making it quicker to fork conversations as preferred.',
    translated:
      'Marque esta opción para recordar las preferencias que seleccione para su uso futuro, lo que agilizará la bifurcación de conversaciones según sus preferencias.',
  },
  com_ui_fork_change_default: {
    english: 'Default fork option',
    translated: 'Opción de bifurcación predeterminada',
  },
  com_ui_fork_default: {
    english: 'Use default fork option',
    translated: 'Utilizar opción de bifurcación predeterminada',
  },
  com_ui_fork_remember: {
    english: 'Remember',
    translated: 'Recuerde',
  },
  com_ui_fork_split_target: {
    english: 'Start fork here',
    translated: 'Iniciar bifurcación aquí',
  },
  com_ui_fork_remember_checked: {
    english:
      'Your selection will be remembered after usage. Change this at any time in the settings.',
    translated:
      'Su selección se recordará después de utilizarla. Puede cambiar esta opción en cualquier momento en la configuración.',
  },
  com_ui_fork_all_target: {
    english: 'Include all to/from here',
    translated: 'Incluir todo desde/hacia aquí',
  },
  com_ui_fork_branches: {
    english: 'Include related branches',
    translated: 'Incluir ramas relacionadas',
  },
  com_ui_fork_visible: {
    english: 'Visible messages only',
    translated: 'Mostrar únicamente mensajes visibles',
  },
  com_ui_fork_from_message: {
    english: 'Select a fork option',
    translated: 'Seleccione una opción de bifurcación',
  },
  com_ui_mention: {
    english: 'Mention an endpoint, assistant, or preset to quickly switch to it',
    translated:
      'Menciona un punto de conexión, asistente o preconfiguración para cambiar rápidamente a él.',
  },
  com_ui_max_tags: {
    english: 'Maximum number allowed is {0}, using latest values.',
    translated: 'El número máximo permitido es {0}, utilizando los valores más recientes.',
  },
  com_endpoint_context_info: {
    english:
      'The maximum number of tokens that can be used for context. Use this for control of how many tokens are sent per request.\n  If unspecified, will use system defaults based on known models\' context size. Setting higher values may result in errors and/or higher token cost.',
    translated:
      'La cantidad máxima de tokens que se pueden utilizar para el contexto. Utilice esto para controlar cuántos tokens se envían por solicitud. Si no se especifica, se utilizarán los valores predeterminados del sistema basados en el tamaño de contexto conocido de los modelos. Establecer valores más altos puede resultar en errores y/o un mayor costo de tokens.',
  },
  com_endpoint_stop: {
    english: 'Stop Sequences',
    translated: 'Secuencias de detención',
  },
  com_endpoint_openai_max_tokens: {
    english:
      'Optional `max_tokens` field, representing the maximum number of tokens that can be generated in the chat completion.\n    \n    The total length of input tokens and generated tokens is limited by the models context length. You may experience errors if this number exceeds the max context tokens.',
    translated:
      'Campo opcional `max_tokens`, que representa el número máximo de tokens que se pueden generar en la finalización del chat.\n\nLa longitud total de los tokens de entrada y los tokens generados está limitada por la longitud del contexto del modelo. Puede experimentar errores si este número excede los tokens máximos de contexto.',
  },
  com_endpoint_openai_stop: {
    english: 'Up to 4 sequences where the API will stop generating further tokens.',
    translated: 'Hasta 4 secuencias donde la API dejará de generar más tokens.',
  },
  com_nav_lang_english: {
    english: 'English',
    translated: 'Inglés',
  },
  com_nav_lang_chinese: {
    english: '中文',
    translated: 'Chino',
  },
  com_nav_lang_german: {
    english: 'Deutsch',
    translated: 'Alemán',
  },
  com_nav_lang_french: {
    english: 'Français ',
    translated: 'Francés',
  },
  com_nav_lang_italian: {
    english: 'Italiano',
    translated: 'Español',
  },
  com_nav_lang_polish: {
    english: 'Polski',
    translated: 'Polaco',
  },
  com_nav_lang_brazilian_portuguese: {
    english: 'Português Brasileiro',
    translated: 'Portugués de Brasil',
  },
  com_nav_lang_russian: {
    english: 'Русский',
    translated: 'Ruso',
  },
  com_nav_lang_japanese: {
    english: '日本語',
    translated: 'Japonés',
  },
  com_nav_lang_swedish: {
    english: 'Svenska',
    translated: 'Idioma sueco',
  },
  com_nav_lang_korean: {
    english: '한국어',
    translated: 'Coreano',
  },
  com_nav_lang_vietnamese: {
    english: 'Tiếng Việt',
    translated: 'Vietnamita',
  },
  com_nav_lang_traditionalchinese: {
    english: '繁體中文',
    translated: 'Chino tradicional',
  },
  com_nav_lang_arabic: {
    english: 'العربية',
    translated: 'Árabe',
  },
  com_nav_lang_turkish: {
    english: 'Türkçe',
    translated: 'Idioma turco',
  },
  com_nav_lang_dutch: {
    english: 'Nederlands',
    translated: 'Holandés',
  },
  com_nav_lang_indonesia: {
    english: 'Indonesia',
    translated: 'Indonesia',
  },
  com_nav_lang_hebrew: {
    english: 'עברית',
    translated: 'עברית',
  },
};<|MERGE_RESOLUTION|>--- conflicted
+++ resolved
@@ -142,11 +142,8 @@
   com_ui_create_link: 'Crear enlace',
   com_ui_share_link_to_chat: 'Compartir enlace en el chat',
   com_ui_share_error: 'Hubo un error al compartir el enlace del chat',
-<<<<<<< HEAD
   com_ui_share_retrieve_error: 'Hubo un error al eliminar el enlace compartido.',
   com_ui_share_delete_error: 'Hubo un error al eliminar el enlace compartido.',
-=======
->>>>>>> 0cd3c833
   com_ui_share_create_message:
     'Tu nombre y cualquier mensaje que agregues después de compartir se mantendrán privados.',
   com_ui_share_created_message:
