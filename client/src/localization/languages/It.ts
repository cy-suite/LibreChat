// Italian phrases
// file deepcode ignore NoHardcodedPasswords: No hardcoded values present in this file
// file deepcode ignore HardcodedNonCryptoSecret: No hardcoded secrets present in this file

export default {
  com_error_moderation:
    'Sembra che il contenuto inviato sia stato contrassegnato dal nostro sistema di moderazione per non essere allineato con le nostre linee guida della community. Non possiamo procedere con questo argomento specifico. Se hai altre domande o argomenti che vorresti esplorare, modifica il tuo messaggio o crea una nuova conversazione.',
  com_error_no_user_key: 'Nessuna chiave trovata. Fornisci una chiave e riprova.',
  com_error_no_base_url: 'Nessun URL base trovato. Forniscine uno e riprova.',
  com_error_invalid_user_key: 'Chiave fornita non valida. Fornisci una chiave e riprova.',
  com_error_expired_user_key:
    'La chiave fornita per {0} è scaduta il {1}. Fornisci una chiave e riprova.',
  com_files_no_results: 'Nessun risultato.',
  com_files_filter: 'Filtra file...',
  com_files_number_selected: '{0} di {1} file selezionati',
  com_sidepanel_select_assistant: 'Seleziona un Assistente',
  com_sidepanel_parameters: 'Parametri',
  com_sidepanel_assistant_builder: 'Costruttore Assistente',
  com_sidepanel_hide_panel: 'Nascondi Pannello',
  com_sidepanel_attach_files: 'Allega File',
  com_sidepanel_manage_files: 'Gestisci File',
  com_assistants_capabilities: 'Capacità',
  com_assistants_knowledge: 'Conoscenza',
  com_assistants_knowledge_info:
    'Se carichi file sotto Conoscenza, le conversazioni con il tuo Assistente potrebbero includere i contenuti dei file.',
  com_assistants_knowledge_disabled:
    'L\'Assistente deve essere creato, e Code Interpreter o Retrieval devono essere abilitati e salvati prima di caricare file come Conoscenza.',
  com_assistants_image_vision: 'Visione Immagine',
  com_assistants_code_interpreter: 'Interprete Codice',
  com_assistants_code_interpreter_files:
    'I seguenti file sono disponibili solo per Code Interpreter:',
  com_assistants_retrieval: 'Retrival',
  com_assistants_search_name: 'Cerca assistenti per nome',
  com_assistants_tools: 'Strumenti',
  com_assistants_actions: 'Azioni',
  com_assistants_add_tools: 'Aggiungi Strumenti',
  com_assistants_add_actions: 'Aggiungi Azioni',
  com_assistants_available_actions: 'Azioni Disponibili',
  com_assistants_running_action: 'Azione in corso',
  com_assistants_completed_action: 'Parlato con {0}',
  com_assistants_completed_function: 'Eseguito {0}',
  com_assistants_function_use: 'L\'Assistente ha usato {0}',
  com_assistants_domain_info: 'L\'Assistente ha inviato queste informazioni a {0}',
  com_assistants_delete_actions_success: 'Azione eliminata dall\'Assistente con successo',
  com_assistants_update_actions_success: 'Azione creata o aggiornata con successo',
  com_assistants_update_actions_error:
    'Si è verificato un errore durante la creazione o l\'aggiornamento dell\'azione.',
  com_assistants_delete_actions_error:
    'Si è verificato un errore durante l\'eliminazione dell\'azione.',
  com_assistants_actions_info:
    'Permetti al tuo Assistente di recuperare informazioni o eseguire azioni tramite API',
  com_assistants_name_placeholder: 'Opzionale: Il nome dell\'assistente',
  com_assistants_instructions_placeholder: 'Le istruzioni di sistema che l\'assistente utilizza',
  com_assistants_description_placeholder: 'Opzionale: Descrivi qui il tuo Assistente',
  com_assistants_actions_disabled: 'Devi prima creare un assistente prima di aggiungere azioni.',
  com_assistants_update_success: 'Aggiornamento avvenuto con successo',
  com_assistants_update_error:
    'Si è verificato un errore durante l\'aggiornamento del tuo assistente.',
  com_assistants_create_success: 'Creazione avvenuta con successo',
  com_assistants_create_error: 'Si è verificato un errore durante la creazione del tuo assistente.',
  com_ui_field_required: 'Questo campo è obbligatorio',
  com_ui_download_error:
    'Errore durante il download del file. Il file potrebbe essere stato eliminato.',
  com_ui_attach_error_type: 'Tipo di file non supportato per l\'endpoint:',
  com_ui_attach_error_size: 'Limite dimensione file superato per l\'endpoint:',
  com_ui_attach_error:
    'Impossibile allegare il file. Crea o seleziona una conversazione, oppure prova a ricaricare la pagina.',
  com_ui_examples: 'Esempi',
  com_ui_new_chat: 'Nuova chat',
  com_ui_happy_birthday: 'È il mio 1° compleanno!',
  com_ui_example_quantum_computing: 'Spiega l\'informatica quantistica in termini semplici',
  com_ui_example_10_year_old_b_day:
    'Hai qualche idea creativa per il compleanno di un bambino di 10 anni?',
  com_ui_example_http_in_js: 'Come faccio a fare una richiesta HTTP in Javascript?',
  com_ui_capabilities: 'Capacità',
  com_ui_capability_remember: 'Ricorda ciò che l\'utente ha detto prima nella conversazione',
  com_ui_capability_correction: 'Permette all\'utente di fornire correzioni successive',
  com_ui_capability_decline_requests: 'Addestrato a rifiutare richieste inappropriate',
  com_ui_limitations: 'Limitazioni',
  com_ui_limitation_incorrect_info: 'Potrebbe occasionalmente generare informazioni non corrette',
  com_ui_limitation_harmful_biased:
    'Potrebbe occasionalmente produrre istruzioni dannose o contenuti di parte',
  com_ui_limitation_limited_2021: 'Conoscenza limitata del mondo e degli eventi dopo il 2021',
  com_ui_experimental: 'Funzionalità Sperimentali',
  com_ui_on: 'Attivo',
  com_ui_off: 'Disattivo',
  com_ui_yes: 'Sì',
  com_ui_no: 'No',
  com_ui_ascending: 'Crescente',
  com_ui_descending: 'Decrescente',
  com_ui_show_all: 'Mostra Tutto',
  com_ui_name: 'Nome',
  com_ui_date: 'Data',
  com_ui_storage: 'Archiviazione',
  com_ui_context: 'Contesto',
  com_ui_size: 'Dimensione',
  com_ui_host: 'Host',
  com_ui_update: 'Aggiorna',
  com_ui_authentication: 'Autenticazione',
  com_ui_instructions: 'Istruzioni',
  com_ui_description: 'Descrizione',
  com_ui_error: 'Errore',
  com_ui_select: 'Seleziona',
  com_ui_input: 'Input',
  com_ui_close: 'Chiudi',
  com_ui_model: 'Modello',
  com_ui_select_model: 'Seleziona un modello',
  com_ui_select_search_model: 'Cerca modello per nome',
  com_ui_select_search_plugin: 'Cerca plugin per nome',
  com_ui_use_prompt: 'Usa prompt',
  com_ui_prev: 'Prec',
  com_ui_next: 'Succ',
  com_ui_stop: 'Ferma',
  com_ui_upload_files: 'Carica file',
  com_ui_prompt_templates: 'Modelli di prompt',
  com_ui_hide_prompt_templates: 'Nascondi modelli di prompt',
  com_ui_showing: 'Mostrando',
  com_ui_of: 'di',
  com_ui_entries: 'Voci',
  com_ui_pay_per_call: 'Tutte le conversazioni AI in un unico posto. Paga a chiamata e non a mese',
  com_ui_new_footer: 'Tutte le conversazioni AI in un unico posto.',
  com_ui_enter: 'Invio',
  com_ui_submit: 'Invia',
  com_ui_none_selected: 'Nessuna selezionata',
  com_ui_upload_success: 'File caricato con successo',
  com_ui_upload_error: 'Si è verificato un errore durante il caricamento del file',
  com_ui_upload_invalid:
    'File non valido per il caricamento. Deve essere un\'immagine non superiore a 2 MB',
  com_ui_cancel: 'Annulla',
  com_ui_save: 'Salva',
  com_ui_save_submit: 'Salva e Invia',
  com_ui_copy_to_clipboard: 'Copia negli appunti',
  com_ui_copied_to_clipboard: 'Copiato negli appunti',
  com_ui_fork_info_1:
    'Usa questa impostazione per duplicare i messaggi con il comportamento desiderato.',
  com_ui_fork_info_2:
    '"Duplicare" si riferisce alla creazione di una nuova conversazione che inizia/termina dai messaggi specifici nella conversazione corrente, creando una copia in base alle opzioni selezionate.',
  com_ui_fork_info_3:
    'Il "messaggio di destinazione" si riferisce al messaggio dal quale è stato aperto questo popup, oppure, se selezioni "{0}", all\'ultimo messaggio della conversazione.',
  com_ui_fork_info_visible:
    'Questa opzione duplica solo i messaggi visibili; in altre parole, il percorso diretto al messaggio di destinazione, senza alcun ramo.',
  com_ui_fork_info_branches:
    'Questa opzione duplica i messaggi visibili, insieme ai rami correlati; in altre parole, il percorso diretto al messaggio di destinazione, inclusi i rami lungo il percorso.',
  com_ui_fork_info_target:
    'Questa opzione duplica tutti i messaggi che portano al messaggio di destinazione, inclusi i suoi vicini; in altre parole, sono inclusi tutti i rami di messaggi, sia che siano visibili o meno o lungo lo stesso percorso.',
  com_ui_fork_info_start:
    'Se selezionato, la duplicazione partirà da questo messaggio fino all\'ultimo messaggio della conversazione, in base al comportamento selezionato sopra.',
  com_ui_fork_info_remember:
    'Seleziona questa opzione per ricordare le opzioni selezionate per un futuro utilizzo, rendendo più veloce la duplicazione delle conversazioni come preferito.',
  com_ui_fork_success: 'Conversazione duplicata con successo',
  com_ui_fork_processing: 'Duplicazione conversazione in corso...',
  com_ui_fork_error: 'Si è verificato un errore durante la duplicazione della conversazione',
  com_ui_fork_change_default: 'Cambia opzione di duplicazione predefinita',
  com_ui_fork_default: 'Usa opzione di duplicazione predefinita',
  com_ui_fork_remember: 'Ricorda',
  com_ui_fork_split_target_setting:
    'Avvia la duplicazione dal messaggio di destinazione per impostazione predefinita',
  com_ui_fork_split_target: 'Avvia la duplicazione da qui',
  com_ui_fork_remember_checked:
    'La tua selezione verrà ricordata dopo l\'utilizzo. Puoi cambiarla in qualsiasi momento nelle impostazioni.',
  com_ui_fork_all_target: 'Includi tutto da/per qui',
  com_ui_fork_branches: 'Includi rami correlati',
  com_ui_fork_visible: 'Solo messaggi visibili',
  com_ui_fork_from_message: 'Seleziona un\'opzione di duplicazione',
  com_ui_regenerate: 'Rigenera',
  com_ui_continue: 'Continua',
  com_ui_edit: 'Modifica',
  com_ui_success: 'Successo',
  com_ui_all: 'tutto',
  com_ui_clear: 'Cancella',
  com_ui_revoke: 'Revoca',
  com_ui_revoke_info: 'Revoca tutte le credenziali fornite dall\'utente',
  com_ui_import_conversation: 'Importa',
  com_ui_import_conversation_info: 'Importa conversazioni da un file JSON',
  com_ui_import_conversation_success: 'Conversazioni importate con successo',
  com_ui_import_conversation_error:
    'Si è verificato un errore durante l\'importazione delle conversazioni',
  com_ui_import_conversation_file_type_error: 'Tipo di importazione non supportato',
  com_ui_confirm_action: 'Conferma Azione',
  com_ui_chats: 'chat',
  com_ui_avatar: 'Avatar',
  com_ui_unknown: 'Sconosciuto',
  com_ui_result: 'Risultato',
  com_ui_image_gen: 'Generazione immagine',
  com_ui_assistant: 'Assistente',
  com_ui_assistants: 'Assistenti',
  com_ui_attachment: 'Allegato',
  com_ui_assistants_output: 'Output Assistenti',
  com_ui_delete: 'Elimina',
  com_ui_create: 'Crea',
  com_ui_share: 'Share',
  com_ui_share_link_to_chat: 'Share link to chat',
  com_ui_share_error: 'There was an error sharing the chat link',
  com_ui_share_create_message: 'Your name and any messages you add after sharing stay private.',
  com_ui_share_created_message:
    'A public link to your chat has been created. Manage previously shared chats at any time via Settings.',
  com_ui_share_update_message:
    'Your name, custom instructions, and any messages you add after sharing stay private.',
  com_ui_share_updated_message:
    'A public link to your chat has been updated. Manage previously shared chats at any time via Settings.',
  com_ui_shared_link_not_found: 'Shared link not found',
  com_ui_delete_conversation: 'Eliminare la chat?',
  com_ui_delete_conversation_confirm: 'Questo eliminerà',
  com_ui_rename: 'Rinominare',
  com_ui_archive: 'Arsip',
  com_ui_archive_error: 'Errore durante l\'archiviazione della conversazione',
  com_ui_unarchive: 'Disarchivia',
  com_ui_unarchive_error: 'Impossibile disarchiviare la conversazione',
  com_ui_more_options: 'Pi',
  com_ui_delete_assistant_confirm:
    'Sei sicuro di voler eliminare questo Assistente? Questa operazione non può essere annullata.',
  com_ui_preview: 'Anteprima',
  com_ui_upload: 'Carica',
  com_ui_connect: 'Connetti',
<<<<<<< HEAD
  com_ui_locked: 'Bloccato',
=======
  com_ui_upload_delay:
    'Il caricamento di "{0}" sta richiedendo più tempo del previsto. Attendi il completamento dell\'indicizzazione per il recupero.',
  com_ui_privacy_policy: 'Informativa sulla privacy',
  com_ui_terms_of_service: 'Termini di servizio',
  com_ui_min_tags: 'Impossibile rimuovere altri valori, è richiesto un minimo di {0}.',
  com_ui_max_tags: 'Il numero massimo consentito è {0}, verranno utilizzati gli ultimi valori.',
>>>>>>> 4369e75c
  com_auth_error_login:
    'Impossibile eseguire l\'accesso con le informazioni fornite. Controlla le tue credenziali e riprova.',
  com_auth_error_login_rl:
    'Troppi tentativi di accesso in un breve periodo di tempo. Riprova più tardi.',
  com_auth_error_login_ban:
    'Il tuo account è stato temporaneamente bloccato a causa di violazioni del nostro servizio.',
  com_auth_error_login_server:
    'Si è verificato un errore interno del server. Attendi qualche istante e riprova.',
  com_auth_no_account: 'Non hai un account?',
  com_auth_sign_up: 'Registrati',
  com_auth_sign_in: 'Accedi',
  com_auth_google_login: 'Continua con Google',
  com_auth_facebook_login: 'Continua con Facebook',
  com_auth_github_login: 'Continua con Github',
  com_auth_discord_login: 'Continua con Discord',
  com_auth_email: 'Email',
  com_auth_email_required: 'L\'email è obbligatoria',
  com_auth_email_min_length: 'L\'email deve essere di almeno 6 caratteri',
  com_auth_email_max_length: 'L\'email non deve superare i 120 caratteri',
  com_auth_email_pattern: 'Devi inserire un indirizzo email valido',
  com_auth_email_address: 'Indirizzo email',
  com_auth_password: 'Password',
  com_auth_password_required: 'La password è obbligatoria',
  com_auth_password_min_length: 'La password deve essere di almeno 8 caratteri',
  com_auth_password_max_length: 'La password deve essere inferiore a 128 caratteri',
  com_auth_password_forgot: 'Password dimenticata?',
  com_auth_password_confirm: 'Conferma password',
  com_auth_password_not_match: 'Le password non corrispondono',
  com_auth_continue: 'Continua',
  com_auth_create_account: 'Crea il tuo account',
  com_auth_error_create:
    'Si è verificato un errore durante il tentativo di registrare il tuo account. Riprova.',
  com_auth_full_name: 'Nome completo',
  com_auth_name_required: 'Il nome è obbligatorio',
  com_auth_name_min_length: 'Il nome deve essere di almeno 3 caratteri',
  com_auth_name_max_length: 'Il nome deve essere inferiore a 80 caratteri',
  com_auth_username: 'Nome utente (opzionale)',
  com_auth_username_required: 'Il nome utente è obbligatorio',
  com_auth_username_min_length: 'Il nome utente deve essere di almeno 2 caratteri',
  com_auth_username_max_length: 'Il nome utente deve essere inferiore a 20 caratteri',
  com_auth_already_have_account: 'Hai già un account?',
  com_auth_login: 'Accedi',
  com_auth_reset_password: 'Reimposta la tua password',
  com_auth_click: 'Clicca',
  com_auth_here: 'QUI',
  com_auth_to_reset_your_password: 'per reimpostare la tua password.',
  com_auth_reset_password_link_sent: 'Email inviata',
  com_auth_reset_password_email_sent:
    'Ti è stata inviata un\'email con ulteriori istruzioni per reimpostare la tua password.',
  com_auth_error_reset_password:
    'Si è verificato un problema durante il reset della tua password. Nessun utente trovato con l\'indirizzo email fornito. Riprova.',
  com_auth_reset_password_success: 'Reset della password avvenuto con successo',
  com_auth_login_with_new_password: 'Ora puoi accedere con la tua nuova password.',
  com_auth_error_invalid_reset_token: 'Questo token di reset della password non è più valido.',
  com_auth_click_here: 'Clicca qui',
  com_auth_to_try_again: 'per riprovare.',
  com_auth_submit_registration: 'Invia registrazione',
  com_auth_welcome_back: 'Ben tornato',
  com_auth_back_to_login: 'Torna all\'accesso',
  com_endpoint_open_menu: 'Apri menu',
  com_endpoint_bing_enable_sydney: 'Abilita Sydney',
  com_endpoint_bing_to_enable_sydney: 'Per abilitare Sydney',
  com_endpoint_bing_jailbreak: 'Jailbreak',
  com_endpoint_bing_context_placeholder:
    'Bing può utilizzare fino a 7k token per il "contesto", che può riferire per la conversazione. Il limite specifico non è noto ma potrebbe incontrare errori superando 7k token',
  com_endpoint_bing_system_message_placeholder:
    'ATTENZIONE: L\'uso improprio di questa funzione può farti BANNARE dall\'utilizzo di Bing! Clicca su "Messaggio di sistema" per le istruzioni complete e il messaggio predefinito se omesso, che è il preset "Sydney" considerato sicuro.',
  com_endpoint_system_message: 'Messaggio di sistema',
  com_endpoint_message: 'Messaggio',
  com_endpoint_messages: 'Messaggi',
  com_endpoint_message_not_appendable: 'Modifica il tuo messaggio o Rigenera.',
  com_endpoint_default_blank: 'predefinito: vuoto',
  com_endpoint_default_false: 'predefinito: falso',
  com_endpoint_default_creative: 'predefinito: creativo',
  com_endpoint_default_empty: 'predefinito: vuoto',
  com_endpoint_default_with_num: 'predefinito: {0}',
  com_endpoint_context: 'Contesto',
  com_endpoint_tone_style: 'Tono Stile',
  com_endpoint_token_count: 'Conteggio token',
  com_endpoint_output: 'Output',
  com_endpoint_google_temp:
    'Valori più alti = più casualità, mentre valori più bassi = più focalizzati e deterministici. Consigliamo di modificare questo o Top P ma non entrambi.',
  com_endpoint_google_topp:
    'Top-p cambia il modo in cui il modello seleziona i token per l\'output. I token vengono selezionati dai più probabili K (vedi parametro topK) ai meno probabili fino a quando la somma delle loro probabilità eguaglia il valore top-p.',
  com_endpoint_google_topk:
    'Top-k cambia il modo in cui il modello seleziona i token per l\'output. Un top-k di 1 significa che il token selezionato è il più probabile tra tutti i token nel vocabolario del modello (anche chiamato greedy decoding), mentre un top-k di 3 significa che il prossimo token è selezionato tra i 3 più probabili (usando la temperatura).',
  com_endpoint_google_maxoutputtokens:
    'Numero massimo di token che possono essere generati nella risposta. Specifica un valore più basso per risposte più brevi e un valore più alto per risposte più lunghe.',
  com_endpoint_google_custom_name_placeholder: 'Imposta un nome personalizzato per Google',
  com_endpoint_prompt_prefix_placeholder:
    'Imposta istruzioni personalizzate o contesto. Ignorato se vuoto.',
  com_endpoint_instructions_assistants_placeholder:
    'Sovrascrive le istruzioni dell\'assistente. Utile per modificare il comportamento su base singola.',
  com_endpoint_prompt_prefix_assistants_placeholder:
    'Imposta istruzioni o contesto aggiuntivi oltre alle istruzioni principali dell\'Assistente. Ignorato se vuoto.',
  com_endpoint_custom_name: 'Nome personalizzato',
  com_endpoint_prompt_prefix: 'Istruzioni personalizzate',
  com_endpoint_prompt_prefix_assistants: 'Istruzioni aggiuntive',
  com_endpoint_instructions_assistants: 'Sovrascrivi istruzioni',
  com_endpoint_temperature: 'Temperatura',
  com_endpoint_default: 'predefinito',
  com_endpoint_top_p: 'Top P',
  com_endpoint_top_k: 'Top K',
  com_endpoint_max_output_tokens: 'Token di output massimi',
  com_endpoint_stop: 'Sequenze di stop',
  com_endpoint_stop_placeholder: 'Separa i valori premendo `Invio`',
  com_endpoint_openai_temp:
    'Valori più alti = più casualità, mentre valori più bassi = più focalizzati e deterministici. Consigliamo di modificare questo o Top P ma non entrambi.',
  com_endpoint_openai_max:
    'I token massimi da generare. La lunghezza totale dei token di input e dei token generati è limitata dalla lunghezza del contesto del modello.',
  com_endpoint_openai_topp:
    'Un\'alternativa al campionamento con temperatura, chiamata nucleus sampling, in cui il modello considera i risultati dei token con probabilità di massa top_p. Quindi 0,1 significa che vengono considerati solo i token che compongono la massa di probabilità superiore al 10%. Consigliamo di modificare questo o la temperatura ma non entrambi.',
  com_endpoint_openai_freq:
    'Numero compreso tra -2.0 e 2.0. Valori positivi penalizzano i nuovi token basati sulla loro frequenza esistente nel testo fino a quel momento, diminuendo la probabilità del modello di ripetere la stessa riga verbatim.',
  com_endpoint_openai_pres:
    'Numero compreso tra -2.0 e 2.0. Valori positivi penalizzano i nuovi token in base a se compaiono nel testo fino a quel momento, aumentando la probabilità del modello di parlare di nuovi argomenti.',
  com_endpoint_openai_resend:
    'Invia nuovamente tutte le immagini allegate in precedenza. Nota: questo può aumentare significativamente il costo dei token e potresti incontrare errori con molti allegati di immagini.',
  com_endpoint_openai_resend_files:
    'Invia nuovamente tutti i file allegati in precedenza. Nota: questo aumenterà il costo dei token e potresti incontrare errori con molti allegati.',
  com_endpoint_openai_detail:
    'La risoluzione per le richieste Vision. "Bassa" è più economica e veloce, "Alta" è più dettagliata e costosa, e "Auto" sceglierà automaticamente tra le due in base alla risoluzione dell\'immagine.',
  com_endpoint_openai_stop: 'Fino a 4 sequenze in cui l\'API smetterà di generare ulteriori token.',
  com_endpoint_openai_custom_name_placeholder: 'Imposta un nome personalizzato per l\'IA',
  com_endpoint_openai_prompt_prefix_placeholder:
    'Imposta istruzioni personalizzate da includere nel Messaggio di Sistema. Predefinito: nessuno',
  com_endpoint_anthropic_temp:
    'Varia da 0 a 1. Usa temp più vicino a 0 per analitica / scelta multipla, e più vicino a 1 per compiti creativi e generativi. Consigliamo di modificare questo o Top P ma non entrambi.',
  com_endpoint_anthropic_topp:
    'Top-p cambia il modo in cui il modello seleziona i token per l\'output. I token vengono selezionati dai più probabili K (vedi parametro topK) ai meno probabili fino a quando la somma delle loro probabilità eguaglia il valore top-p.',

  com_endpoint_anthropic_topk:
    'Top-k cambia il modo in cui il modello seleziona i token per l\'output. Un top-k di 1 significa che il token selezionato è il più probabile tra tutti i token nel vocabolario del modello (anche chiamato greedy decoding), mentre un top-k di 3 significa che il prossimo token è selezionato tra i 3 più probabili (usando la temperatura).',
  com_endpoint_anthropic_maxoutputtokens:
    'Numero massimo di token che possono essere generati nella risposta. Specifica un valore più basso per risposte più brevi e un valore più alto per risposte più lunghe.',
  com_endpoint_anthropic_custom_name_placeholder: 'Imposta un nome personalizzato per Anthropic',
  com_endpoint_frequency_penalty: 'Penalità di frequenza',
  com_endpoint_presence_penalty: 'Penalità di presenza',
  com_endpoint_plug_use_functions: 'Usa funzioni',
  com_endpoint_plug_resend_files: 'Reinvia file',
  com_endpoint_plug_resend_images: 'Reinvia immagini',
  com_endpoint_plug_image_detail: 'Dettaglio immagine',
  com_endpoint_plug_skip_completion: 'Salta completamento',
  com_endpoint_disabled_with_tools: 'disabilitato con strumenti',
  com_endpoint_disabled_with_tools_placeholder: 'Disabilitato con Strumenti Selezionati',
  com_endpoint_plug_set_custom_instructions_for_gpt_placeholder:
    'Imposta istruzioni personalizzate da includere nel Messaggio di Sistema. Predefinito: nessuno',
  com_endpoint_import: 'Importa',
  com_endpoint_set_custom_name:
    'Imposta un nome personalizzato, nel caso tu possa trovare questa preimpostazione',
  com_endpoint_preset_delete_confirm: 'Sei sicuro di voler eliminare questa preimpostazione?',
  com_endpoint_preset_clear_all_confirm:
    'Sei sicuro di voler eliminare tutte le tue preimpostazioni?',
  com_endpoint_preset_import: 'Preimpostazione importata!',
  com_endpoint_preset_import_error:
    'Si è verificato un errore durante l\'importazione della preimpostazione. Riprova.',
  com_endpoint_preset_save_error:
    'Si è verificato un errore durante il salvataggio della preimpostazione. Riprova.',
  com_endpoint_preset_delete_error:
    'Si è verificato un errore durante l\'eliminazione della preimpostazione. Riprova.',
  com_endpoint_preset_default_removed: 'non è più la preimpostazione predefinita.',
  com_endpoint_preset_default_item: 'Predefinita:',
  com_endpoint_preset_default_none: 'Nessuna preimpostazione predefinita attiva.',
  com_endpoint_preset_title: 'Preimpostazione',
  com_endpoint_preset_saved: 'Salvata!',
  com_endpoint_preset_default: 'è ora la preimpostazione predefinita.',
  com_endpoint_preset: 'preimpostazione',
  com_endpoint_presets: 'preimpostazioni',
  com_endpoint_preset_selected: 'Preimpostazione attiva!',
  com_endpoint_preset_selected_title: 'Attiva!',
  com_endpoint_preset_name: 'Nome preimpostazione',
  com_endpoint_new_topic: 'Nuovo argomento',
  com_endpoint: 'Endpoint',
  com_endpoint_hide: 'Nascondi',
  com_endpoint_show: 'Mostra',
  com_endpoint_examples: 'Preimpostazioni',
  com_endpoint_completion: 'Completamento',
  com_endpoint_agent: 'Agente',
  com_endpoint_show_what_settings: 'Mostra impostazioni {0}',
  com_endpoint_export: 'Esporta',
  com_endpoint_assistant: 'Assistente',
  com_endpoint_use_active_assistant: 'Usa Assistente Attivo',
  com_endpoint_assistant_model: 'Modello Assistente',
  com_endpoint_save_as_preset: 'Salva come Preimpostazione',
  com_endpoint_presets_clear_warning:
    'Sei sicuro di voler cancellare tutte le preimpostazioni? Questa azione è irreversibile.',
  com_endpoint_not_implemented: 'Non implementato',
  com_endpoint_no_presets:
    'Ancora nessuna preimpostazione, usa il pulsante impostazioni per crearne una',
  com_endpoint_not_available: 'Nessun endpoint disponibile',
  com_endpoint_view_options: 'Visualizza opzioni',
  com_endpoint_save_convo_as_preset: 'Salva conversazione come preimpostazione',
  com_endpoint_my_preset: 'La mia preimpostazione',
  com_endpoint_agent_model: 'Modello Agente (Consigliato: GPT-3.5)',
  com_endpoint_completion_model: 'Modello Completamento (Consigliato: GPT-4)',
  com_endpoint_func_hover: 'Abilita l\'uso di Plugin come OpenAI Functions',
  com_endpoint_skip_hover:
    'Abilita la possibilità di saltare il passaggio di completamento, che rivede la risposta finale e i passaggi generati',
  com_endpoint_config_key: 'Imposta chiave API',
  com_endpoint_assistant_placeholder: 'Seleziona un Assistente dal Pannello laterale destro',
  com_endpoint_config_placeholder: 'Imposta la tua Chiave nel menu Header per chattare.',
  com_endpoint_config_key_for: 'Imposta chiave API per',
  com_endpoint_config_key_name: 'Chiave',
  com_endpoint_config_value: 'Inserisci valore per',
  com_endpoint_config_key_name_placeholder: 'Imposta prima la chiave API',
  com_endpoint_config_key_encryption: 'La tua chiave sarà crittografata ed eliminata al',
  com_endpoint_config_key_expiry: 'tempo di scadenza',
  com_endpoint_config_click_here: 'Clicca qui',
  com_endpoint_config_google_service_key: 'Chiave Account di Servizio Google',
  com_endpoint_config_google_cloud_platform: '(da Google Cloud Platform)',
  com_endpoint_config_google_api_key: 'Chiave API Google',
  com_endpoint_config_google_gemini_api: '(API Gemini)',
  com_endpoint_config_google_api_info:
    'Per ottenere la tua chiave API Generative Language (per Gemini),',
  com_endpoint_config_key_import_json_key: 'Importa chiave JSON Account di Servizio.',
  com_endpoint_config_key_import_json_key_success:
    'Chiave JSON Account di Servizio importata con successo',
  com_endpoint_config_key_import_json_key_invalid:
    'Chiave JSON Account di Servizio non valida, hai importato il file corretto?',
  com_endpoint_config_key_get_edge_key: 'Per ottenere il tuo token di accesso per Bing, accedi a',
  com_endpoint_config_key_get_edge_key_dev_tool:
    'Usa gli strumenti di sviluppo o un\'estensione mentre sei connesso al sito per copiare il contenuto del cookie _U. Se questo fallisce, segui queste',
  com_endpoint_config_key_edge_instructions: 'istruzioni',
  com_endpoint_config_key_edge_full_key_string: 'per fornire le stringhe complete dei cookie.',
  com_endpoint_config_key_chatgpt:
    'Per ottenere il tuo token di accesso per ChatGPT "Versione Gratuita", accedi a',
  com_endpoint_config_key_chatgpt_then_visit: 'poi visita',
  com_endpoint_config_key_chatgpt_copy_token: 'Copia il token di accesso.',
  com_endpoint_config_key_google_need_to: 'Devi',
  com_endpoint_config_key_google_vertex_ai: 'Abilitare Vertex AI',
  com_endpoint_config_key_google_vertex_api: 'API su Google Cloud, poi',
  com_endpoint_config_key_google_service_account: 'Creare un Account di Servizio',
  com_endpoint_config_key_google_vertex_api_role:
    'Assicurati di cliccare su "Crea e Continua" per assegnare almeno il ruolo "Utente Vertex AI". Infine, crea una chiave JSON da importare qui.',
  com_nav_welcome_assistant: 'Seleziona un Assistente',
  com_nav_welcome_message: 'Come posso aiutarti oggi?',
  com_nav_auto_scroll: 'Scorri automaticamente ai nuovi messaggi all\'apertura',
  com_nav_hide_panel: 'Nascondi il Pannello laterale più a destra',
  com_nav_modular_chat: 'Abilita il cambio di Endpoint a metà conversazione',
  com_nav_latex_parsing: 'Analizza LaTeX nei messaggi (potrebbe influire sulle prestazioni)',
  com_nav_profile_picture: 'Immagine profilo',
  com_nav_change_picture: 'Cambia immagine',
  com_nav_plugin_store: 'Store plugin',
  com_nav_plugin_install: 'Installa',
  com_nav_plugin_uninstall: 'Disinstalla',
  com_nav_tool_add: 'Aggiungi',
  com_nav_tool_remove: 'Rimuovi',
  com_nav_tool_dialog: 'Strumenti Assistente',
  com_nav_tool_dialog_description:
    'L\'Assistente deve essere salvato per conservare le selezioni degli strumenti.',
  com_show_agent_settings: 'Mostra impostazioni Agente',
  com_show_completion_settings: 'Mostra impostazioni Completamento',
  com_hide_examples: 'Nascondi esempi',
  com_show_examples: 'Mostra esempi',
  com_nav_plugin_search: 'Cerca plugin',
  com_nav_tool_search: 'Cerca strumenti',
  com_nav_plugin_auth_error:
    'Si è verificato un errore durante il tentativo di autenticazione di questo plugin. Riprova.',
  com_nav_export_filename: 'Nome file',
  com_nav_export_filename_placeholder: 'Imposta il nome del file',
  com_nav_export_type: 'Tipo',
  com_nav_export_include_endpoint_options: 'Includi opzioni endpoint',
  com_nav_enabled: 'Abilitato',
  com_nav_not_supported: 'Non supportato',
  com_nav_export_all_message_branches: 'Esporta tutti i rami dei messaggi',
  com_nav_export_recursive_or_sequential: 'Ricorsivo o sequenziale?',
  com_nav_export_recursive: 'Ricorsivo',
  com_nav_export_conversation: 'Esporta conversazione',
  com_nav_export: 'Esporta',
  com_nav_shared_links: 'Link condivisi',
  com_nav_shared_links_manage: 'Gestisci',
  com_nav_shared_links_empty: 'Non hai link condivisi.',
  com_nav_shared_links_name: 'Nome',
  com_nav_shared_links_date_shared: 'Data condivisione',
  com_nav_my_files: 'I miei file',
  com_nav_theme: 'Tema',
  com_nav_theme_system: 'Sistema',
  com_nav_theme_dark: 'Scuro',
  com_nav_theme_light: 'Chiaro',
  com_nav_enter_to_send: 'Premi Invio per inviare messaggi',
  com_nav_user_name_display: 'Mostra nome utente nei messaggi',
  com_nav_show_code: 'Mostra sempre il codice quando si usa l\'interprete di codice',
  com_nav_clear_all_chats: 'Cancella tutte le chat',
  com_nav_confirm_clear: 'Conferma cancellazione',
  com_nav_close_sidebar: 'Chiudi barra laterale',
  com_nav_open_sidebar: 'Apri barra laterale',
  com_nav_send_message: 'Invia messaggio',
  com_nav_log_out: 'Disconnetti',
  com_nav_user: 'UTENTE',
  com_nav_archived_chats: 'Chat archiviate',
  com_nav_archived_chats_manage: 'Gestisci',
  com_nav_archived_chats_empty: 'Non hai chat archiviate.',
  com_nav_archive_all_chats: 'Archivia tutte le chat',
  com_nav_archive_all: 'Archivia tutto',
  com_nav_archive_name: 'Nome',
  com_nav_archive_created_at: 'DateCreated',
  com_nav_clear_conversation: 'Cancella conversazioni',
  com_nav_clear_conversation_confirm_message:
    'Sei sicuro di voler cancellare tutte le conversazioni? Questa azione è irreversibile.',
  com_nav_help_faq: 'Guida e FAQ',
  com_nav_settings: 'Impostazioni',
  com_nav_search_placeholder: 'Cerca messaggi',
<<<<<<< HEAD
  com_nav_delete_account: 'Elimina account',
  com_nav_delete_account_confirm: 'Sei sicuro di voler eliminare il tuo account?',
  com_nav_delete_account_button: 'Elimina permanentemente il mio account',
  com_nav_delete_account_email_placeholder: 'Inserisci la tua email',
  com_nav_delete_account_confirm_placeholder:
    'Per procedere, digita "DELETE" nel campo di input sottostante',
  com_dialog_delete_warning: 'ATTENZIONE: Questo cancellerà permanentemente il tuo account.',
  com_dialog_delete_data_info: 'Tutti i tuoi dati verranno eliminati.',
  com_dialog_delete_help_center: 'Per piou informazioni, visita il nostro centro assistenza.',
  com_nav_setting_general: 'Generale',
  com_nav_setting_beta: 'Funzioni Beta',
=======
  com_nav_setting_general: 'Generali',
  com_nav_setting_beta: 'Funzionalità beta',
>>>>>>> 4369e75c
  com_nav_setting_data: 'Controlli dati',
  com_nav_setting_speech: 'Voce',
  com_nav_setting_account: 'Account',
  /* The following are AI Translated */
  com_assistants_file_search: 'Ricerca File',
  com_assistants_file_search_info:
    'L\'aggiunta di archivi vettoriali per la Ricerca File non è ancora supportata. Puoi aggiungerli dal Provider Playground o allegare file ai messaggi per la ricerca file su base di thread.',
  com_assistants_non_retrieval_model:
    'La ricerca di file non è abilitata su questo modello. Seleziona un altro modello.',
  com_ui_attach_error_openai: 'Non è possibile allegare file dell\'Assistente ad altri endpoint',
  com_ui_attach_warn_endpoint:
    'Attenzione: i file non compatibili con lo strumento potrebbero essere ignorati',
  com_ui_assistant_deleted: 'Assistente eliminato con successo',
  com_ui_assistant_delete_error: 'Si è verificato un errore durante l\'eliminazione dell\'assistente',
  com_ui_copied: 'Copiato!',
  com_ui_copy_code: 'Copia codice',
  com_ui_copy_link: 'Copia link',
  com_ui_update_link: 'Aggiorna link',
  com_ui_create_link: 'Crea link',
  com_nav_source_chat: 'Visualizza chat sorgente',
  com_ui_date_today: 'Oggi',
  com_ui_date_yesterday: 'Ieri',
  com_ui_date_previous_7_days: 'Ultimi 7 giorni',
  com_ui_date_previous_30_days: 'Ultimi 30 giorni',
  com_ui_date_january: 'Gennaio',
  com_ui_date_february: 'Febbraio',
  com_ui_date_march: 'Marzo',
  com_ui_date_april: 'Aprile',
  com_ui_date_may: 'Maggio',
  com_ui_date_june: 'Giugno',
  com_ui_date_july: 'Luglio',
  com_ui_date_august: 'Agosto',
  com_ui_date_september: 'Settembre',
  com_ui_date_october: 'Ottobre',
  com_ui_date_november: 'Novembre',
  com_ui_date_december: 'Dicembre',
  com_ui_nothing_found: 'Non è stato trovato nulla',
  com_ui_go_to_conversation: 'Vai alla conversazione',
  com_user_message: 'Mostra nome utente nei messaggi',
  com_ui_fork: 'Duplica',
  com_ui_mention: 'Menziona un endpoint, assistente o preset per passare rapidamente ad esso',
  com_endpoint_context_tokens: 'Token di Contesto Massimi',
  com_endpoint_context_info:
    'Il numero massimo di token che possono essere utilizzati per il contesto. Usalo per controllare quanti token vengono inviati per richiesta. Se non specificato, verranno utilizzate le impostazioni di sistema predefinite in base alle dimensioni del contesto dei modelli noti. Impostare valori più alti potrebbe causare errori e/o costi di token più elevati.',
  com_endpoint_openai_max_tokens:
    'Campo `max_tokens` opzionale, che rappresenta il numero massimo di token che possono essere generati nel completamento della chat.\n\nLa lunghezza totale dei token di input e dei token generati è limitata dalla lunghezza del contesto del modello. Potresti riscontrare errori se questo numero supera il massimo dei token di contesto.',
  com_nav_language: 'Lingua',
  com_nav_lang_auto: 'Rileva automaticamente',
  com_nav_lang_english: 'Inglese',
  com_nav_lang_chinese: 'Cinese',
  com_nav_lang_german: 'Tedesco',
  com_nav_lang_spanish: 'Spagnolo',
  com_nav_lang_french: 'Francese',
  com_nav_lang_italian: 'Italiano',
  com_nav_lang_polish: 'Polacco',
  com_nav_lang_brazilian_portuguese: 'Portoghese brasiliano',
  com_nav_lang_russian: 'Russo',
  com_nav_lang_japanese: 'Giapponese',
  com_nav_lang_swedish: 'Svedese',
  com_nav_lang_korean: 'Coreano',
  com_nav_lang_vietnamese: 'Vietnamita',
  com_nav_lang_traditionalchinese: 'Cinese tradizionale',
  com_nav_lang_arabic: 'Arabo',
  com_nav_lang_turkish: 'Turco',
  com_nav_lang_dutch: 'Olandese',
  com_nav_lang_indonesia: 'Indonesiano',
  com_nav_lang_hebrew: 'ebraico',
};

export const comparisons = {
  com_error_moderation: {
    english:
      'It appears that the content submitted has been flagged by our moderation system for not aligning with our community guidelines. We\'re unable to proceed with this specific topic. If you have any other questions or topics you\'d like to explore, please edit your message, or create a new conversation.',
    translated:
      'Sembra che il contenuto inviato sia stato contrassegnato dal nostro sistema di moderazione per non essere allineato con le nostre linee guida della community. Non possiamo procedere con questo argomento specifico. Se hai altre domande o argomenti che vorresti esplorare, modifica il tuo messaggio o crea una nuova conversazione.',
  },
  com_error_no_user_key: {
    english: 'No key found. Please provide a key and try again.',
    translated: 'Nessuna chiave trovata. Fornisci una chiave e riprova.',
  },
  com_error_no_base_url: {
    english: 'No base URL found. Please provide one and try again.',
    translated: 'Nessun URL base trovato. Forniscine uno e riprova.',
  },
  com_error_invalid_user_key: {
    english: 'Invalid key provided. Please provide a key and try again.',
    translated: 'Chiave fornita non valida. Fornisci una chiave e riprova.',
  },
  com_error_expired_user_key: {
    english: 'Provided key for {0} expired at {1}. Please provide a key and try again.',
    translated: 'La chiave fornita per {0} è scaduta il {1}. Fornisci una chiave e riprova.',
  },
  com_files_no_results: {
    english: 'No results.',
    translated: 'Nessun risultato.',
  },
  com_files_filter: {
    english: 'Filter files...',
    translated: 'Filtra file...',
  },
  com_files_number_selected: {
    english: '{0} of {1} file(s) selected',
    translated: '{0} di {1} file selezionati',
  },
  com_sidepanel_select_assistant: {
    english: 'Select an Assistant',
    translated: 'Seleziona un Assistente',
  },
  com_sidepanel_parameters: {
    english: 'Parameters',
    translated: 'Parametri',
  },
  com_sidepanel_assistant_builder: {
    english: 'Assistant Builder',
    translated: 'Costruttore Assistente',
  },
  com_sidepanel_hide_panel: {
    english: 'Hide Panel',
    translated: 'Nascondi Pannello',
  },
  com_sidepanel_attach_files: {
    english: 'Attach Files',
    translated: 'Allega File',
  },
  com_sidepanel_manage_files: {
    english: 'Manage Files',
    translated: 'Gestisci File',
  },
  com_assistants_capabilities: {
    english: 'Capabilities',
    translated: 'Capacità',
  },
  com_assistants_knowledge: {
    english: 'Knowledge',
    translated: 'Conoscenza',
  },
  com_assistants_knowledge_info: {
    english:
      'If you upload files under Knowledge, conversations with your Assistant may include file contents.',
    translated:
      'Se carichi file sotto Conoscenza, le conversazioni con il tuo Assistente potrebbero includere i contenuti dei file.',
  },
  com_assistants_knowledge_disabled: {
    english:
      'Assistant must be created, and Code Interpreter or Retrieval must be enabled and saved before uploading files as Knowledge.',
    translated:
      'L\'Assistente deve essere creato, e Code Interpreter o Retrieval devono essere abilitati e salvati prima di caricare file come Conoscenza.',
  },
  com_assistants_image_vision: {
    english: 'Image Vision',
    translated: 'Visione Immagine',
  },
  com_assistants_code_interpreter: {
    english: 'Code Interpreter',
    translated: 'Interprete Codice',
  },
  com_assistants_code_interpreter_files: {
    english: 'The following files are only available for Code Interpreter:',
    translated: 'I seguenti file sono disponibili solo per Code Interpreter:',
  },
  com_assistants_retrieval: {
    english: 'Retrieval',
    translated: 'Retrival',
  },
  com_assistants_search_name: {
    english: 'Search assistants by name',
    translated: 'Cerca assistenti per nome',
  },
  com_assistants_tools: {
    english: 'Tools',
    translated: 'Strumenti',
  },
  com_assistants_actions: {
    english: 'Actions',
    translated: 'Azioni',
  },
  com_assistants_add_tools: {
    english: 'Add Tools',
    translated: 'Aggiungi Strumenti',
  },
  com_assistants_add_actions: {
    english: 'Add Actions',
    translated: 'Aggiungi Azioni',
  },
  com_assistants_available_actions: {
    english: 'Available Actions',
    translated: 'Azioni Disponibili',
  },
  com_assistants_running_action: {
    english: 'Running action',
    translated: 'Azione in corso',
  },
  com_assistants_completed_action: {
    english: 'Talked to {0}',
    translated: 'Parlato con {0}',
  },
  com_assistants_completed_function: {
    english: 'Ran {0}',
    translated: 'Eseguito {0}',
  },
  com_assistants_function_use: {
    english: 'Assistant used {0}',
    translated: 'L\'Assistente ha usato {0}',
  },
  com_assistants_domain_info: {
    english: 'Assistant sent this info to {0}',
    translated: 'L\'Assistente ha inviato queste informazioni a {0}',
  },
  com_assistants_delete_actions_success: {
    english: 'Successfully deleted Action from Assistant',
    translated: 'Azione eliminata dall\'Assistente con successo',
  },
  com_assistants_update_actions_success: {
    english: 'Successfully created or updated Action',
    translated: 'Azione creata o aggiornata con successo',
  },
  com_assistants_update_actions_error: {
    english: 'There was an error creating or updating the action.',
    translated: 'Si è verificato un errore durante la creazione o l\'aggiornamento dell\'azione.',
  },
  com_assistants_delete_actions_error: {
    english: 'There was an error deleting the action.',
    translated: 'Si è verificato un errore durante l\'eliminazione dell\'azione.',
  },
  com_assistants_actions_info: {
    english: 'Let your Assistant retrieve information or take actions via API\'s',
    translated:
      'Permetti al tuo Assistente di recuperare informazioni o eseguire azioni tramite API',
  },
  com_assistants_name_placeholder: {
    english: 'Optional: The name of the assistant',
    translated: 'Opzionale: Il nome dell\'assistente',
  },
  com_assistants_instructions_placeholder: {
    english: 'The system instructions that the assistant uses',
    translated: 'Le istruzioni di sistema che l\'assistente utilizza',
  },
  com_assistants_description_placeholder: {
    english: 'Optional: Describe your Assistant here',
    translated: 'Opzionale: Descrivi qui il tuo Assistente',
  },
  com_assistants_actions_disabled: {
    english: 'You need to create an assistant before adding actions.',
    translated: 'Devi prima creare un assistente prima di aggiungere azioni.',
  },
  com_assistants_update_success: {
    english: 'Successfully updated',
    translated: 'Aggiornamento avvenuto con successo',
  },
  com_assistants_update_error: {
    english: 'There was an error updating your assistant.',
    translated: 'Si è verificato un errore durante l\'aggiornamento del tuo assistente.',
  },
  com_assistants_create_success: {
    english: 'Successfully created',
    translated: 'Creazione avvenuta con successo',
  },
  com_assistants_create_error: {
    english: 'There was an error creating your assistant.',
    translated: 'Si è verificato un errore durante la creazione del tuo assistente.',
  },
  com_ui_field_required: {
    english: 'This field is required',
    translated: 'Questo campo è obbligatorio',
  },
  com_ui_download_error: {
    english: 'Error downloading file. The file may have been deleted.',
    translated: 'Errore durante il download del file. Il file potrebbe essere stato eliminato.',
  },
  com_ui_attach_error_type: {
    english: 'Unsupported file type for endpoint:',
    translated: 'Tipo di file non supportato per l\'endpoint:',
  },
  com_ui_attach_error_size: {
    english: 'File size limit exceeded for endpoint:',
    translated: 'Limite dimensione file superato per l\'endpoint:',
  },
  com_ui_attach_error: {
    english: 'Cannot attach file. Create or select a conversation, or try refreshing the page.',
    translated:
      'Impossibile allegare il file. Crea o seleziona una conversazione, oppure prova a ricaricare la pagina.',
  },
  com_ui_examples: {
    english: 'Examples',
    translated: 'Esempi',
  },
  com_ui_new_chat: {
    english: 'New chat',
    translated: 'Nuova chat',
  },
  com_ui_happy_birthday: {
    english: 'It\'s my 1st birthday!',
    translated: 'È il mio 1° compleanno!',
  },
  com_ui_example_quantum_computing: {
    english: 'Explain quantum computing in simple terms',
    translated: 'Spiega l\'informatica quantistica in termini semplici',
  },
  com_ui_example_10_year_old_b_day: {
    english: 'Got any creative ideas for a 10 year old\'s birthday?',
    translated: 'Hai qualche idea creativa per il compleanno di un bambino di 10 anni?',
  },
  com_ui_example_http_in_js: {
    english: 'How do I make an HTTP request in Javascript?',
    translated: 'Come faccio a fare una richiesta HTTP in Javascript?',
  },
  com_ui_capabilities: {
    english: 'Capabilities',
    translated: 'Capacità',
  },
  com_ui_capability_remember: {
    english: 'Remembers what user said earlier in the conversation',
    translated: 'Ricorda ciò che l\'utente ha detto prima nella conversazione',
  },
  com_ui_capability_correction: {
    english: 'Allows user to provide follow-up corrections',
    translated: 'Permette all\'utente di fornire correzioni successive',
  },
  com_ui_capability_decline_requests: {
    english: 'Trained to decline inappropriate requests',
    translated: 'Addestrato a rifiutare richieste inappropriate',
  },
  com_ui_limitations: {
    english: 'Limitations',
    translated: 'Limitazioni',
  },
  com_ui_limitation_incorrect_info: {
    english: 'May occasionally generate incorrect information',
    translated: 'Potrebbe occasionalmente generare informazioni non corrette',
  },
  com_ui_limitation_harmful_biased: {
    english: 'May occasionally produce harmful instructions or biased content',
    translated: 'Potrebbe occasionalmente produrre istruzioni dannose o contenuti di parte',
  },
  com_ui_limitation_limited_2021: {
    english: 'Limited knowledge of world and events after 2021',
    translated: 'Conoscenza limitata del mondo e degli eventi dopo il 2021',
  },
  com_ui_experimental: {
    english: 'Experimental Features',
    translated: 'Funzionalità Sperimentali',
  },
  com_ui_on: {
    english: 'On',
    translated: 'Attivo',
  },
  com_ui_off: {
    english: 'Off',
    translated: 'Disattivo',
  },
  com_ui_yes: {
    english: 'Yes',
    translated: 'Sì',
  },
  com_ui_no: {
    english: 'No',
    translated: 'No',
  },
  com_ui_ascending: {
    english: 'Asc',
    translated: 'Crescente',
  },
  com_ui_descending: {
    english: 'Desc',
    translated: 'Decrescente',
  },
  com_ui_show_all: {
    english: 'Show All',
    translated: 'Mostra Tutto',
  },
  com_ui_name: {
    english: 'Name',
    translated: 'Nome',
  },
  com_ui_date: {
    english: 'Date',
    translated: 'Data',
  },
  com_ui_storage: {
    english: 'Storage',
    translated: 'Archiviazione',
  },
  com_ui_context: {
    english: 'Context',
    translated: 'Contesto',
  },
  com_ui_size: {
    english: 'Size',
    translated: 'Dimensione',
  },
  com_ui_host: {
    english: 'Host',
    translated: 'Host',
  },
  com_ui_update: {
    english: 'Update',
    translated: 'Aggiorna',
  },
  com_ui_authentication: {
    english: 'Authentication',
    translated: 'Autenticazione',
  },
  com_ui_instructions: {
    english: 'Instructions',
    translated: 'Istruzioni',
  },
  com_ui_description: {
    english: 'Description',
    translated: 'Descrizione',
  },
  com_ui_error: {
    english: 'Error',
    translated: 'Errore',
  },
  com_ui_select: {
    english: 'Select',
    translated: 'Seleziona',
  },
  com_ui_input: {
    english: 'Input',
    translated: 'Input',
  },
  com_ui_close: {
    english: 'Close',
    translated: 'Chiudi',
  },
  com_ui_model: {
    english: 'Model',
    translated: 'Modello',
  },
  com_ui_select_model: {
    english: 'Select a model',
    translated: 'Seleziona un modello',
  },
  com_ui_select_search_model: {
    english: 'Search model by name',
    translated: 'Cerca modello per nome',
  },
  com_ui_select_search_plugin: {
    english: 'Search plugin by name',
    translated: 'Cerca plugin per nome',
  },
  com_ui_use_prompt: {
    english: 'Use prompt',
    translated: 'Usa prompt',
  },
  com_ui_prev: {
    english: 'Prev',
    translated: 'Prec',
  },
  com_ui_next: {
    english: 'Next',
    translated: 'Succ',
  },
  com_ui_stop: {
    english: 'Stop',
    translated: 'Ferma',
  },
  com_ui_upload_files: {
    english: 'Upload files',
    translated: 'Carica file',
  },
  com_ui_prompt_templates: {
    english: 'Prompt Templates',
    translated: 'Modelli di prompt',
  },
  com_ui_hide_prompt_templates: {
    english: 'Hide Prompt Templates',
    translated: 'Nascondi modelli di prompt',
  },
  com_ui_showing: {
    english: 'Showing',
    translated: 'Mostrando',
  },
  com_ui_of: {
    english: 'of',
    translated: 'di',
  },
  com_ui_entries: {
    english: 'Entries',
    translated: 'Voci',
  },
  com_ui_pay_per_call: {
    english: 'All AI conversations in one place. Pay per call and not per month',
    translated: 'Tutte le conversazioni AI in un unico posto. Paga a chiamata e non a mese',
  },
  com_ui_new_footer: {
    english: 'All AI conversations in one place.',
    translated: 'Tutte le conversazioni AI in un unico posto.',
  },
  com_ui_enter: {
    english: 'Enter',
    translated: 'Invio',
  },
  com_ui_submit: {
    english: 'Submit',
    translated: 'Invia',
  },
  com_ui_none_selected: {
    english: 'None selected',
    translated: 'Nessuna selezionata',
  },
  com_ui_upload_success: {
    english: 'Successfully uploaded file',
    translated: 'File caricato con successo',
  },
  com_ui_upload_error: {
    english: 'There was an error uploading your file',
    translated: 'Si è verificato un errore durante il caricamento del file',
  },
  com_ui_upload_invalid: {
    english: 'Invalid file for upload. Must be an image not exceeding 2 MB',
    translated: 'File non valido per il caricamento. Deve essere un\'immagine non superiore a 2 MB',
  },
  com_ui_cancel: {
    english: 'Cancel',
    translated: 'Annulla',
  },
  com_ui_save: {
    english: 'Save',
    translated: 'Salva',
  },
  com_ui_save_submit: {
    english: 'Save & Submit',
    translated: 'Salva e Invia',
  },
  com_ui_copy_to_clipboard: {
    english: 'Copy to clipboard',
    translated: 'Copia negli appunti',
  },
  com_ui_copied_to_clipboard: {
    english: 'Copied to clipboard',
    translated: 'Copiato negli appunti',
  },
  com_ui_fork_info_1: {
    english: 'Use this setting to fork messages with the desired behavior.',
    translated: 'Usa questa impostazione per duplicare i messaggi con il comportamento desiderato.',
  },
  com_ui_fork_info_2: {
    english:
      '"Forking" refers to creating a new conversation that start/end from specific messages in the current conversation, creating a copy according to the options selected.',
    translated:
      '"Duplicare" si riferisce alla creazione di una nuova conversazione che inizia/termina dai messaggi specifici nella conversazione corrente, creando una copia in base alle opzioni selezionate.',
  },
  com_ui_fork_info_3: {
    english:
      'The "target message" refers to either the message this popup was opened from, or, if you check "{0}", the latest message in the conversation.',
    translated:
      'Il "messaggio di destinazione" si riferisce al messaggio dal quale è stato aperto questo popup, oppure, se selezioni "{0}", all\'ultimo messaggio della conversazione.',
  },
  com_ui_fork_info_visible: {
    english:
      'This option forks only the visible messages; in other words, the direct path to the target message, without any branches.',
    translated:
      'Questa opzione duplica solo i messaggi visibili; in altre parole, il percorso diretto al messaggio di destinazione, senza alcun ramo.',
  },
  com_ui_fork_info_branches: {
    english:
      'This option forks the visible messages, along with related branches; in other words, the direct path to the target message, including branches along the path.',
    translated:
      'Questa opzione duplica i messaggi visibili, insieme ai rami correlati; in altre parole, il percorso diretto al messaggio di destinazione, inclusi i rami lungo il percorso.',
  },
  com_ui_fork_info_target: {
    english:
      'This option forks all messages leading up to the target message, including its neighbors; in other words, all message branches, whether or not they are visible or along the same path, are included.',
    translated:
      'Questa opzione duplica tutti i messaggi che portano al messaggio di destinazione, inclusi i suoi vicini; in altre parole, sono inclusi tutti i rami di messaggi, sia che siano visibili o meno o lungo lo stesso percorso.',
  },
  com_ui_fork_info_start: {
    english:
      'If checked, forking will commence from this message to the latest message in the conversation, according to the behavior selected above.',
    translated:
      'Se selezionato, la duplicazione partirà da questo messaggio fino all\'ultimo messaggio della conversazione, in base al comportamento selezionato sopra.',
  },
  com_ui_fork_info_remember: {
    english:
      'Check this to remember the options you select for future usage, making it quicker to fork conversations as preferred.',
    translated:
      'Seleziona questa opzione per ricordare le opzioni selezionate per un futuro utilizzo, rendendo più veloce la duplicazione delle conversazioni come preferito.',
  },
  com_ui_fork_success: {
    english: 'Successfully forked conversation',
    translated: 'Conversazione duplicata con successo',
  },
  com_ui_fork_processing: {
    english: 'Forking conversation...',
    translated: 'Duplicazione conversazione in corso...',
  },
  com_ui_fork_error: {
    english: 'There was an error forking the conversation',
    translated: 'Si è verificato un errore durante la duplicazione della conversazione',
  },
  com_ui_fork_change_default: {
    english: 'Default fork option',
    translated: 'Cambia opzione di duplicazione predefinita',
  },
  com_ui_fork_default: {
    english: 'Use default fork option',
    translated: 'Usa opzione di duplicazione predefinita',
  },
  com_ui_fork_remember: {
    english: 'Remember',
    translated: 'Ricorda',
  },
  com_ui_fork_split_target_setting: {
    english: 'Start fork from target message by default',
    translated: 'Avvia la duplicazione dal messaggio di destinazione per impostazione predefinita',
  },
  com_ui_fork_split_target: {
    english: 'Start fork here',
    translated: 'Avvia la duplicazione da qui',
  },
  com_ui_fork_remember_checked: {
    english:
      'Your selection will be remembered after usage. Change this at any time in the settings.',
    translated:
      'La tua selezione verrà ricordata dopo l\'utilizzo. Puoi cambiarla in qualsiasi momento nelle impostazioni.',
  },
  com_ui_fork_all_target: {
    english: 'Include all to/from here',
    translated: 'Includi tutto da/per qui',
  },
  com_ui_fork_branches: {
    english: 'Include related branches',
    translated: 'Includi rami correlati',
  },
  com_ui_fork_visible: {
    english: 'Visible messages only',
    translated: 'Solo messaggi visibili',
  },
  com_ui_fork_from_message: {
    english: 'Select a fork option',
    translated: 'Seleziona un\'opzione di duplicazione',
  },
  com_ui_regenerate: {
    english: 'Regenerate',
    translated: 'Rigenera',
  },
  com_ui_continue: {
    english: 'Continue',
    translated: 'Continua',
  },
  com_ui_edit: {
    english: 'Edit',
    translated: 'Modifica',
  },
  com_ui_success: {
    english: 'Success',
    translated: 'Successo',
  },
  com_ui_all: {
    english: 'all',
    translated: 'tutto',
  },
  com_ui_clear: {
    english: 'Clear',
    translated: 'Cancella',
  },
  com_ui_revoke: {
    english: 'Revoke',
    translated: 'Revoca',
  },
  com_ui_revoke_info: {
    english: 'Revoke all user provided credentials',
    translated: 'Revoca tutte le credenziali fornite dall\'utente',
  },
  com_ui_import_conversation: {
    english: 'Import',
    translated: 'Importa',
  },
  com_ui_import_conversation_info: {
    english: 'Import conversations from a JSON file',
    translated: 'Importa conversazioni da un file JSON',
  },
  com_ui_import_conversation_success: {
    english: 'Conversations imported successfully',
    translated: 'Conversazioni importate con successo',
  },
  com_ui_import_conversation_error: {
    english: 'There was an error importing your conversations',
    translated: 'Si è verificato un errore durante l\'importazione delle conversazioni',
  },
  com_ui_import_conversation_file_type_error: {
    english: 'Unsupported import type',
    translated: 'Tipo di importazione non supportato',
  },
  com_ui_confirm_action: {
    english: 'Confirm Action',
    translated: 'Conferma Azione',
  },
  com_ui_chats: {
    english: 'chats',
    translated: 'chat',
  },
  com_ui_avatar: {
    english: 'Avatar',
    translated: 'Avatar',
  },
  com_ui_unknown: {
    english: 'Unknown',
    translated: 'Sconosciuto',
  },
  com_ui_result: {
    english: 'Result',
    translated: 'Risultato',
  },
  com_ui_image_gen: {
    english: 'Image Gen',
    translated: 'Generazione immagine',
  },
  com_ui_assistant: {
    english: 'Assistant',
    translated: 'Assistente',
  },
  com_ui_assistants: {
    english: 'Assistants',
    translated: 'Assistenti',
  },
  com_ui_attachment: {
    english: 'Attachment',
    translated: 'Allegato',
  },
  com_ui_assistants_output: {
    english: 'Assistants Output',
    translated: 'Output Assistenti',
  },
  com_ui_delete: {
    english: 'Delete',
    translated: 'Elimina',
  },
  com_ui_create: {
    english: 'Create',
    translated: 'Crea',
  },
  com_ui_share: {
    english: 'Share',
    translated: 'Share',
  },
  com_ui_share_link_to_chat: {
    english: 'Share link to chat',
    translated: 'Share link to chat',
  },
  com_ui_share_error: {
    english: 'There was an error sharing the chat link',
    translated: 'There was an error sharing the chat link',
  },
  com_ui_share_create_message: {
    english: 'Your name and any messages you add after sharing stay private.',
    translated: 'Your name and any messages you add after sharing stay private.',
  },
  com_ui_share_created_message: {
    english:
      'A public link to your chat has been created. Manage previously shared chats at any time via Settings.',
    translated:
      'A public link to your chat has been created. Manage previously shared chats at any time via Settings.',
  },
  com_ui_share_update_message: {
    english: 'Your name, custom instructions, and any messages you add after sharing stay private.',
    translated:
      'Your name, custom instructions, and any messages you add after sharing stay private.',
  },
  com_ui_share_updated_message: {
    english:
      'A public link to your chat has been updated. Manage previously shared chats at any time via Settings.',
    translated:
      'A public link to your chat has been updated. Manage previously shared chats at any time via Settings.',
  },
  com_ui_shared_link_not_found: {
    english: 'Shared link not found',
    translated: 'Shared link not found',
  },
  com_ui_delete_conversation: {
    english: 'Delete chat?',
    translated: 'Eliminare la chat?',
  },
  com_ui_delete_conversation_confirm: {
    english: 'This will delete',
    translated: 'Questo eliminerà',
  },
  com_ui_rename: {
    english: 'Rename',
    translated: 'Rinominare',
  },
  com_ui_archive: {
    english: 'Archive',
    translated: 'Arsip',
  },
  com_ui_archive_error: {
    english: 'Failed to archive conversation',
    translated: 'Errore durante l\'archiviazione della conversazione',
  },
  com_ui_unarchive: {
    english: 'Unarchive',
    translated: 'Disarchivia',
  },
  com_ui_unarchive_error: {
    english: 'Failed to unarchive conversation',
    translated: 'Impossibile disarchiviare la conversazione',
  },
  com_ui_more_options: {
    english: 'More',
    translated: 'Pi',
  },
  com_ui_delete_assistant_confirm: {
    english: 'Are you sure you want to delete this Assistant? This cannot be undone.',
    translated:
      'Sei sicuro di voler eliminare questo Assistente? Questa operazione non può essere annullata.',
  },
  com_ui_preview: {
    english: 'Preview',
    translated: 'Anteprima',
  },
  com_ui_upload: {
    english: 'Upload',
    translated: 'Carica',
  },
  com_ui_connect: {
    english: 'Connect',
    translated: 'Connetti',
  },
  com_ui_upload_delay: {
    english:
      'Uploading "{0}" is taking more time than anticipated. Please wait while the file finishes indexing for retrieval.',
    translated:
      'Il caricamento di "{0}" sta richiedendo più tempo del previsto. Attendi il completamento dell\'indicizzazione per il recupero.',
  },
  com_ui_privacy_policy: {
    english: 'Privacy policy',
    translated: 'Informativa sulla privacy',
  },
  com_ui_terms_of_service: {
    english: 'Terms of service',
    translated: 'Termini di servizio',
  },
  com_ui_min_tags: {
    english: 'Cannot remove more values, a minimum of {0} are required.',
    translated: 'Impossibile rimuovere altri valori, è richiesto un minimo di {0}.',
  },
  com_ui_max_tags: {
    english: 'Maximum number allowed is {0}, using latest values.',
    translated: 'Il numero massimo consentito è {0}, verranno utilizzati gli ultimi valori.',
  },
  com_auth_error_login: {
    english:
      'Unable to login with the information provided. Please check your credentials and try again.',
    translated:
      'Impossibile eseguire l\'accesso con le informazioni fornite. Controlla le tue credenziali e riprova.',
  },
  com_auth_error_login_rl: {
    english: 'Too many login attempts in a short amount of time. Please try again later.',
    translated: 'Troppi tentativi di accesso in un breve periodo di tempo. Riprova più tardi.',
  },
  com_auth_error_login_ban: {
    english: 'Your account has been temporarily banned due to violations of our service.',
    translated:
      'Il tuo account è stato temporaneamente bloccato a causa di violazioni del nostro servizio.',
  },
  com_auth_error_login_server: {
    english: 'There was an internal server error. Please wait a few moments and try again.',
    translated: 'Si è verificato un errore interno del server. Attendi qualche istante e riprova.',
  },
  com_auth_no_account: {
    english: 'Don\'t have an account?',
    translated: 'Non hai un account?',
  },
  com_auth_sign_up: {
    english: 'Sign up',
    translated: 'Registrati',
  },
  com_auth_sign_in: {
    english: 'Sign in',
    translated: 'Accedi',
  },
  com_auth_google_login: {
    english: 'Continue with Google',
    translated: 'Continua con Google',
  },
  com_auth_facebook_login: {
    english: 'Continue with Facebook',
    translated: 'Continua con Facebook',
  },
  com_auth_github_login: {
    english: 'Continue with Github',
    translated: 'Continua con Github',
  },
  com_auth_discord_login: {
    english: 'Continue with Discord',
    translated: 'Continua con Discord',
  },
  com_auth_email: {
    english: 'Email',
    translated: 'Email',
  },
  com_auth_email_required: {
    english: 'Email is required',
    translated: 'L\'email è obbligatoria',
  },
  com_auth_email_min_length: {
    english: 'Email must be at least 6 characters',
    translated: 'L\'email deve essere di almeno 6 caratteri',
  },
  com_auth_email_max_length: {
    english: 'Email should not be longer than 120 characters',
    translated: 'L\'email non deve superare i 120 caratteri',
  },
  com_auth_email_pattern: {
    english: 'You must enter a valid email address',
    translated: 'Devi inserire un indirizzo email valido',
  },
  com_auth_email_address: {
    english: 'Email address',
    translated: 'Indirizzo email',
  },
  com_auth_password: {
    english: 'Password',
    translated: 'Password',
  },
  com_auth_password_required: {
    english: 'Password is required',
    translated: 'La password è obbligatoria',
  },
  com_auth_password_min_length: {
    english: 'Password must be at least 8 characters',
    translated: 'La password deve essere di almeno 8 caratteri',
  },
  com_auth_password_max_length: {
    english: 'Password must be less than 128 characters',
    translated: 'La password deve essere inferiore a 128 caratteri',
  },
  com_auth_password_forgot: {
    english: 'Forgot Password?',
    translated: 'Password dimenticata?',
  },
  com_auth_password_confirm: {
    english: 'Confirm password',
    translated: 'Conferma password',
  },
  com_auth_password_not_match: {
    english: 'Passwords do not match',
    translated: 'Le password non corrispondono',
  },
  com_auth_continue: {
    english: 'Continue',
    translated: 'Continua',
  },
  com_auth_create_account: {
    english: 'Create your account',
    translated: 'Crea il tuo account',
  },
  com_auth_error_create: {
    english: 'There was an error attempting to register your account. Please try again.',
    translated:
      'Si è verificato un errore durante il tentativo di registrare il tuo account. Riprova.',
  },
  com_auth_full_name: {
    english: 'Full name',
    translated: 'Nome completo',
  },
  com_auth_name_required: {
    english: 'Name is required',
    translated: 'Il nome è obbligatorio',
  },
  com_auth_name_min_length: {
    english: 'Name must be at least 3 characters',
    translated: 'Il nome deve essere di almeno 3 caratteri',
  },
  com_auth_name_max_length: {
    english: 'Name must be less than 80 characters',
    translated: 'Il nome deve essere inferiore a 80 caratteri',
  },
  com_auth_username: {
    english: 'Username (optional)',
    translated: 'Nome utente (opzionale)',
  },
  com_auth_username_required: {
    english: 'Username is required',
    translated: 'Il nome utente è obbligatorio',
  },
  com_auth_username_min_length: {
    english: 'Username must be at least 2 characters',
    translated: 'Il nome utente deve essere di almeno 2 caratteri',
  },
  com_auth_username_max_length: {
    english: 'Username must be less than 20 characters',
    translated: 'Il nome utente deve essere inferiore a 20 caratteri',
  },
  com_auth_already_have_account: {
    english: 'Already have an account?',
    translated: 'Hai già un account?',
  },
  com_auth_login: {
    english: 'Login',
    translated: 'Accedi',
  },
  com_auth_reset_password: {
    english: 'Reset your password',
    translated: 'Reimposta la tua password',
  },
  com_auth_click: {
    english: 'Click',
    translated: 'Clicca',
  },
  com_auth_here: {
    english: 'HERE',
    translated: 'QUI',
  },
  com_auth_to_reset_your_password: {
    english: 'to reset your password.',
    translated: 'per reimpostare la tua password.',
  },
  com_auth_reset_password_link_sent: {
    english: 'Email Sent',
    translated: 'Email inviata',
  },
  com_auth_reset_password_email_sent: {
    english: 'An email has been sent to you with further instructions to reset your password.',
    translated:
      'Ti è stata inviata un\'email con ulteriori istruzioni per reimpostare la tua password.',
  },
  com_auth_error_reset_password: {
    english:
      'There was a problem resetting your password. There was no user found with the email address provided. Please try again.',
    translated:
      'Si è verificato un problema durante il reset della tua password. Nessun utente trovato con l\'indirizzo email fornito. Riprova.',
  },
  com_auth_reset_password_success: {
    english: 'Password Reset Success',
    translated: 'Reset della password avvenuto con successo',
  },
  com_auth_login_with_new_password: {
    english: 'You may now login with your new password.',
    translated: 'Ora puoi accedere con la tua nuova password.',
  },
  com_auth_error_invalid_reset_token: {
    english: 'This password reset token is no longer valid.',
    translated: 'Questo token di reset della password non è più valido.',
  },
  com_auth_click_here: {
    english: 'Click here',
    translated: 'Clicca qui',
  },
  com_auth_to_try_again: {
    english: 'to try again.',
    translated: 'per riprovare.',
  },
  com_auth_submit_registration: {
    english: 'Submit registration',
    translated: 'Invia registrazione',
  },
  com_auth_welcome_back: {
    english: 'Welcome back',
    translated: 'Ben tornato',
  },
  com_auth_back_to_login: {
    english: 'Back to Login',
    translated: 'Torna all\'accesso',
  },
  com_endpoint_open_menu: {
    english: 'Open Menu',
    translated: 'Apri menu',
  },
  com_endpoint_bing_enable_sydney: {
    english: 'Enable Sydney',
    translated: 'Abilita Sydney',
  },
  com_endpoint_bing_to_enable_sydney: {
    english: 'To enable Sydney',
    translated: 'Per abilitare Sydney',
  },
  com_endpoint_bing_jailbreak: {
    english: 'Jailbreak',
    translated: 'Jailbreak',
  },
  com_endpoint_bing_context_placeholder: {
    english:
      'Bing can use up to 7k tokens for \'context\', which it can reference for the conversation. The specific limit is not known but may run into errors exceeding 7k tokens',
    translated:
      'Bing può utilizzare fino a 7k token per il "contesto", che può riferire per la conversazione. Il limite specifico non è noto ma potrebbe incontrare errori superando 7k token',
  },
  com_endpoint_bing_system_message_placeholder: {
    english:
      'WARNING: Misuse of this feature can get you BANNED from using Bing! Click on \'System Message\' for full instructions and the default message if omitted, which is the \'Sydney\' preset that is considered safe.',
    translated:
      'ATTENZIONE: L\'uso improprio di questa funzione può farti BANNARE dall\'utilizzo di Bing! Clicca su "Messaggio di sistema" per le istruzioni complete e il messaggio predefinito se omesso, che è il preset "Sydney" considerato sicuro.',
  },
  com_endpoint_system_message: {
    english: 'System Message',
    translated: 'Messaggio di sistema',
  },
  com_endpoint_message: {
    english: 'Message',
    translated: 'Messaggio',
  },
  com_endpoint_messages: {
    english: 'Messages',
    translated: 'Messaggi',
  },
  com_endpoint_message_not_appendable: {
    english: 'Edit your message or Regenerate.',
    translated: 'Modifica il tuo messaggio o Rigenera.',
  },
  com_endpoint_default_blank: {
    english: 'default: blank',
    translated: 'predefinito: vuoto',
  },
  com_endpoint_default_false: {
    english: 'default: false',
    translated: 'predefinito: falso',
  },
  com_endpoint_default_creative: {
    english: 'default: creative',
    translated: 'predefinito: creativo',
  },
  com_endpoint_default_empty: {
    english: 'default: empty',
    translated: 'predefinito: vuoto',
  },
  com_endpoint_default_with_num: {
    english: 'default: {0}',
    translated: 'predefinito: {0}',
  },
  com_endpoint_context: {
    english: 'Context',
    translated: 'Contesto',
  },
  com_endpoint_tone_style: {
    english: 'Tone Style',
    translated: 'Tono Stile',
  },
  com_endpoint_token_count: {
    english: 'Token count',
    translated: 'Conteggio token',
  },
  com_endpoint_output: {
    english: 'Output',
    translated: 'Output',
  },
  com_endpoint_google_temp: {
    english:
      'Higher values = more random, while lower values = more focused and deterministic. We recommend altering this or Top P but not both.',
    translated:
      'Valori più alti = più casualità, mentre valori più bassi = più focalizzati e deterministici. Consigliamo di modificare questo o Top P ma non entrambi.',
  },
  com_endpoint_google_topp: {
    english:
      'Top-p changes how the model selects tokens for output. Tokens are selected from most K (see topK parameter) probable to least until the sum of their probabilities equals the top-p value.',
    translated:
      'Top-p cambia il modo in cui il modello seleziona i token per l\'output. I token vengono selezionati dai più probabili K (vedi parametro topK) ai meno probabili fino a quando la somma delle loro probabilità eguaglia il valore top-p.',
  },
  com_endpoint_google_topk: {
    english:
      'Top-k changes how the model selects tokens for output. A top-k of 1 means the selected token is the most probable among all tokens in the model\'s vocabulary (also called greedy decoding), while a top-k of 3 means that the next token is selected from among the 3 most probable tokens (using temperature).',
    translated:
      'Top-k cambia il modo in cui il modello seleziona i token per l\'output. Un top-k di 1 significa che il token selezionato è il più probabile tra tutti i token nel vocabolario del modello (anche chiamato greedy decoding), mentre un top-k di 3 significa che il prossimo token è selezionato tra i 3 più probabili (usando la temperatura).',
  },
  com_endpoint_google_maxoutputtokens: {
    english:
      ' \tMaximum number of tokens that can be generated in the response. Specify a lower value for shorter responses and a higher value for longer responses.',
    translated:
      'Numero massimo di token che possono essere generati nella risposta. Specifica un valore più basso per risposte più brevi e un valore più alto per risposte più lunghe.',
  },
  com_endpoint_google_custom_name_placeholder: {
    english: 'Set a custom name for Google',
    translated: 'Imposta un nome personalizzato per Google',
  },
  com_endpoint_prompt_prefix_placeholder: {
    english: 'Set custom instructions or context. Ignored if empty.',
    translated: 'Imposta istruzioni personalizzate o contesto. Ignorato se vuoto.',
  },
  com_endpoint_instructions_assistants_placeholder: {
    english:
      'Overrides the instructions of the assistant. This is useful for modifying the behavior on a per-run basis.',
    translated:
      'Sovrascrive le istruzioni dell\'assistente. Utile per modificare il comportamento su base singola.',
  },
  com_endpoint_prompt_prefix_assistants_placeholder: {
    english:
      'Set additional instructions or context on top of the Assistant\'s main instructions. Ignored if empty.',
    translated:
      'Imposta istruzioni o contesto aggiuntivi oltre alle istruzioni principali dell\'Assistente. Ignorato se vuoto.',
  },
  com_endpoint_custom_name: {
    english: 'Custom Name',
    translated: 'Nome personalizzato',
  },
  com_endpoint_prompt_prefix: {
    english: 'Custom Instructions',
    translated: 'Istruzioni personalizzate',
  },
  com_endpoint_prompt_prefix_assistants: {
    english: 'Additional Instructions',
    translated: 'Istruzioni aggiuntive',
  },
  com_endpoint_instructions_assistants: {
    english: 'Override Instructions',
    translated: 'Sovrascrivi istruzioni',
  },
  com_endpoint_temperature: {
    english: 'Temperature',
    translated: 'Temperatura',
  },
  com_endpoint_default: {
    english: 'default',
    translated: 'predefinito',
  },
  com_endpoint_top_p: {
    english: 'Top P',
    translated: 'Top P',
  },
  com_endpoint_top_k: {
    english: 'Top K',
    translated: 'Top K',
  },
  com_endpoint_max_output_tokens: {
    english: 'Max Output Tokens',
    translated: 'Token di output massimi',
  },
  com_endpoint_stop: {
    english: 'Stop Sequences',
    translated: 'Sequenze di stop',
  },
  com_endpoint_stop_placeholder: {
    english: 'Separate values by pressing `Enter`',
    translated: 'Separa i valori premendo `Invio`',
  },
  com_endpoint_openai_temp: {
    english:
      'Higher values = more random, while lower values = more focused and deterministic. We recommend altering this or Top P but not both.',
    translated:
      'Valori più alti = più casualità, mentre valori più bassi = più focalizzati e deterministici. Consigliamo di modificare questo o Top P ma non entrambi.',
  },
  com_endpoint_openai_max: {
    english:
      'The max tokens to generate. The total length of input tokens and generated tokens is limited by the model\'s context length.',
    translated:
      'I token massimi da generare. La lunghezza totale dei token di input e dei token generati è limitata dalla lunghezza del contesto del modello.',
  },
  com_endpoint_openai_topp: {
    english:
      'An alternative to sampling with temperature, called nucleus sampling, where the model considers the results of the tokens with top_p probability mass. So 0.1 means only the tokens comprising the top 10% probability mass are considered. We recommend altering this or temperature but not both.',
    translated:
      'Un\'alternativa al campionamento con temperatura, chiamata nucleus sampling, in cui il modello considera i risultati dei token con probabilità di massa top_p. Quindi 0,1 significa che vengono considerati solo i token che compongono la massa di probabilità superiore al 10%. Consigliamo di modificare questo o la temperatura ma non entrambi.',
  },
  com_endpoint_openai_freq: {
    english:
      'Number between -2.0 and 2.0. Positive values penalize new tokens based on their existing frequency in the text so far, decreasing the model\'s likelihood to repeat the same line verbatim.',
    translated:
      'Numero compreso tra -2.0 e 2.0. Valori positivi penalizzano i nuovi token basati sulla loro frequenza esistente nel testo fino a quel momento, diminuendo la probabilità del modello di ripetere la stessa riga verbatim.',
  },
  com_endpoint_openai_pres: {
    english:
      'Number between -2.0 and 2.0. Positive values penalize new tokens based on whether they appear in the text so far, increasing the model\'s likelihood to talk about new topics.',
    translated:
      'Numero compreso tra -2.0 e 2.0. Valori positivi penalizzano i nuovi token in base a se compaiono nel testo fino a quel momento, aumentando la probabilità del modello di parlare di nuovi argomenti.',
  },
  com_endpoint_openai_resend: {
    english:
      'Resend all previously attached images. Note: this can significantly increase token cost and you may experience errors with many image attachments.',
    translated:
      'Invia nuovamente tutte le immagini allegate in precedenza. Nota: questo può aumentare significativamente il costo dei token e potresti incontrare errori con molti allegati di immagini.',
  },
  com_endpoint_openai_resend_files: {
    english:
      'Resend all previously attached files. Note: this will increase token cost and you may experience errors with many attachments.',
    translated:
      'Invia nuovamente tutti i file allegati in precedenza. Nota: questo aumenterà il costo dei token e potresti incontrare errori con molti allegati.',
  },
  com_endpoint_openai_detail: {
    english:
      'The resolution for Vision requests. "Low" is cheaper and faster, "High" is more detailed and expensive, and "Auto" will automatically choose between the two based on the image resolution.',
    translated:
      'La risoluzione per le richieste Vision. "Bassa" è più economica e veloce, "Alta" è più dettagliata e costosa, e "Auto" sceglierà automaticamente tra le due in base alla risoluzione dell\'immagine.',
  },
  com_endpoint_openai_stop: {
    english: 'Up to 4 sequences where the API will stop generating further tokens.',
    translated: 'Fino a 4 sequenze in cui l\'API smetterà di generare ulteriori token.',
  },
  com_endpoint_openai_custom_name_placeholder: {
    english: 'Set a custom name for the AI',
    translated: 'Imposta un nome personalizzato per l\'IA',
  },
  com_endpoint_openai_prompt_prefix_placeholder: {
    english: 'Set custom instructions to include in System Message. Default: none',
    translated:
      'Imposta istruzioni personalizzate da includere nel Messaggio di Sistema. Predefinito: nessuno',
  },
  com_endpoint_anthropic_temp: {
    english:
      'Ranges from 0 to 1. Use temp closer to 0 for analytical / multiple choice, and closer to 1 for creative and generative tasks. We recommend altering this or Top P but not both.',
    translated:
      'Varia da 0 a 1. Usa temp più vicino a 0 per analitica / scelta multipla, e più vicino a 1 per compiti creativi e generativi. Consigliamo di modificare questo o Top P ma non entrambi.',
  },
  com_endpoint_anthropic_topp: {
    english:
      'Top-p changes how the model selects tokens for output. Tokens are selected from most K (see topK parameter) probable to least until the sum of their probabilities equals the top-p value.',
    translated:
      'Top-p cambia il modo in cui il modello seleziona i token per l\'output. I token vengono selezionati dai più probabili K (vedi parametro topK) ai meno probabili fino a quando la somma delle loro probabilità eguaglia il valore top-p.',
  },
  com_endpoint_anthropic_topk: {
    english:
      'Top-k changes how the model selects tokens for output. A top-k of 1 means the selected token is the most probable among all tokens in the model\'s vocabulary (also called greedy decoding), while a top-k of 3 means that the next token is selected from among the 3 most probable tokens (using temperature).',
    translated:
      'Top-k cambia il modo in cui il modello seleziona i token per l\'output. Un top-k di 1 significa che il token selezionato è il più probabile tra tutti i token nel vocabolario del modello (anche chiamato greedy decoding), mentre un top-k di 3 significa che il prossimo token è selezionato tra i 3 più probabili (usando la temperatura).',
  },
  com_endpoint_anthropic_maxoutputtokens: {
    english:
      'Maximum number of tokens that can be generated in the response. Specify a lower value for shorter responses and a higher value for longer responses.',
    translated:
      'Numero massimo di token che possono essere generati nella risposta. Specifica un valore più basso per risposte più brevi e un valore più alto per risposte più lunghe.',
  },
  com_endpoint_anthropic_custom_name_placeholder: {
    english: 'Set a custom name for Anthropic',
    translated: 'Imposta un nome personalizzato per Anthropic',
  },
  com_endpoint_frequency_penalty: {
    english: 'Frequency Penalty',
    translated: 'Penalità di frequenza',
  },
  com_endpoint_presence_penalty: {
    english: 'Presence Penalty',
    translated: 'Penalità di presenza',
  },
  com_endpoint_plug_use_functions: {
    english: 'Use Functions',
    translated: 'Usa funzioni',
  },
  com_endpoint_plug_resend_files: {
    english: 'Resend Files',
    translated: 'Reinvia file',
  },
  com_endpoint_plug_resend_images: {
    english: 'Resend Images',
    translated: 'Reinvia immagini',
  },
  com_endpoint_plug_image_detail: {
    english: 'Image Detail',
    translated: 'Dettaglio immagine',
  },
  com_endpoint_plug_skip_completion: {
    english: 'Skip Completion',
    translated: 'Salta completamento',
  },
  com_endpoint_disabled_with_tools: {
    english: 'disabled with tools',
    translated: 'disabilitato con strumenti',
  },
  com_endpoint_disabled_with_tools_placeholder: {
    english: 'Disabled with Tools Selected',
    translated: 'Disabilitato con Strumenti Selezionati',
  },
  com_endpoint_plug_set_custom_instructions_for_gpt_placeholder: {
    english: 'Set custom instructions to include in System Message. Default: none',
    translated:
      'Imposta istruzioni personalizzate da includere nel Messaggio di Sistema. Predefinito: nessuno',
  },
  com_endpoint_import: {
    english: 'Import',
    translated: 'Importa',
  },
  com_endpoint_set_custom_name: {
    english: 'Set a custom name, in case you can find this preset',
    translated: 'Imposta un nome personalizzato, nel caso tu possa trovare questa preimpostazione',
  },
  com_endpoint_preset_delete_confirm: {
    english: 'Are you sure you want to delete this preset?',
    translated: 'Sei sicuro di voler eliminare questa preimpostazione?',
  },
  com_endpoint_preset_clear_all_confirm: {
    english: 'Are you sure you want to delete all of your presets?',
    translated: 'Sei sicuro di voler eliminare tutte le tue preimpostazioni?',
  },
  com_endpoint_preset_import: {
    english: 'Preset Imported!',
    translated: 'Preimpostazione importata!',
  },
  com_endpoint_preset_import_error: {
    english: 'There was an error importing your preset. Please try again.',
    translated: 'Si è verificato un errore durante l\'importazione della preimpostazione. Riprova.',
  },
  com_endpoint_preset_save_error: {
    english: 'There was an error saving your preset. Please try again.',
    translated: 'Si è verificato un errore durante il salvataggio della preimpostazione. Riprova.',
  },
  com_endpoint_preset_delete_error: {
    english: 'There was an error deleting your preset. Please try again.',
    translated: 'Si è verificato un errore durante l\'eliminazione della preimpostazione. Riprova.',
  },
  com_endpoint_preset_default_removed: {
    english: 'is no longer the default preset.',
    translated: 'non è più la preimpostazione predefinita.',
  },
  com_endpoint_preset_default_item: {
    english: 'Default:',
    translated: 'Predefinita:',
  },
  com_endpoint_preset_default_none: {
    english: 'No default preset active.',
    translated: 'Nessuna preimpostazione predefinita attiva.',
  },
  com_endpoint_preset_title: {
    english: 'Preset',
    translated: 'Preimpostazione',
  },
  com_endpoint_preset_saved: {
    english: 'Saved!',
    translated: 'Salvata!',
  },
  com_endpoint_preset_default: {
    english: 'is now the default preset.',
    translated: 'è ora la preimpostazione predefinita.',
  },
  com_endpoint_preset: {
    english: 'preset',
    translated: 'preimpostazione',
  },
  com_endpoint_presets: {
    english: 'presets',
    translated: 'preimpostazioni',
  },
  com_endpoint_preset_selected: {
    english: 'Preset Active!',
    translated: 'Preimpostazione attiva!',
  },
  com_endpoint_preset_selected_title: {
    english: 'Active!',
    translated: 'Attiva!',
  },
  com_endpoint_preset_name: {
    english: 'Preset Name',
    translated: 'Nome preimpostazione',
  },
  com_endpoint_new_topic: {
    english: 'New Topic',
    translated: 'Nuovo argomento',
  },
  com_endpoint: {
    english: 'Endpoint',
    translated: 'Endpoint',
  },
  com_endpoint_hide: {
    english: 'Hide',
    translated: 'Nascondi',
  },
  com_endpoint_show: {
    english: 'Show',
    translated: 'Mostra',
  },
  com_endpoint_examples: {
    english: ' Presets',
    translated: 'Preimpostazioni',
  },
  com_endpoint_completion: {
    english: 'Completion',
    translated: 'Completamento',
  },
  com_endpoint_agent: {
    english: 'Agent',
    translated: 'Agente',
  },
  com_endpoint_show_what_settings: {
    english: 'Show {0} Settings',
    translated: 'Mostra impostazioni {0}',
  },
  com_endpoint_export: {
    english: 'Export',
    translated: 'Esporta',
  },
  com_endpoint_assistant: {
    english: 'Assistant',
    translated: 'Assistente',
  },
  com_endpoint_use_active_assistant: {
    english: 'Use Active Assistant',
    translated: 'Usa Assistente Attivo',
  },
  com_endpoint_assistant_model: {
    english: 'Assistant Model',
    translated: 'Modello Assistente',
  },
  com_endpoint_save_as_preset: {
    english: 'Save As Preset',
    translated: 'Salva come Preimpostazione',
  },
  com_endpoint_presets_clear_warning: {
    english: 'Are you sure you want to clear all presets? This is irreversible.',
    translated:
      'Sei sicuro di voler cancellare tutte le preimpostazioni? Questa azione è irreversibile.',
  },
  com_endpoint_not_implemented: {
    english: 'Not implemented',
    translated: 'Non implementato',
  },
  com_endpoint_no_presets: {
    english: 'No presets yet, use the settings button to create one',
    translated: 'Ancora nessuna preimpostazione, usa il pulsante impostazioni per crearne una',
  },
  com_endpoint_not_available: {
    english: 'No endpoint available',
    translated: 'Nessun endpoint disponibile',
  },
  com_endpoint_view_options: {
    english: 'View Options',
    translated: 'Visualizza opzioni',
  },
  com_endpoint_save_convo_as_preset: {
    english: 'Save Conversation as Preset',
    translated: 'Salva conversazione come preimpostazione',
  },
  com_endpoint_my_preset: {
    english: 'My Preset',
    translated: 'La mia preimpostazione',
  },
  com_endpoint_agent_model: {
    english: 'Agent Model (Recommended: GPT-3.5)',
    translated: 'Modello Agente (Consigliato: GPT-3.5)',
  },
  com_endpoint_completion_model: {
    english: 'Completion Model (Recommended: GPT-4)',
    translated: 'Modello Completamento (Consigliato: GPT-4)',
  },
  com_endpoint_func_hover: {
    english: 'Enable use of Plugins as OpenAI Functions',
    translated: 'Abilita l\'uso di Plugin come OpenAI Functions',
  },
  com_endpoint_skip_hover: {
    english:
      'Enable skipping the completion step, which reviews the final answer and generated steps',
    translated:
      'Abilita la possibilità di saltare il passaggio di completamento, che rivede la risposta finale e i passaggi generati',
  },
  com_endpoint_config_key: {
    english: 'Set API Key',
    translated: 'Imposta chiave API',
  },
  com_endpoint_assistant_placeholder: {
    english: 'Please select an Assistant from the right-hand Side Panel',
    translated: 'Seleziona un Assistente dal Pannello laterale destro',
  },
  com_endpoint_config_placeholder: {
    english: 'Set your Key in the Header menu to chat.',
    translated: 'Imposta la tua Chiave nel menu Header per chattare.',
  },
  com_endpoint_config_key_for: {
    english: 'Set API Key for',
    translated: 'Imposta chiave API per',
  },
  com_endpoint_config_key_name: {
    english: 'Key',
    translated: 'Chiave',
  },
  com_endpoint_config_value: {
    english: 'Enter value for',
    translated: 'Inserisci valore per',
  },
  com_endpoint_config_key_name_placeholder: {
    english: 'Set API key first',
    translated: 'Imposta prima la chiave API',
  },
  com_endpoint_config_key_encryption: {
    english: 'Your key will be encrypted and deleted at',
    translated: 'La tua chiave sarà crittografata ed eliminata al',
  },
  com_endpoint_config_key_expiry: {
    english: 'the expiry time',
    translated: 'tempo di scadenza',
  },
  com_endpoint_config_click_here: {
    english: 'Click Here',
    translated: 'Clicca qui',
  },
  com_endpoint_config_google_service_key: {
    english: 'Google Service Account Key',
    translated: 'Chiave Account di Servizio Google',
  },
  com_endpoint_config_google_cloud_platform: {
    english: '(from Google Cloud Platform)',
    translated: '(da Google Cloud Platform)',
  },
  com_endpoint_config_google_api_key: {
    english: 'Google API Key',
    translated: 'Chiave API Google',
  },
  com_endpoint_config_google_gemini_api: {
    english: '(Gemini API)',
    translated: '(API Gemini)',
  },
  com_endpoint_config_google_api_info: {
    english: 'To get your Generative Language API key (for Gemini),',
    translated: 'Per ottenere la tua chiave API Generative Language (per Gemini),',
  },
  com_endpoint_config_key_import_json_key: {
    english: 'Import Service Account JSON Key.',
    translated: 'Importa chiave JSON Account di Servizio.',
  },
  com_endpoint_config_key_import_json_key_success: {
    english: 'Successfully Imported Service Account JSON Key',
    translated: 'Chiave JSON Account di Servizio importata con successo',
  },
  com_endpoint_config_key_import_json_key_invalid: {
    english: 'Invalid Service Account JSON Key, Did you import the correct file?',
    translated: 'Chiave JSON Account di Servizio non valida, hai importato il file corretto?',
  },
  com_endpoint_config_key_get_edge_key: {
    english: 'To get your Access token for Bing, login to',
    translated: 'Per ottenere il tuo token di accesso per Bing, accedi a',
  },
  com_endpoint_config_key_get_edge_key_dev_tool: {
    english:
      'Use dev tools or an extension while logged into the site to copy the content of the _U cookie. If this fails, follow these',
    translated:
      'Usa gli strumenti di sviluppo o un\'estensione mentre sei connesso al sito per copiare il contenuto del cookie _U. Se questo fallisce, segui queste',
  },
  com_endpoint_config_key_edge_instructions: {
    english: 'instructions',
    translated: 'istruzioni',
  },
  com_endpoint_config_key_edge_full_key_string: {
    english: 'to provide the full cookie strings.',
    translated: 'per fornire le stringhe complete dei cookie.',
  },
  com_endpoint_config_key_chatgpt: {
    english: 'To get your Access token For ChatGPT \'Free Version\', login to',
    translated: 'Per ottenere il tuo token di accesso per ChatGPT "Versione Gratuita", accedi a',
  },
  com_endpoint_config_key_chatgpt_then_visit: {
    english: 'then visit',
    translated: 'poi visita',
  },
  com_endpoint_config_key_chatgpt_copy_token: {
    english: 'Copy access token.',
    translated: 'Copia il token di accesso.',
  },
  com_endpoint_config_key_google_need_to: {
    english: 'You need to',
    translated: 'Devi',
  },
  com_endpoint_config_key_google_vertex_ai: {
    english: 'Enable Vertex AI',
    translated: 'Abilitare Vertex AI',
  },
  com_endpoint_config_key_google_vertex_api: {
    english: 'API on Google Cloud, then',
    translated: 'API su Google Cloud, poi',
  },
  com_endpoint_config_key_google_service_account: {
    english: 'Create a Service Account',
    translated: 'Creare un Account di Servizio',
  },
  com_endpoint_config_key_google_vertex_api_role: {
    english:
      'Make sure to click \'Create and Continue\' to give at least the \'Vertex AI User\' role. Lastly, create a JSON key to import here.',
    translated:
      'Assicurati di cliccare su "Crea e Continua" per assegnare almeno il ruolo "Utente Vertex AI". Infine, crea una chiave JSON da importare qui.',
  },
  com_nav_welcome_assistant: {
    english: 'Please Select an Assistant',
    translated: 'Seleziona un Assistente',
  },
  com_nav_welcome_message: {
    english: 'How can I help you today?',
    translated: 'Come posso aiutarti oggi?',
  },
  com_nav_auto_scroll: {
    english: 'Auto-Scroll to latest message on chat open',
    translated: 'Scorri automaticamente ai nuovi messaggi all\'apertura',
  },
  com_nav_hide_panel: {
    english: 'Hide right-most side panel',
    translated: 'Nascondi il Pannello laterale più a destra',
  },
  com_nav_modular_chat: {
    english: 'Enable switching Endpoints mid-conversation',
    translated: 'Abilita il cambio di Endpoint a metà conversazione',
  },
  com_nav_latex_parsing: {
    english: 'Parsing LaTeX in messages (may affect performance)',
    translated: 'Analizza LaTeX nei messaggi (potrebbe influire sulle prestazioni)',
  },
  com_nav_profile_picture: {
    english: 'Profile Picture',
    translated: 'Immagine profilo',
  },
  com_nav_change_picture: {
    english: 'Change picture',
    translated: 'Cambia immagine',
  },
  com_nav_plugin_store: {
    english: 'Plugin store',
    translated: 'Store plugin',
  },
  com_nav_plugin_install: {
    english: 'Install',
    translated: 'Installa',
  },
  com_nav_plugin_uninstall: {
    english: 'Uninstall',
    translated: 'Disinstalla',
  },
  com_nav_tool_add: {
    english: 'Add',
    translated: 'Aggiungi',
  },
  com_nav_tool_remove: {
    english: 'Remove',
    translated: 'Rimuovi',
  },
  com_nav_tool_dialog: {
    english: 'Assistant Tools',
    translated: 'Strumenti Assistente',
  },
  com_nav_tool_dialog_description: {
    english: 'Assistant must be saved to persist tool selections.',
    translated: 'L\'Assistente deve essere salvato per conservare le selezioni degli strumenti.',
  },
  com_show_agent_settings: {
    english: 'Show Agent Settings',
    translated: 'Mostra impostazioni Agente',
  },
  com_show_completion_settings: {
    english: 'Show Completion Settings',
    translated: 'Mostra impostazioni Completamento',
  },
  com_hide_examples: {
    english: 'Hide Examples',
    translated: 'Nascondi esempi',
  },
  com_show_examples: {
    english: 'Show Examples',
    translated: 'Mostra esempi',
  },
  com_nav_plugin_search: {
    english: 'Search plugins',
    translated: 'Cerca plugin',
  },
  com_nav_tool_search: {
    english: 'Search tools',
    translated: 'Cerca strumenti',
  },
  com_nav_plugin_auth_error: {
    english: 'There was an error attempting to authenticate this plugin. Please try again.',
    translated:
      'Si è verificato un errore durante il tentativo di autenticazione di questo plugin. Riprova.',
  },
  com_nav_export_filename: {
    english: 'Filename',
    translated: 'Nome file',
  },
  com_nav_export_filename_placeholder: {
    english: 'Set the filename',
    translated: 'Imposta il nome del file',
  },
  com_nav_export_type: {
    english: 'Type',
    translated: 'Tipo',
  },
  com_nav_export_include_endpoint_options: {
    english: 'Include endpoint options',
    translated: 'Includi opzioni endpoint',
  },
  com_nav_enabled: {
    english: 'Enabled',
    translated: 'Abilitato',
  },
  com_nav_not_supported: {
    english: 'Not Supported',
    translated: 'Non supportato',
  },
  com_nav_export_all_message_branches: {
    english: 'Export all message branches',
    translated: 'Esporta tutti i rami dei messaggi',
  },
  com_nav_export_recursive_or_sequential: {
    english: 'Recursive or sequential?',
    translated: 'Ricorsivo o sequenziale?',
  },
  com_nav_export_recursive: {
    english: 'Recursive',
    translated: 'Ricorsivo',
  },
  com_nav_export_conversation: {
    english: 'Export conversation',
    translated: 'Esporta conversazione',
  },
  com_nav_export: {
    english: 'Export',
    translated: 'Esporta',
  },
  com_nav_shared_links: {
    english: 'Shared links',
    translated: 'Link condivisi',
  },
  com_nav_shared_links_manage: {
    english: 'Manage',
    translated: 'Gestisci',
  },
  com_nav_shared_links_empty: {
    english: 'You have no shared links.',
    translated: 'Non hai link condivisi.',
  },
  com_nav_shared_links_name: {
    english: 'Name',
    translated: 'Nome',
  },
  com_nav_shared_links_date_shared: {
    english: 'Date shared',
    translated: 'Data condivisione',
  },
  com_nav_my_files: {
    english: 'My Files',
    translated: 'I miei file',
  },
  com_nav_theme: {
    english: 'Theme',
    translated: 'Tema',
  },
  com_nav_theme_system: {
    english: 'System',
    translated: 'Sistema',
  },
  com_nav_theme_dark: {
    english: 'Dark',
    translated: 'Scuro',
  },
  com_nav_theme_light: {
    english: 'Light',
    translated: 'Chiaro',
  },
  com_nav_enter_to_send: {
    english: 'Press Enter to send messages',
    translated: 'Premi Invio per inviare messaggi',
  },
  com_nav_user_name_display: {
    english: 'Display username in messages',
    translated: 'Mostra nome utente nei messaggi',
  },
  com_nav_show_code: {
    english: 'Always show code when using code interpreter',
    translated: 'Mostra sempre il codice quando si usa l\'interprete di codice',
  },
  com_nav_clear_all_chats: {
    english: 'Clear all chats',
    translated: 'Cancella tutte le chat',
  },
  com_nav_confirm_clear: {
    english: 'Confirm Clear',
    translated: 'Conferma cancellazione',
  },
  com_nav_close_sidebar: {
    english: 'Close sidebar',
    translated: 'Chiudi barra laterale',
  },
  com_nav_open_sidebar: {
    english: 'Open sidebar',
    translated: 'Apri barra laterale',
  },
  com_nav_send_message: {
    english: 'Send message',
    translated: 'Invia messaggio',
  },
  com_nav_log_out: {
    english: 'Log out',
    translated: 'Disconnetti',
  },
  com_nav_user: {
    english: 'USER',
    translated: 'UTENTE',
  },
  com_nav_archived_chats: {
    english: 'Archived chats',
    translated: 'Chat archiviate',
  },
  com_nav_archived_chats_manage: {
    english: 'Manage',
    translated: 'Gestisci',
  },
  com_nav_archived_chats_empty: {
    english: 'You have no archived conversations.',
    translated: 'Non hai chat archiviate.',
  },
  com_nav_archive_all_chats: {
    english: 'Archive all chats',
    translated: 'Archivia tutte le chat',
  },
  com_nav_archive_all: {
    english: 'Archive all',
    translated: 'Archivia tutto',
  },
  com_nav_archive_name: {
    english: 'Name',
    translated: 'Nome',
  },
  com_nav_archive_created_at: {
    english: 'DateCreated',
    translated: 'DateCreated',
  },
  com_nav_clear_conversation: {
    english: 'Clear conversations',
    translated: 'Cancella conversazioni',
  },
  com_nav_clear_conversation_confirm_message: {
    english: 'Are you sure you want to clear all conversations? This is irreversible.',
    translated:
      'Sei sicuro di voler cancellare tutte le conversazioni? Questa azione è irreversibile.',
  },
  com_nav_help_faq: {
    english: 'Help & FAQ',
    translated: 'Guida e FAQ',
  },
  com_nav_settings: {
    english: 'Settings',
    translated: 'Impostazioni',
  },
  com_nav_search_placeholder: {
    english: 'Search messages',
    translated: 'Cerca messaggi',
  },
  com_nav_setting_general: {
    english: 'General',
    translated: 'Generali',
  },
  com_nav_setting_beta: {
    english: 'Beta features',
    translated: 'Funzionalità beta',
  },
  com_nav_setting_data: {
    english: 'Data controls',
    translated: 'Controlli dati',
  },
  com_nav_setting_account: {
    english: 'Account',
    translated: 'Account',
  },
  com_assistants_file_search: {
    english: 'File Search',
    translated: 'Ricerca File',
  },
  com_assistants_file_search_info: {
    english:
      'Attaching vector stores for File Search is not yet supported. You can attach them from the Provider Playground or attach files to messages for file search on a thread basis.',
    translated:
      'L\'aggiunta di archivi vettoriali per la Ricerca File non è ancora supportata. Puoi aggiungerli dal Provider Playground o allegare file ai messaggi per la ricerca file su base di thread.',
  },
  com_assistants_non_retrieval_model: {
    english: 'File search is not enabled on this model. Please select another model.',
    translated: 'La ricerca di file non è abilitata su questo modello. Seleziona un altro modello.',
  },
  com_ui_attach_error_openai: {
    english: 'Cannot attach Assistant files to other endpoints',
    translated: 'Non è possibile allegare file dell\'Assistente ad altri endpoint',
  },
  com_ui_attach_warn_endpoint: {
    english: 'Non-Assistant files may be ignored without a compatible tool',
    translated: 'Attenzione: i file non compatibili con lo strumento potrebbero essere ignorati',
  },
  com_ui_assistant_deleted: {
    english: 'Successfully deleted assistant',
    translated: 'Assistente eliminato con successo',
  },
  com_ui_assistant_delete_error: {
    english: 'There was an error deleting the assistant',
    translated: 'Si è verificato un errore durante l\'eliminazione dell\'assistente',
  },
  com_ui_copied: {
    english: 'Copied!',
    translated: 'Copiato!',
  },
  com_ui_copy_code: {
    english: 'Copy code',
    translated: 'Copia codice',
  },
  com_ui_copy_link: {
    english: 'Copy link',
    translated: 'Copia link',
  },
  com_ui_update_link: {
    english: 'Update link',
    translated: 'Aggiorna link',
  },
  com_ui_create_link: {
    english: 'Create link',
    translated: 'Crea link',
  },
  com_nav_source_chat: {
    english: 'View source chat',
    translated: 'Visualizza chat sorgente',
  },
  com_ui_date_today: {
    english: 'Today',
    translated: 'Oggi',
  },
  com_ui_date_yesterday: {
    english: 'Yesterday',
    translated: 'Ieri',
  },
  com_ui_date_previous_7_days: {
    english: 'Previous 7 days',
    translated: 'Ultimi 7 giorni',
  },
  com_ui_date_previous_30_days: {
    english: 'Previous 30 days',
    translated: 'Ultimi 30 giorni',
  },
  com_ui_date_january: {
    english: 'January',
    translated: 'Gennaio',
  },
  com_ui_date_february: {
    english: 'February',
    translated: 'Febbraio',
  },
  com_ui_date_march: {
    english: 'March',
    translated: 'Marzo',
  },
  com_ui_date_april: {
    english: 'April',
    translated: 'Aprile',
  },
  com_ui_date_may: {
    english: 'May',
    translated: 'Maggio',
  },
  com_ui_date_june: {
    english: 'June',
    translated: 'Giugno',
  },
  com_ui_date_july: {
    english: 'July',
    translated: 'Luglio',
  },
  com_ui_date_august: {
    english: 'August',
    translated: 'Agosto',
  },
  com_ui_date_september: {
    english: 'September',
    translated: 'Settembre',
  },
  com_ui_date_october: {
    english: 'October',
    translated: 'Ottobre',
  },
  com_ui_date_november: {
    english: 'November',
    translated: 'Novembre',
  },
  com_ui_date_december: {
    english: 'December',
    translated: 'Dicembre',
  },
  com_ui_nothing_found: {
    english: 'Nothing found',
    translated: 'Non è stato trovato nulla',
  },
  com_ui_go_to_conversation: {
    english: 'Go to conversation',
    translated: 'Vai alla conversazione',
  },
  com_user_message: {
    english: 'You',
    translated: 'Mostra nome utente nei messaggi',
  },
  com_ui_fork: {
    english: 'Fork',
    translated: 'Duplica',
  },
  com_ui_mention: {
    english: 'Mention an endpoint, assistant, or preset to quickly switch to it',
    translated: 'Menziona un endpoint, assistente o preset per passare rapidamente ad esso',
  },
  com_endpoint_context_tokens: {
    english: 'Max Context Tokens',
    translated: 'Token di Contesto Massimi',
  },
  com_endpoint_context_info: {
    english:
      'The maximum number of tokens that can be used for context. Use this for control of how many tokens are sent per request.\n  If unspecified, will use system defaults based on known models\' context size. Setting higher values may result in errors and/or higher token cost.',
    translated:
      'Il numero massimo di token che possono essere utilizzati per il contesto. Usalo per controllare quanti token vengono inviati per richiesta. Se non specificato, verranno utilizzate le impostazioni di sistema predefinite in base alle dimensioni del contesto dei modelli noti. Impostare valori più alti potrebbe causare errori e/o costi di token più elevati.',
  },
  com_endpoint_openai_max_tokens: {
    english:
      'Optional `max_tokens` field, representing the maximum number of tokens that can be generated in the chat completion.\n    \n    The total length of input tokens and generated tokens is limited by the models context length. You may experience errors if this number exceeds the max context tokens.',
    translated:
      'Campo `max_tokens` opzionale, che rappresenta il numero massimo di token che possono essere generati nel completamento della chat.\n\nLa lunghezza totale dei token di input e dei token generati è limitata dalla lunghezza del contesto del modello. Potresti riscontrare errori se questo numero supera il massimo dei token di contesto.',
  },
  com_nav_language: {
    english: 'Language',
    translated: 'Lingua',
  },
  com_nav_lang_auto: {
    english: 'Auto detect',
    translated: 'Rileva automaticamente',
  },
  com_nav_lang_english: {
    english: 'English',
    translated: 'Inglese',
  },
  com_nav_lang_chinese: {
    english: '中文',
    translated: 'Cinese',
  },
  com_nav_lang_german: {
    english: 'Deutsch',
    translated: 'Tedesco',
  },
  com_nav_lang_spanish: {
    english: 'Español',
    translated: 'Spagnolo',
  },
  com_nav_lang_french: {
    english: 'Français ',
    translated: 'Francese',
  },
  com_nav_lang_italian: {
    english: 'Italiano',
    translated: 'Italiano',
  },
  com_nav_lang_polish: {
    english: 'Polski',
    translated: 'Polacco',
  },
  com_nav_lang_brazilian_portuguese: {
    english: 'Português Brasileiro',
    translated: 'Portoghese brasiliano',
  },
  com_nav_lang_russian: {
    english: 'Русский',
    translated: 'Russo',
  },
  com_nav_lang_japanese: {
    english: '日本語',
    translated: 'Giapponese',
  },
  com_nav_lang_swedish: {
    english: 'Svenska',
    translated: 'Svedese',
  },
  com_nav_lang_korean: {
    english: '한국어',
    translated: 'Coreano',
  },
  com_nav_lang_vietnamese: {
    english: 'Tiếng Việt',
    translated: 'Vietnamita',
  },
  com_nav_lang_traditionalchinese: {
    english: '繁體中文',
    translated: 'Cinese tradizionale',
  },
  com_nav_lang_arabic: {
    english: 'العربية',
    translated: 'Arabo',
  },
  com_nav_lang_turkish: {
    english: 'Türkçe',
    translated: 'Turco',
  },
  com_nav_lang_dutch: {
    english: 'Nederlands',
    translated: 'Olandese',
  },
  com_nav_lang_indonesia: {
    english: 'Indonesia',
    translated: 'Indonesiano',
  },
  com_nav_lang_hebrew: {
    english: 'עברית',
    translated: 'ebraico',
  },
};<|MERGE_RESOLUTION|>--- conflicted
+++ resolved
@@ -212,16 +212,13 @@
   com_ui_preview: 'Anteprima',
   com_ui_upload: 'Carica',
   com_ui_connect: 'Connetti',
-<<<<<<< HEAD
   com_ui_locked: 'Bloccato',
-=======
   com_ui_upload_delay:
     'Il caricamento di "{0}" sta richiedendo più tempo del previsto. Attendi il completamento dell\'indicizzazione per il recupero.',
   com_ui_privacy_policy: 'Informativa sulla privacy',
   com_ui_terms_of_service: 'Termini di servizio',
   com_ui_min_tags: 'Impossibile rimuovere altri valori, è richiesto un minimo di {0}.',
   com_ui_max_tags: 'Il numero massimo consentito è {0}, verranno utilizzati gli ultimi valori.',
->>>>>>> 4369e75c
   com_auth_error_login:
     'Impossibile eseguire l\'accesso con le informazioni fornite. Controlla le tue credenziali e riprova.',
   com_auth_error_login_rl:
@@ -524,22 +521,17 @@
   com_nav_help_faq: 'Guida e FAQ',
   com_nav_settings: 'Impostazioni',
   com_nav_search_placeholder: 'Cerca messaggi',
-<<<<<<< HEAD
   com_nav_delete_account: 'Elimina account',
   com_nav_delete_account_confirm: 'Sei sicuro di voler eliminare il tuo account?',
   com_nav_delete_account_button: 'Elimina permanentemente il mio account',
   com_nav_delete_account_email_placeholder: 'Inserisci la tua email',
   com_nav_delete_account_confirm_placeholder:
     'Per procedere, digita "DELETE" nel campo di input sottostante',
-  com_dialog_delete_warning: 'ATTENZIONE: Questo cancellerà permanentemente il tuo account.',
-  com_dialog_delete_data_info: 'Tutti i tuoi dati verranno eliminati.',
-  com_dialog_delete_help_center: 'Per piou informazioni, visita il nostro centro assistenza.',
-  com_nav_setting_general: 'Generale',
-  com_nav_setting_beta: 'Funzioni Beta',
-=======
+  com_nav_delete_warning: 'ATTENZIONE: Questo cancellerà permanentemente il tuo account.',
+  com_nav_delete_data_info: 'Tutti i tuoi dati verranno eliminati.',
+  com_nav_delete_help_center: 'Per piou informazioni, visita il nostro centro assistenza.',
   com_nav_setting_general: 'Generali',
   com_nav_setting_beta: 'Funzionalità beta',
->>>>>>> 4369e75c
   com_nav_setting_data: 'Controlli dati',
   com_nav_setting_speech: 'Voce',
   com_nav_setting_account: 'Account',
