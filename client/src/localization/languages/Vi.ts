--- conflicted
+++ resolved
@@ -58,11 +58,8 @@
   com_ui_create_link: 'Tạo liên kết',
   com_ui_share_link_to_chat: 'Chia sẻ liên kết đến cuộc trò chuyện',
   com_ui_share_error: 'Có lỗi xảy ra khi chia sẻ liên kết trò chuyện',
-<<<<<<< HEAD
   com_ui_share_retrieve_error: 'Đã xảy ra lỗi khi xóa liên kết được chia sẻ.',
   com_ui_share_delete_error: 'Đã xảy ra lỗi khi xóa liên kết được chia sẻ.',
-=======
->>>>>>> 0cd3c833
   com_ui_share_create_message:
     'Tên của bạn và bất kỳ tin nhắn nào bạn thêm sau khi chia sẻ sẽ được giữ kín.',
   com_ui_share_created_message:
