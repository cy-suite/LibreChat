--- conflicted
+++ resolved
@@ -1,115 +1,60 @@
-<<<<<<< HEAD
-import English from './languages/Eng';
-import Chinese from './languages/Zh';
-import Italy from './languages/It';
-// === import additional language files here === //
-
-// New method on String allow using "{\d}" placeholder for
-// loading value dynamically.
-interface String {
-  format(...replacements: string[]): string;
-}
-
-if (!String.prototype.format) {
-  String.prototype.format = function () {
-    var args = arguments;
-    return this.replace(/{(\d+)}/g, function (match, number) {
-      return typeof args[number] != 'undefined' ? args[number] : match;
-    });
-  };
-}
-
-// input: language code in string
-// returns an object of translated strings in the language
-export const getTranslations = (langCode: string) => {
-  if (langCode === 'en') {
-    return English;
-  }
-  if (langCode === 'cn') {
-    return Chinese;
-  }
-  if (langCode === 'it') {
-    return Italy;
-  }
-  // === add conditionals here for additional languages here === //
-  return English; // default to English
-};
-
-// input: language code in string & phrase key in string
-// returns an corresponding phrase value in string
-export const localize = (langCode: string, phraseKey: string, ...values: string[]) => {
-  const lang = getTranslations(langCode);
-  if (phraseKey in lang) {
-    return lang[phraseKey].format(...values);
-  }
-
-  if (phraseKey in English) {
-    // Fall back logic to cover untranslated phrases
-    return English[phraseKey].format(...values);
-  }
-
-  // In case the key is not defined, return empty instead of throw errors.
-  return '';
-};
-=======
-import English from './languages/Eng';
-import Chinese from './languages/Zh';
-import Italy from './languages/It';
-import Portuguese from './languages/Br';
-import Spanish from './languages/Es';
-// === import additional language files here === //
-
-// New method on String allow using "{\d}" placeholder for
-// loading value dynamically.
-interface String {
-  format(...replacements: string[]): string;
-}
-
-if (!String.prototype.format) {
-  String.prototype.format = function () {
-    var args = arguments;
-    return this.replace(/{(\d+)}/g, function (match, number) {
-      return typeof args[number] != 'undefined' ? args[number] : match;
-    });
-  };
-}
-
-// input: language code in string
-// returns an object of translated strings in the language
-export const getTranslations = (langCode: string) => {
-  if (langCode === 'en') {
-    return English;
-  }
-  if (langCode === 'cn') {
-    return Chinese;
-  }
-  if (langCode === 'it') {
-    return Italy;
-  }
-  if (langCode === 'Br') {
-    return Portuguese;
-  }
-  if (langCode === 'Es') {
-    return Spanish;
-  }
-  // === add conditionals here for additional languages here === //
-  return English; // default to English
-};
-
-// input: language code in string & phrase key in string
-// returns an corresponding phrase value in string
-export const localize = (langCode: string, phraseKey: string, ...values: string[]) => {
-  const lang = getTranslations(langCode);
-  if (phraseKey in lang) {
-    return lang[phraseKey].format(...values);
-  }
-
-  if (phraseKey in English) {
-    // Fall back logic to cover untranslated phrases
-    return English[phraseKey].format(...values);
-  }
-
-  // In case the key is not defined, return empty instead of throw errors.
-  return '';
-};
->>>>>>> 488b3736
+import English from './languages/Eng';
+import Chinese from './languages/Zh';
+import Italy from './languages/It';
+import Portuguese from './languages/Br';
+import Spanish from './languages/Es';
+// === import additional language files here === //
+
+// New method on String allow using "{\d}" placeholder for
+// loading value dynamically.
+interface String {
+  format(...replacements: string[]): string;
+}
+
+if (!String.prototype.format) {
+  String.prototype.format = function () {
+    var args = arguments;
+    return this.replace(/{(\d+)}/g, function (match, number) {
+      return typeof args[number] != 'undefined' ? args[number] : match;
+    });
+  };
+}
+
+// input: language code in string
+// returns an object of translated strings in the language
+export const getTranslations = (langCode: string) => {
+  if (langCode === 'en') {
+    return English;
+  }
+  if (langCode === 'cn') {
+    return Chinese;
+  }
+  if (langCode === 'it') {
+    return Italy;
+  }
+  if (langCode === 'br') {
+    return Portuguese;
+  }
+  if (langCode === 'es') {
+    return Spanish;
+  }
+  // === add conditionals here for additional languages here === //
+  return English; // default to English
+};
+
+// input: language code in string & phrase key in string
+// returns an corresponding phrase value in string
+export const localize = (langCode: string, phraseKey: string, ...values: string[]) => {
+  const lang = getTranslations(langCode);
+  if (phraseKey in lang) {
+    return lang[phraseKey].format(...values);
+  }
+
+  if (phraseKey in English) {
+    // Fall back logic to cover untranslated phrases
+    return English[phraseKey].format(...values);
+  }
+
+  // In case the key is not defined, return empty instead of throw errors.
+  return '';
+};