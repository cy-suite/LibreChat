--- conflicted
+++ resolved
@@ -176,22 +176,6 @@
 in the .env file modify these variables:
 
 ```
-<<<<<<< HEAD
-EMAIL_SERVICE=   # eg. gmail
-EMAIL_SMTP_HOST= #
-EMAIL_SMTP_PORT= #
-EMAIL_USERNAME=  # eg. your email address if using gmail
-EMAIL_PASSWORD=  # eg. this is the "app password" if using gmail
-EMAIL_FROM=      # eg. email address for from field like noreply@librechat.ai
-```
-
-EMAIL_SERVICE is the name of the email service you are using (Gmail, Outlook, Yahoo Mail, ProtonMail, iCloud Mail, etc.).
-EMAIL_SMTP_HOST is the host address of the email smtp service you are using.
-EMAIL_SMTP_PORT is the port of the email smtp service you are using.
-EMAIL_USERNAME is the username of the email service (usually, it will be the email address, but in some cases, it can be an actual username used to access the account).
-EMAIL_PASSWORD is the password used to access the email service. This is not the password to access the email account directly, but a password specifically generated for this service.
-EMAIL_FROM is the email address that will appear in the "from" field when a user receives an email.
-=======
 EMAIL_SERVICE=                  # eg. gmail - see https://community.nodemailer.com/2-0-0-beta/setup-smtp/well-known-services/
 EMAIL_HOST=                     # eg. example.com - if EMAIL_SERVICE is not set, connect to this server.
 EMAIL_PORT=25                   # eg. 25 - mail server port to connect to with EMAIL_HOST (usually 25, 465, 587)
@@ -204,7 +188,6 @@
 ```
 
 If you want to use one of the predefined services, configure only these variables:
->>>>>>> ae03267d
 
 EMAIL\_SERVICE is the name of the email service you are using (Gmail, Outlook, Yahoo Mail, ProtonMail, iCloud Mail, etc.) as defined in the NodeMailer well-known services linked above.
 EMAIL\_USERNAME is the username of the email service (usually, it will be the email address, but in some cases, it can be an actual username used to access the account).
