--- conflicted
+++ resolved
@@ -79,8 +79,6 @@
 ### ⚠️***Warning***
 
 If you previously implemented your own user system using the original scaffolding that was provided, you will no longer see conversations and presets by switching to the new user system. This is because of a design flaw in the scaffolding implementation that was problematic for the inclusion of social login.
-<<<<<<< HEAD
-=======
 
 ### For user updating from an older version of the app:
 
@@ -89,5 +87,4 @@
 
 ---
 
-## [Go Back to ReadMe](../../README.md)
->>>>>>> eceba36f
+## [Go Back to ReadMe](../../README.md)