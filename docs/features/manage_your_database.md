--- conflicted
+++ resolved
@@ -1,11 +1,7 @@
 ---
 title: 🍃 Manage Your Database
-<<<<<<< HEAD
+description: How to install and configure Mongo Express to securely access and manage your MongoDB database in Docker.
 weight: -5
-=======
-description: How to install and configure Mongo Express to securely access and manage your MongoDB database in Docker.
-weight: -6
->>>>>>> 8be2b6f3
 ---
 
 <img src="https://github.com/danny-avila/LibreChat/assets/32828263/4572dd35-8489-4cb1-a968-4fb5a871d6e5" height="50">
