{
  "name": "LibreChat",
  "version": "0.5.3",
  "description": "",
  "workspaces": [
    "api",
    "client",
    "packages/data-provider"
  ],
  "scripts": {
    "install": "node config/install.js",
    "upgrade": "node config/upgrade.js",
    "create-user": "node config/create-user.js",
    "backend": "cross-env NODE_ENV=production node api/server/index.js",
    "backend:dev": "cross-env NODE_ENV=development npx nodemon api/server/index.js",
    "build:data-provider": "cd packages/data-provider && npm run build && npm link && cd ../../client && npm link @librechat/data-provider",
    "frontend": "npm run build:data-provider && cd client && npm run build",
    "frontend:ci": "npm run build:data-provider && cd client && npm run build:ci",
    "frontend:dev": "cd client && npm run dev",
    "e2e": "playwright test --config=e2e/playwright.config.local.ts",
    "e2e:ci": "playwright test --config=e2e/playwright.config.ts",
    "e2e:debug": "cross-env PWDEBUG=1 playwright test --config=e2e/playwright.config.local.ts",
    "e2e:codegen": "npx playwright codegen --load-storage=e2e/storageState.json http://localhost:3080/chat/new",
    "test:client": "cd client && npm run test",
    "test:api": "cd api && npm run test",
    "e2e:update": "playwright test --config=e2e/playwright.config.js --update-snapshots",
    "e2e:report": "npx playwright show-report e2e/playwright-report",
    "prepare": "node config/prepare.js",
    "format": "prettier-eslint --write \"{,!(node_modules)/**/}*.{js,jsx,ts,tsx}\""
  },
  "repository": {
    "type": "git",
    "url": "git+https://github.com/danny-avila/LibreChat.git"
  },
  "author": "",
  "license": "ISC",
  "bugs": {
    "url": "https://github.com/danny-avila/LibreChat/issues"
  },
  "homepage": "https://github.com/danny-avila/LibreChat#readme",
  "dependencies": {
    "langchain": "^0.0.91",
<<<<<<< HEAD
    "mongodb": "5.2",
    "axios": "^1.4.0",
    "passport": "^0.6.0",
    "passport-github2": "^0.1.12"
=======
    "nodemailer": "^6.9.3"
>>>>>>> 1292df36
  },
  "devDependencies": {
    "@playwright/test": "^1.32.1",
    "@typescript-eslint/eslint-plugin": "^5.59.6",
    "@typescript-eslint/parser": "^5.59.6",
    "babel-eslint": "^10.1.0",
    "cross-env": "^7.0.3",
    "eslint": "^8.41.0",
    "eslint-config-airbnb-base": "^15.0.0",
    "eslint-config-prettier": "^8.8.0",
    "eslint-plugin-jest": "^27.2.1",
    "eslint-plugin-prettier": "^4.2.1",
    "eslint-plugin-react": "^7.32.2",
    "eslint-plugin-react-hooks": "^4.6.0",
    "husky": "^8.0.0",
    "jest": "^29.5.0",
    "lint-staged": "^13.2.2",
    "prettier": "^2.8.8",
    "prettier-eslint": "^15.0.1",
    "prettier-eslint-cli": "^7.1.0",
    "prettier-plugin-tailwindcss": "^0.2.2"
  },
  "nodemonConfig": {
    "ignore": [
      "api/data/",
      "data",
      "client/",
      "admin/",
      "packages/"
    ]
  }
}<|MERGE_RESOLUTION|>--- conflicted
+++ resolved
@@ -40,14 +40,11 @@
   "homepage": "https://github.com/danny-avila/LibreChat#readme",
   "dependencies": {
     "langchain": "^0.0.91",
-<<<<<<< HEAD
     "mongodb": "5.2",
     "axios": "^1.4.0",
     "passport": "^0.6.0",
-    "passport-github2": "^0.1.12"
-=======
+    "passport-github2": "^0.1.12",
     "nodemailer": "^6.9.3"
->>>>>>> 1292df36
   },
   "devDependencies": {
     "@playwright/test": "^1.32.1",
