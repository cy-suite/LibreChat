const { Configuration, OpenAIApi } = require('openai');
const _ = require('lodash');

const proxyEnvToAxiosProxy = (proxyString) => {
  if (!proxyString) return null;

  const regex = /^([^:]+):\/\/(?:([^:@]*):?([^:@]*)@)?([^:]+)(?::(\d+))?/;
  const [, protocol, username, password, host, port] = proxyString.match(regex);
  const proxyConfig = {
    protocol,
    host,
    port: port ? parseInt(port) : undefined,
    auth: username && password ? { username, password } : undefined
  };

  return proxyConfig;
};

const titleConvo = async ({ model, text, response }) => {
  let title = 'New Chat';
  try {
    const configuration = new Configuration({
      apiKey: process.env.OPENAI_KEY
    });
    const openai = new OpenAIApi(configuration);
    const completion = await openai.createChatCompletion(
      {
<<<<<<< HEAD
        role: 'system',
        content:
          'Vous êtes un générateur de titres avec une seule tâche : donner une conversation, détecter la langue et titrer la conversation fournie par un utilisateur en cas de titre, en utilisant la même langue.'
      },
      { role: 'user', content: `En 5 mots ou moins, résumez la conversation ci-dessous avec un titre en majuscules en utilisant la langue dans laquelle l'utilisateur écrit. Ne faites pas référence aux participants de la conversation par leur nom. N'incluez pas de ponctuation ou de guillemets. Votre réponse doit être rédigée en majuscules et contenir exclusivement le titre. Conversation:\n\nUser: "${message}"\n\n${model}: "${response}"\n\nTitle: ` },
    ]
  });
=======
        model: 'gpt-3.5-turbo',
        messages: [
          {
            role: 'system',
            content:
              'You are a title-generator with one job: giving a conversation, detect the language and titling the conversation provided by a user in title case, using the same language.'
          },
          {
            role: 'user',
            content: `In 5 words or less, summarize the conversation below with a title in title case using the language the user writes in. Don't refer to the participants of the conversation nor the language. Do not include punctuation or quotation marks. Your response should be in title case, exclusively containing the title. Conversation:\n\nUser: "${text}"\n\n${model}: "${JSON.stringify(
              response?.text
            )}"\n\nTitle: `
          }
        ],
        temperature: 0,
        presence_penalty: 0,
        frequency_penalty: 0,
      },
      { proxy: proxyEnvToAxiosProxy(process.env.PROXY || null) }
    );

    //eslint-disable-next-line
    title = completion.data.choices[0].message.content.replace(/["\.]/g, '');
  } catch (e) {
    console.error(e);
    console.log('There was an issue generating title, see error above');
  }
>>>>>>> eec7ca36

  console.log('CONVERSATION TITLE', title);
  return title;
};

const throttledTitleConvo = _.throttle(titleConvo, 1000);

module.exports = throttledTitleConvo;<|MERGE_RESOLUTION|>--- conflicted
+++ resolved
@@ -25,15 +25,6 @@
     const openai = new OpenAIApi(configuration);
     const completion = await openai.createChatCompletion(
       {
-<<<<<<< HEAD
-        role: 'system',
-        content:
-          'Vous êtes un générateur de titres avec une seule tâche : donner une conversation, détecter la langue et titrer la conversation fournie par un utilisateur en cas de titre, en utilisant la même langue.'
-      },
-      { role: 'user', content: `En 5 mots ou moins, résumez la conversation ci-dessous avec un titre en majuscules en utilisant la langue dans laquelle l'utilisateur écrit. Ne faites pas référence aux participants de la conversation par leur nom. N'incluez pas de ponctuation ou de guillemets. Votre réponse doit être rédigée en majuscules et contenir exclusivement le titre. Conversation:\n\nUser: "${message}"\n\n${model}: "${response}"\n\nTitle: ` },
-    ]
-  });
-=======
         model: 'gpt-3.5-turbo',
         messages: [
           {
@@ -61,7 +52,6 @@
     console.error(e);
     console.log('There was an issue generating title, see error above');
   }
->>>>>>> eec7ca36
 
   console.log('CONVERSATION TITLE', title);
   return title;
