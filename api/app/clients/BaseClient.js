--- conflicted
+++ resolved
@@ -584,7 +584,6 @@
         },
       });
     }
-<<<<<<< HEAD
     global.appInsights.trackEvent({
       name: 'AzureAnswerStarted',
       properties: {
@@ -593,10 +592,8 @@
         model: this.modelOptions.model,
       },
     });
-=======
 
     /** @type {string|string[]|undefined} */
->>>>>>> 164ebb96
     const completion = await this.sendCompletion(payload, opts);
     this.abortController.requestCompleted = true;
 
