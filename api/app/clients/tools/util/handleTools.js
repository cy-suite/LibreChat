const { Tools } = require('librechat-data-provider');
const { SerpAPI } = require('@langchain/community/tools/serpapi');
const { Calculator } = require('@langchain/community/tools/calculator');
const { createCodeExecutionTool, EnvVar } = require('@librechat/agents');
const { getUserPluginAuthValue } = require('~/server/services/PluginService');
const {
  availableTools,
  // Basic Tools
  GoogleSearchAPI,
  // Structured Tools
  DALLE3,
  StructuredSD,
  StructuredACS,
  TraversaalSearch,
  StructuredWolfram,
  TavilySearchResults,
  FluxAPI,
<<<<<<< HEAD
  WebNavigator,
=======
>>>>>>> 69d621d5
} = require('../');
const { primeFiles: primeCodeFiles } = require('~/server/services/Files/Code/process');
const { createFileSearchTool, primeFiles: primeSearchFiles } = require('./fileSearch');
const { loadSpecs } = require('./loadSpecs');
const { logger } = require('~/config');

/**
 * Validates the availability and authentication of tools for a user based on environment variables or user-specific plugin authentication values.
 * Tools without required authentication or with valid authentication are considered valid.
 *
 * @param {Object} user The user object for whom to validate tool access.
 * @param {Array<string>} tools An array of tool identifiers to validate. Defaults to an empty array.
 * @returns {Promise<Array<string>>} A promise that resolves to an array of valid tool identifiers.
 */
const validateTools = async (user, tools = []) => {
  try {
    const validToolsSet = new Set(tools);
    const availableToolsToValidate = availableTools.filter((tool) =>
      validToolsSet.has(tool.pluginKey),
    );

    /**
     * Validates the credentials for a given auth field or set of alternate auth fields for a tool.
     * If valid admin or user authentication is found, the function returns early. Otherwise, it removes the tool from the set of valid tools.
     *
     * @param {string} authField The authentication field or fields (separated by "||" for alternates) to validate.
     * @param {string} toolName The identifier of the tool being validated.
     */
    const validateCredentials = async (authField, toolName) => {
      const fields = authField.split('||');
      for (const field of fields) {
        const adminAuth = process.env[field];
        if (adminAuth && adminAuth.length > 0) {
          return;
        }

        let userAuth = null;
        try {
          userAuth = await getUserPluginAuthValue(user, field);
        } catch (err) {
          if (field === fields[fields.length - 1] && !userAuth) {
            throw err;
          }
        }
        if (userAuth && userAuth.length > 0) {
          return;
        }
      }

      validToolsSet.delete(toolName);
    };

    for (const tool of availableToolsToValidate) {
      if (!tool.authConfig || tool.authConfig.length === 0) {
        continue;
      }

      for (const auth of tool.authConfig) {
        await validateCredentials(auth.authField, tool.pluginKey);
      }
    }

    return Array.from(validToolsSet.values());
  } catch (err) {
    logger.error('[validateTools] There was a problem validating tools', err);
    throw new Error('There was a problem validating tools');
  }
};

const loadAuthValues = async ({ userId, authFields, throwError = true }) => {
  let authValues = {};

  /**
   * Finds the first non-empty value for the given authentication field, supporting alternate fields.
   * @param {string[]} fields Array of strings representing the authentication fields. Supports alternate fields delimited by "||".
   * @returns {Promise<{ authField: string, authValue: string} | null>} An object containing the authentication field and value, or null if not found.
   */
  const findAuthValue = async (fields) => {
    for (const field of fields) {
      let value = process.env[field];
      if (value) {
        return { authField: field, authValue: value };
      }
      try {
        value = await getUserPluginAuthValue(userId, field, throwError);
      } catch (err) {
        if (field === fields[fields.length - 1] && !value) {
          throw err;
        }
      }
      if (value) {
        return { authField: field, authValue: value };
      }
    }
    return null;
  };

  for (let authField of authFields) {
    const fields = authField.split('||');
    const result = await findAuthValue(fields);
    if (result) {
      authValues[result.authField] = result.authValue;
    }
  }

  return authValues;
};

/** @typedef {typeof import('@langchain/core/tools').Tool} ToolConstructor */
/** @typedef {import('@langchain/core/tools').Tool} Tool */

/**
 * Initializes a tool with authentication values for the given user, supporting alternate authentication fields.
 * Authentication fields can have alternates separated by "||", and the first defined variable will be used.
 *
 * @param {string} userId The user ID for which the tool is being loaded.
 * @param {Array<string>} authFields Array of strings representing the authentication fields. Supports alternate fields delimited by "||".
 * @param {ToolConstructor} ToolConstructor The constructor function for the tool to be initialized.
 * @param {Object} options Optional parameters to be passed to the tool constructor alongside authentication values.
 * @returns {() => Promise<Tool>} An Async function that, when called, asynchronously initializes and returns an instance of the tool with authentication.
 */
const loadToolWithAuth = (userId, authFields, ToolConstructor, options = {}) => {
  return async function () {
    const authValues = await loadAuthValues({ userId, authFields });
    return new ToolConstructor({ ...options, ...authValues, userId });
  };
};

const loadTools = async ({
  user,
  model,
  isAgent,
  useSpecs,
  tools = [],
  options = {},
  functions = true,
  returnMap = false,
}) => {
  const toolConstructors = {
    calculator: Calculator,
    google: GoogleSearchAPI,
    wolfram: StructuredWolfram,
    'stable-diffusion': StructuredSD,
    'azure-ai-search': StructuredACS,
    traversaal_search: TraversaalSearch,
    tavily_search_results_json: TavilySearchResults,
    flux: FluxAPI,
<<<<<<< HEAD
    WebNavigator: WebNavigator,
=======
>>>>>>> 69d621d5
  };

  const customConstructors = {
    serpapi: async () => {
      let apiKey = process.env.SERPAPI_API_KEY;
      if (!apiKey) {
        apiKey = await getUserPluginAuthValue(user, 'SERPAPI_API_KEY');
      }
      return new SerpAPI(apiKey, {
        location: 'Austin,Texas,United States',
        hl: 'en',
        gl: 'us',
      });
    },
  };

  const requestedTools = {};

  if (functions === true) {
    toolConstructors.dalle = DALLE3;
  }

  const imageGenOptions = {
    isAgent,
    req: options.req,
    fileStrategy: options.fileStrategy,
    processFileURL: options.processFileURL,
    returnMetadata: options.returnMetadata,
    uploadImageBuffer: options.uploadImageBuffer,
  };

  const toolOptions = {
    serpapi: { location: 'Austin,Texas,United States', hl: 'en', gl: 'us' },
    dalle: imageGenOptions,
    'stable-diffusion': imageGenOptions,
    'flux' : imageGenOptions,
  };

  const toolAuthFields = {};
<<<<<<< HEAD
  toolAuthFields['flux'] = ['FLUX_API_KEY'];
=======
  toolAuthFields['flux'] = ['FLUX_API_KEY']; //I'm not sure if this is correct
>>>>>>> 69d621d5

  availableTools.forEach((tool) => {
    if (customConstructors[tool.pluginKey]) {
      return;
    }

    toolAuthFields[tool.pluginKey] = tool.authConfig.map((auth) => auth.authField);
  });

  const toolContextMap = {};
  const remainingTools = [];

  for (const tool of tools) {
    if (tool === Tools.execute_code) {
      requestedTools[tool] = async () => {
        const authValues = await loadAuthValues({
          userId: user,
          authFields: [EnvVar.CODE_API_KEY],
        });
        const codeApiKey = authValues[EnvVar.CODE_API_KEY];
        const { files, toolContext } = await primeCodeFiles(options, codeApiKey);
        if (toolContext) {
          toolContextMap[tool] = toolContext;
        }
        const CodeExecutionTool = createCodeExecutionTool({
          user_id: user,
          files,
          ...authValues,
        });
        CodeExecutionTool.apiKey = codeApiKey;
        return CodeExecutionTool;
      };
      continue;
    } else if (tool === Tools.file_search) {
      requestedTools[tool] = async () => {
        const { files, toolContext } = await primeSearchFiles(options);
        if (toolContext) {
          toolContextMap[tool] = toolContext;
        }
        return createFileSearchTool({ req: options.req, files });
      };
      continue;
    }

    if (customConstructors[tool]) {
      requestedTools[tool] = customConstructors[tool];
      continue;
    }

    if (toolConstructors[tool]) {
      const options = toolOptions[tool] || {};
      const toolInstance = loadToolWithAuth(
        user,
        toolAuthFields[tool],
        toolConstructors[tool],
        options,
      );
      requestedTools[tool] = toolInstance;
      continue;
    }

    if (functions === true) {
      remainingTools.push(tool);
    }
  }

  let specs = null;
  if (useSpecs === true && functions === true && remainingTools.length > 0) {
    specs = await loadSpecs({
      llm: model,
      user,
      message: options.message,
      memory: options.memory,
      signal: options.signal,
      tools: remainingTools,
      map: true,
      verbose: false,
    });
  }

  for (const tool of remainingTools) {
    if (specs && specs[tool]) {
      requestedTools[tool] = specs[tool];
    }
  }

  if (returnMap) {
    return requestedTools;
  }

  const toolPromises = [];
  for (const tool of tools) {
    const validTool = requestedTools[tool];
    if (validTool) {
      toolPromises.push(
        validTool().catch((error) => {
          logger.error(`Error loading tool ${tool}:`, error);
          return null;
        }),
      );
    }
  }

  const loadedTools = (await Promise.all(toolPromises)).flatMap((plugin) => plugin || []);
  return { loadedTools, toolContextMap };
};

module.exports = {
  loadToolWithAuth,
  loadAuthValues,
  validateTools,
  loadTools,
};<|MERGE_RESOLUTION|>--- conflicted
+++ resolved
@@ -15,10 +15,8 @@
   StructuredWolfram,
   TavilySearchResults,
   FluxAPI,
-<<<<<<< HEAD
   WebNavigator,
-=======
->>>>>>> 69d621d5
+  FluxAPI,
 } = require('../');
 const { primeFiles: primeCodeFiles } = require('~/server/services/Files/Code/process');
 const { createFileSearchTool, primeFiles: primeSearchFiles } = require('./fileSearch');
@@ -166,10 +164,8 @@
     traversaal_search: TraversaalSearch,
     tavily_search_results_json: TavilySearchResults,
     flux: FluxAPI,
-<<<<<<< HEAD
     WebNavigator: WebNavigator,
-=======
->>>>>>> 69d621d5
+    flux: FluxAPI,
   };
 
   const customConstructors = {
@@ -206,14 +202,12 @@
     dalle: imageGenOptions,
     'stable-diffusion': imageGenOptions,
     'flux' : imageGenOptions,
+    'flux' : imageGenOptions,
   };
 
   const toolAuthFields = {};
-<<<<<<< HEAD
   toolAuthFields['flux'] = ['FLUX_API_KEY'];
-=======
   toolAuthFields['flux'] = ['FLUX_API_KEY']; //I'm not sure if this is correct
->>>>>>> 69d621d5
 
   availableTools.forEach((tool) => {
     if (customConstructors[tool.pluginKey]) {
