--- conflicted
+++ resolved
@@ -438,11 +438,6 @@
 
       if (message.eventType === 'text-generation' && message.text) {
         onTokenProgress(message.text);
-<<<<<<< HEAD
-      } else if (message.eventType === 'stream-end' && message.response) {
-        reply = message.response.text;
-      }
-=======
         reply += message.text;
       }
       /*
@@ -454,7 +449,6 @@
         reply = message.response.text;
       }
       */
->>>>>>> 302b28fc
     }
 
     return reply;
