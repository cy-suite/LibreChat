##########################
# Server configuration: 
##########################

# The server will listen to localhost:3080 by default. You can change the target IP as you want. 
# If you want to make this server available externally, for example to share the server with others 
# or expose this from a Docker container, set host to 0.0.0.0 or your external IP interface. 
# Tips: Setting host to 0.0.0.0 means listening on all interfaces. It's not a real IP.  
# Use localhost:port rather than 0.0.0.0:port to access the server. 
# Set Node env to development if running in dev mode.
HOST=localhost
PORT=3080
NODE_ENV=production 

# Change this to proxy any API request. 
# It's useful if your machine has difficulty calling the original API server. 
# PROXY=

# Change this to your MongoDB URI if different. I recommend appending chatgpt-clone. 
MONGO_URI=mongodb://127.0.0.1:27017/chatgpt-clone

##########################
# OpenAI Endpoint: 
##########################

# Access key from OpenAI platform. 
# Leave it blank to disable this feature. 
OPENAI_KEY=

# Identify the available models, separated by commas *without spaces*. 
# The first will be default. 
# Leave it blank to use internal settings. 
OPENAI_MODELS=gpt-3.5-turbo,gpt-3.5-turbo-0301,text-davinci-003,gpt-4

# Reverse proxy settings for OpenAI: 
# https://github.com/waylaidwanderer/node-chatgpt-api#using-a-reverse-proxy 
# OPENAI_REVERSE_PROXY=

##########################
# AZURE Endpoint:   
##########################

# To use Azure with this project, set the following variables. These will be used to build the API URL.
# Chat completion: 
#     `https://{AZURE_OPENAI_API_INSTANCE_NAME}.openai.azure.com/openai/deployments/{AZURE_OPENAI_API_DEPLOYMENT_NAME}/chat/completions?api-version={AZURE_OPENAI_API_VERSION}`;
# You should also consider changing the `OPENAI_MODELS` variable above to the models available in your instance/deployment.
# Note: I've noticed that the Azure API is much faster than the OpenAI API, so the streaming looks almost instantaneous.

# AZURE_OPENAI_API_KEY=
# AZURE_OPENAI_API_INSTANCE_NAME=
# AZURE_OPENAI_API_DEPLOYMENT_NAME=
# AZURE_OPENAI_API_VERSION=
# AZURE_OPENAI_API_COMPLETIONS_DEPLOYMENT_NAME= # Optional, but may be used in future updates
# AZURE_OPENAI_API_EMBEDDINGS_DEPLOYMENT_NAME= # Optional, but may be used in future updates

##########################
# BingAI Endpoint:   
##########################

# Also used for Sydney and jailbreak

# BingAI Tokens: the "_U" cookies value from bing.com 
# Set to "user_provided" to allow the user to provide its token from the UI.
# Leave it blank to disable this endpoint. 
BINGAI_TOKEN="user_provided"

# BingAI Host: 
# Necessary for some people in different countries, e.g. China (https://cn.bing.com) 
# Leave it blank to use default server. 
# BINGAI_HOST=https://cn.bing.com 

##########################
# ChatGPT Endpoint: 
##########################

# ChatGPT Browser Client (free but use at your own risk) 
# Access token from https://chat.openai.com/api/auth/session 
# Exposes your access token to `CHATGPT_REVERSE_PROXY`
# Set to "user_provided" to allow the user to provide its token from the UI.
# Leave it blank to disable this endpoint 
CHATGPT_TOKEN="user_provided"

# Identify the available models, separated by commas. The first will be default. 
# Leave it blank to use internal settings. 
CHATGPT_MODELS=text-davinci-002-render-sha,text-davinci-002-render-paid,gpt-4

<<<<<<< HEAD
# Reverse proxy setting for OpenAI
# https://github.com/waylaidwanderer/node-chatgpt-api#using-a-reverse-proxy
# By default it will use the node-chatgpt-api recommended proxy, (it's a third party server)
# CHATGPT_REVERSE_PROXY=<YOUR REVERSE PROXY>

#############################
# Plugins:
#############################

# AI-Assisted Google Search  
# This bot supports searching google for answers to your questions with assistance from GPT! 
# See detailed instructions here: https://github.com/danny-avila/chatgpt-clone/blob/main/guides/GOOGLE_SEARCH.md
GOOGLE_API_KEY=
GOOGLE_CSE_ID=

# StableDiffusion WebUI
# This bot supports StableDiffusion WebUI, using it's API to generated requested images.
SD_WEBUI_URL=http://0.0.0.0:7860

#############################
# Search:
#############################
=======
# Reverse proxy settings for ChatGPT 
# https://github.com/waylaidwanderer/node-chatgpt-api#using-a-reverse-proxy 
# By default, the server will use the node-chatgpt-api recommended proxy (a third party server). 
# CHATGPT_REVERSE_PROXY= 

##########################
# PaLM (Google) Endpoint: 
##########################

# PaLM 2 Client (via Google Cloud Vertex AI API)
# Steps:
    # Enable the Vertex AI API on Google Cloud:
        # https://console.cloud.google.com/vertex-ai
    # Create a Service Account:
        # https://console.cloud.google.com/projectselector/iam-admin/serviceaccounts/create?walkthrough_id=iam--create-service-account#step_index=1
    # Make sure to click 'Create and Continue' to give at least the 'Vertex AI User' role.
    # Create a JSON key, rename as 'auth.json' and save it in /api/data/.
# Alternatively
    # Uncomment below PALM_KEY and set as "user_provided" to allow the user to provide a Service Account key JSON from the UI.
    # They will follow the steps above except for renaming the file.
# Leave blank or omit to disable this endpoint 

# PALM_KEY="user_provided"

# In case you need a reverse proxy for this endpoint:
# GOOGLE_REVERSE_PROXY= 

##########################
# Proxy: To be Used by all endpoints
##########################
PROXY=

##########################
# Search: 
##########################
>>>>>>> 5711ff27

# ENABLING SEARCH MESSAGES/CONVOS 
# Requires the installation of the free self-hosted Meilisearch or a paid Remote Plan (Remote not tested) 
# The easiest setup for this is through docker-compose, which takes care of it for you. 
SEARCH=false

# REQUIRED FOR SEARCH: MeiliSearch Host, mainly for the API server to connect to the search server. 
# Replace '0.0.0.0' with 'meilisearch' if serving MeiliSearch with docker-compose. 
MEILI_HOST=http://0.0.0.0:7700

# REQUIRED FOR SEARCH: MeiliSearch HTTP Address, mainly for docker-compose to expose the search server. 
# Replace '0.0.0.0' with 'meilisearch' if serving MeiliSearch with docker-compose. 
MEILI_HTTP_ADDR=0.0.0.0:7700

# REQUIRED FOR SEARCH: In production env., a secure key is needed. You can generate your own. 
# This master key must be at least 16 bytes, composed of valid UTF-8 characters. 
# MeiliSearch will throw an error and refuse to launch if no master key is provided, 
# or if it is under 16 bytes. MeiliSearch will suggest a secure autogenerated master key.
# Using docker, it seems recognized as production so use a secure key.
# This is a ready made secure key for docker-compose, you can replace it with your own.
MEILI_MASTER_KEY=DrhYf7zENyR6AlUCKmnz0eYASOQdl6zxH7s7MKFSfFCt

##########################
# User System:
##########################

# Google:
# Add your Google Client ID and Secret here, you must register an app with Google Cloud to get these values
# https://cloud.google.com/
GOOGLE_CLIENT_ID=
GOOGLE_CLIENT_SECRET=
GOOGLE_CALLBACK_URL=/oauth/google/callback

#JWT:
JWT_SECRET_DEV=secret

# Add a secure secret for production if deploying to live domain.
JWT_SECRET_PROD=secret

# Set the expiration delay for the secure cookie with the JWT token
# Delay is in millisecond e.g. 7 days is 1000*60*60*24*7
SESSION_EXPIRY=1000 * 60 * 60 * 24 * 7

# Site URLs:
# Don't forget to set Node env to development in the Server configuration section above
# if you want to run in dev mode
CLIENT_URL_DEV=http://localhost:3090
SERVER_URL_DEV=http://localhost:3080

# Change these values to domain if deploying:
CLIENT_URL_PROD=http://localhost:3080
SERVER_URL_PROD=http://localhost:3080<|MERGE_RESOLUTION|>--- conflicted
+++ resolved
@@ -84,7 +84,6 @@
 # Leave it blank to use internal settings. 
 CHATGPT_MODELS=text-davinci-002-render-sha,text-davinci-002-render-paid,gpt-4
 
-<<<<<<< HEAD
 # Reverse proxy setting for OpenAI
 # https://github.com/waylaidwanderer/node-chatgpt-api#using-a-reverse-proxy
 # By default it will use the node-chatgpt-api recommended proxy, (it's a third party server)
@@ -103,15 +102,6 @@
 # StableDiffusion WebUI
 # This bot supports StableDiffusion WebUI, using it's API to generated requested images.
 SD_WEBUI_URL=http://0.0.0.0:7860
-
-#############################
-# Search:
-#############################
-=======
-# Reverse proxy settings for ChatGPT 
-# https://github.com/waylaidwanderer/node-chatgpt-api#using-a-reverse-proxy 
-# By default, the server will use the node-chatgpt-api recommended proxy (a third party server). 
-# CHATGPT_REVERSE_PROXY= 
 
 ##########################
 # PaLM (Google) Endpoint: 
@@ -143,7 +133,6 @@
 ##########################
 # Search: 
 ##########################
->>>>>>> 5711ff27
 
 # ENABLING SEARCH MESSAGES/CONVOS 
 # Requires the installation of the free self-hosted Meilisearch or a paid Remote Plan (Remote not tested) 
