const mongoose = require('mongoose');
const mongoMeili = require('../lib/db/mongoMeili');

const messageSchema = mongoose.Schema({
  messageId: {
    type: String,
    unique: true,
    required: true,
    index: true,
    meiliIndex: true
  },
  conversationId: {
    type: String,
    required: true,
    meiliIndex: true
  },
  conversationSignature: {
    type: String,
    // required: true
  },
  clientId: {
    type: String,
  },
  invocationId: {
    type: String,
  },
  parentMessageId: {
    type: String,
    // required: true
  },
  sender: {
    type: String,
    required: true,
    meiliIndex: true
  },
  text: {
    type: String,
    required: true,
    meiliIndex: true
  },
  isCreatedByUser: {
    type: Boolean,
    required: true,
    default: false
  },
  error: {
    type: Boolean,
    default: false
  },
  _meiliIndex: { 
    type: Boolean, 
    required: false, 
    select: false, 
    default: false 
  }
}, { timestamps: true });

// messageSchema.plugin(mongoMeili, {
//   host: process.env.MEILI_HOST,
//   apiKey: process.env.MEILI_KEY,
//   indexName: 'messages', // Will get created automatically if it doesn't exist already
//   primaryKey: 'messageId',
// });

const Message = mongoose.models.Message || mongoose.model('Message', messageSchema);

module.exports = {
<<<<<<< HEAD
  messageSchema,
  Message,
  saveMessage: async ({ messageId, conversationId, parentMessageId, sender, text, isCreatedByUser=false, error }) => {
=======
  saveMessage: async ({ messageId, oldMessageId = messageId, conversationId, parentMessageId, sender, text, isCreatedByUser=false, error }) => {
>>>>>>> f348fa00
    try {
      await Message.findOneAndUpdate({ messageId: oldMessageId }, {
        messageId,
        conversationId,
        parentMessageId,
        sender,
        text,
        isCreatedByUser,
        error
      }, { upsert: true, new: true });
      return { messageId, conversationId, parentMessageId, sender, text, isCreatedByUser };
    } catch (error) {
      console.error(error);
      return { message: 'Error saving message' };
    }
  },
  deleteMessagesSince: async ({ messageId, conversationId }) => {
    try {
      const message = await Message.findOne({ messageId }).exec()

      if (message) 
        return await Message.find({ conversationId }).deleteMany({ createdAt: { $gt: message.createdAt } }).exec();
    } catch (error) {
      console.error(error);
      return { message: 'Error deleting messages' };
    }
  },
  getMessages: async (filter) => {
    try {
      return await Message.find(filter).sort({createdAt: 1}).exec()
    } catch (error) {
      console.error(error);
      return { message: 'Error getting messages' };
    }
  },
  deleteMessages: async (filter) => {
    try {
      return await Message.deleteMany(filter).exec()
    } catch (error) {
      console.error(error);
      return { message: 'Error deleting messages' };
    }
  }
}<|MERGE_RESOLUTION|>--- conflicted
+++ resolved
@@ -65,13 +65,9 @@
 const Message = mongoose.models.Message || mongoose.model('Message', messageSchema);
 
 module.exports = {
-<<<<<<< HEAD
   messageSchema,
   Message,
   saveMessage: async ({ messageId, conversationId, parentMessageId, sender, text, isCreatedByUser=false, error }) => {
-=======
-  saveMessage: async ({ messageId, oldMessageId = messageId, conversationId, parentMessageId, sender, text, isCreatedByUser=false, error }) => {
->>>>>>> f348fa00
     try {
       await Message.findOneAndUpdate({ messageId: oldMessageId }, {
         messageId,
