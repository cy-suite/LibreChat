const { z } = require('zod');
const crypto = require('crypto');
const Message = require('./schema/messageSchema');
const logger = require('~/config/winston');

const idSchema = z.string().uuid();

module.exports = {
  Message,

  async saveMessage({
    user,
    endpoint,
    messageId,
    newMessageId,
    conversationId,
    parentMessageId,
    sender,
    text,
    isCreatedByUser,
    error,
    unfinished,
    files,
<<<<<<< HEAD
    isEdited = false,
    finish_reason = null,
    tokenCount = null,
    plugin = null,
    plugins = null,
    model = null,
    senderId = null,
=======
    isEdited,
    finish_reason,
    tokenCount,
    plugin,
    plugins,
    model,
>>>>>>> dfe45f80
  }) {
    try {
      const validConvoId = idSchema.safeParse(conversationId);
      if (!validConvoId.success) {
        return;
      }

      const update = {
        user,
        endpoint,
        messageId: newMessageId || messageId,
        conversationId,
        parentMessageId,
        sender,
        text,
        isCreatedByUser,
        isEdited,
        finish_reason,
        error,
        unfinished,
        tokenCount,
        plugin,
        plugins,
        model,
        senderId,
      };

      if (files) {
        update.files = files;
      }
      // may also need to update the conversation here
      await Message.findOneAndUpdate({ messageId }, update, { upsert: true, new: true });

      return {
        messageId,
        conversationId,
        parentMessageId,
        sender,
        text,
        isCreatedByUser,
        tokenCount,
      };
    } catch (err) {
      logger.error('Error saving message:', err);
      throw new Error('Failed to save message.');
    }
  },
  async updateMessage(message) {
    try {
      const { messageId, ...update } = message;
      update.isEdited = true;
      const updatedMessage = await Message.findOneAndUpdate({ messageId }, update, { new: true });

      if (!updatedMessage) {
        throw new Error('Message not found.');
      }

      return {
        messageId: updatedMessage.messageId,
        conversationId: updatedMessage.conversationId,
        parentMessageId: updatedMessage.parentMessageId,
        sender: updatedMessage.sender,
        text: updatedMessage.text,
        isCreatedByUser: updatedMessage.isCreatedByUser,
        tokenCount: updatedMessage.tokenCount,
        isEdited: true,
      };
    } catch (err) {
      logger.error('Error updating message:', err);
      throw new Error('Failed to update message.');
    }
  },

  async likeMessage(messageId, isLiked) {
    try {
      const existingMsg = await Message.findOne({ messageId }).exec();

      if (existingMsg) {
        const update = {};
        if (isLiked) {
          // If isLiked is true, set likesMsg to true
          update.likesMsg = true;
        } else {
          // If isLiked is false, set likesMsg to false
          update.likesMsg = false;
        }

        return await Message.findOneAndUpdate({ messageId }, update, { new: true }).exec();
      } else {
        return { message: 'Message not found.' };
      }
    } catch (error) {
      console.log(error);
      return { message: 'Error liking Message' };
    }
  },

  async deleteMessagesSince({ messageId, conversationId }) {
    try {
      const message = await Message.findOne({ messageId }).lean();

      if (message) {
        return await Message.find({ conversationId }).deleteMany({
          createdAt: { $gt: message.createdAt },
        });
      }
    } catch (err) {
      logger.error('Error deleting messages:', err);
      throw new Error('Failed to delete messages.');
    }
  },

  async getMessages(filter) {
    try {
      return await Message.find(filter).sort({ createdAt: 1 }).lean();
    } catch (err) {
      logger.error('Error getting messages:', err);
      throw new Error('Failed to get messages.');
    }
  },

  async deleteMessages(filter) {
    try {
      return await Message.deleteMany(filter);
    } catch (err) {
      logger.error('Error deleting messages:', err);
      throw new Error('Failed to delete messages.');
    }
  },

  async getRecentMessages() {
    try {
      return await Message.find().sort({ createdAt: -1 }).select('conversationId').limit(30).exec();
    } catch (err) {
      console.error(`Error fetching recents messages: ${err}`);
      throw new Error('Failed to fetch recent messages.');
    }
  },

  async duplicateMessages({ newConversationId, msgData }) {
    try {
      let newParentMessageId = '00000000-0000-0000-0000-000000000000';
      let newMessageId = crypto.randomUUID();
      const msgObjIds = [];

      for (let i = 0; i < msgData.length; i++) {
        let msgObj = structuredClone(msgData[i]);

        delete msgObj._id;
        msgObj.messageId = newMessageId;
        msgObj.parentMessageId = newParentMessageId;
        msgObj.conversationId = newConversationId;

        newParentMessageId = newMessageId;
        newMessageId = crypto.randomUUID();

        const newMsg = new Message(msgObj);
        const result = await newMsg.save();
        msgObjIds.push(result.id);
      }

      return msgObjIds;
    } catch (err) {
      console.error(`Error duplicating messages: ${err}`);
      throw new Error('Failed to duplicate messages.');
    }
  },

  async getMessagesCount(filter) {
    try {
      return await Message.countDocuments(filter);
    } catch (err) {
      console.error(`Error counting messages: ${err}`);
      throw new Error('Failed to count messages.');
    }
  },
};<|MERGE_RESOLUTION|>--- conflicted
+++ resolved
@@ -21,22 +21,13 @@
     error,
     unfinished,
     files,
-<<<<<<< HEAD
-    isEdited = false,
-    finish_reason = null,
-    tokenCount = null,
-    plugin = null,
-    plugins = null,
-    model = null,
-    senderId = null,
-=======
     isEdited,
     finish_reason,
     tokenCount,
     plugin,
     plugins,
     model,
->>>>>>> dfe45f80
+    senderId,
   }) {
     try {
       const validConvoId = idSchema.safeParse(conversationId);
