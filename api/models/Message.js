--- conflicted
+++ resolved
@@ -1,8 +1,5 @@
-<<<<<<< HEAD
 const { z } = require('zod');
-=======
 const crypto = require('crypto');
->>>>>>> 3a887e69
 const Message = require('./schema/messageSchema');
 
 const idSchema = z.string().uuid();
@@ -57,7 +54,7 @@
           model,
           senderId,
         },
-        { upsert: true, new: true }
+        { upsert: true, new: true },
       );
 
       return {
@@ -77,16 +74,8 @@
   async updateMessage(message) {
     try {
       const { messageId, ...update } = message;
-<<<<<<< HEAD
       update.isEdited = true;
       const updatedMessage = await Message.findOneAndUpdate({ messageId }, update, { new: true });
-=======
-      const updatedMessage = await Message.findOneAndUpdate(
-        { messageId },
-        update,
-        { new: true }
-      );
->>>>>>> 3a887e69
 
       if (!updatedMessage) {
         throw new Error('Message not found.');
@@ -122,11 +111,7 @@
           update.likesMsg = false;
         }
 
-        return await Message.findOneAndUpdate(
-          { messageId },
-          update,
-          { new: true }
-        ).exec();
+        return await Message.findOneAndUpdate({ messageId }, update, { new: true }).exec();
       } else {
         return { message: 'Message not found.' };
       }
@@ -171,7 +156,7 @@
 
   async getRecentMessages() {
     try {
-      return await Message.find().sort( { createdAt: -1 } ).select('conversationId').limit(30).exec();
+      return await Message.find().sort({ createdAt: -1 }).select('conversationId').limit(30).exec();
     } catch (err) {
       console.error(`Error fetching recents messages: ${err}`);
       throw new Error('Failed to fetch recent messages.');
@@ -205,7 +190,6 @@
       console.error(`Error duplicating messages: ${err}`);
       throw new Error('Failed to duplicate messages.');
     }
-
   },
 
   async getMessagesCount(filter) {
