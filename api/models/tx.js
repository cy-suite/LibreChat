--- conflicted
+++ resolved
@@ -11,21 +11,15 @@
   '32k': { prompt: 60, completion: 120 },
   '4k': { prompt: 1.5, completion: 2 },
   '16k': { prompt: 3, completion: 4 },
-<<<<<<< HEAD
   'gpt-3.5-turbo-1106': { prompt: 0.5, completion: 0.75 },
   'gpt-4-1106': { prompt: 3, completion: 8 },
   'gpt-3.5-turbo-0125': { prompt: 0.3, completion: 0.5 },
-=======
-  'gpt-3.5-turbo-1106': { prompt: 1, completion: 2 },
-  'gpt-4-1106': { prompt: 10, completion: 30 },
-  'gpt-3.5-turbo-0125': { prompt: 0.5, completion: 1.5 },
   'claude-3-opus': { prompt: 15, completion: 75 },
   'claude-3-sonnet': { prompt: 3, completion: 15 },
   'claude-3-haiku': { prompt: 0.25, completion: 1.25 },
   'claude-2.1': { prompt: 8, completion: 24 },
   'claude-2': { prompt: 8, completion: 24 },
   'claude-': { prompt: 0.8, completion: 2.4 },
->>>>>>> e3c236ba
 };
 
 /**
