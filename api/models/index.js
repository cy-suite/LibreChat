<<<<<<< HEAD
const {
  getMessages,
  saveMessage,
  updateMessage,
  deleteMessagesSince,
  deleteMessages,
} = require('./Message');
const { getConvoTitle, getConvo, saveConvo, deleteConvos } = require('./Conversation');
=======
const { getMessages, saveMessage, updateMessage, deleteMessagesSince, deleteMessages, likeMessage } = require('./Message');
const { getConvoTitle, getConvo, saveConvo, likeConvo } = require('./Conversation');
>>>>>>> 3a887e69
const { getPreset, getPresets, savePreset, deletePresets } = require('./Preset');
const Key = require('./Key');
const User = require('./User');
const Session = require('./Session');
const Balance = require('./Balance');
const Transaction = require('./Transaction');

module.exports = {
  User,
  Key,
  Session,
  Balance,
  Transaction,

  getMessages,
  saveMessage,
  updateMessage,
  deleteMessagesSince,
  deleteMessages,
  likeMessage,

  getConvoTitle,
  getConvo,
  saveConvo,
<<<<<<< HEAD
  deleteConvos,
=======
  likeConvo,
>>>>>>> 3a887e69

  getPreset,
  getPresets,
  savePreset,
  deletePresets
};<|MERGE_RESOLUTION|>--- conflicted
+++ resolved
@@ -1,16 +1,13 @@
-<<<<<<< HEAD
 const {
   getMessages,
   saveMessage,
   updateMessage,
   deleteMessagesSince,
   deleteMessages,
+  getMessagesCount,
+  likeMessage,
 } = require('./Message');
-const { getConvoTitle, getConvo, saveConvo, deleteConvos } = require('./Conversation');
-=======
-const { getMessages, saveMessage, updateMessage, deleteMessagesSince, deleteMessages, likeMessage } = require('./Message');
-const { getConvoTitle, getConvo, saveConvo, likeConvo } = require('./Conversation');
->>>>>>> 3a887e69
+const { getConvoTitle, getConvo, saveConvo, deleteConvos, likeConvo } = require('./Conversation');
 const { getPreset, getPresets, savePreset, deletePresets } = require('./Preset');
 const Key = require('./Key');
 const User = require('./User');
@@ -35,14 +32,12 @@
   getConvoTitle,
   getConvo,
   saveConvo,
-<<<<<<< HEAD
   deleteConvos,
-=======
   likeConvo,
->>>>>>> 3a887e69
 
+  getMessagesCount,
   getPreset,
   getPresets,
   savePreset,
-  deletePresets
+  deletePresets,
 };