--- conflicted
+++ resolved
@@ -48,15 +48,13 @@
       type: Number,
       default: 1
     },
-<<<<<<< HEAD
     likesConvo: {
       type: Number,
       default: 0
-=======
+    },
     isPrivate: {
       type: Boolean,
       default: true
->>>>>>> c7fdc7d2
     }
   },
   { timestamps: true }
