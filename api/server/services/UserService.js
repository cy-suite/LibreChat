const { ErrorTypes } = require('librechat-data-provider');
const { encrypt, decrypt } = require('~/server/utils');
const { updateUser, Key } = require('~/models');
const { logger } = require('~/config');

/**
 * Updates the plugins for a user based on the action specified (install/uninstall).
 * @async
 * @param {Object} user - The user whose plugins are to be updated.
 * @param {string} pluginKey - The key of the plugin to install or uninstall.
 * @param {'install' | 'uninstall'} action - The action to perform, 'install' or 'uninstall'.
 * @returns {Promise<Object>} The result of the update operation.
 * @throws Logs the error internally if the update operation fails.
 * @description This function updates the plugin array of a user document based on the specified action.
 *              It adds a plugin key to the plugins array for an 'install' action, and removes it for an 'uninstall' action.
 */
const updateUserPluginsService = async (user, pluginKey, action) => {
  try {
    const userPlugins = user.plugins || [];
    if (action === 'install') {
      return await updateUser(user._id, { plugins: [...userPlugins, pluginKey] });
    } else if (action === 'uninstall') {
      return await updateUser(user._id, {
        plugins: userPlugins.filter((plugin) => plugin !== pluginKey),
      });
    }
  } catch (err) {
    logger.error('[updateUserPluginsService]', err);
    return err;
  }
};

/**
 * Retrieves and decrypts the key value for a given user identified by userId and identifier name.
 * @param {Object} params - The parameters object.
 * @param {string} params.userId - The unique identifier for the user.
 * @param {string} params.name - The name associated with the key.
 * @returns {Promise<string>} The decrypted key value.
 * @throws {Error} Throws an error if the key is not found or if there is a problem during key retrieval.
 * @description This function searches for a user's key in the database using their userId and name.
 *              If found, it decrypts the value of the key and returns it. If no key is found, it throws
 *              an error indicating that there is no user key available.
 */
const getUserKey = async ({ userId, name }) => {
  const keyValue = await Key.findOne({ userId, name }).lean();
  if (!keyValue) {
    throw new Error(
      JSON.stringify({
        type: ErrorTypes.NO_USER_KEY,
      }),
    );
  }
  return await decrypt(keyValue.value);
};
/**
 * Retrieves and decrypts the key object including expiry date for a given user identified by userId and identifier name.
 * @param {Object} params - The parameters object.
 * @param {string} params.userId - The unique identifier for the user.
 * @param {string} params.name - The name associated with the key.
 * @returns {Promise<Record<string,string>>} The decrypted key object.
 * @throws {Error} Throws an error if the key is not found, there is a problem during key retrieval, parsing or decryption
 * @description This function searches for a user's key in the database using their userId and name.
 *              If found, it decrypts the value of the key and returns it as object including expiry date.
 *              If no key is found, it throws an error indicating that there is no user key available.
 */
const getUserKeyWithExpiry = async ({ userId, name }) => {
  const keyValue = await Key.findOne({ userId, name }).lean();
  if (!keyValue) {
    throw new Error(
      JSON.stringify({
        type: ErrorTypes.NO_USER_KEY,
      }),
    );
  }
  try {
    return { ...JSON.parse(await decrypt(keyValue.value)), expiresAt: keyValue.expiresAt };
  } catch (e) {
    throw new Error(
      JSON.stringify({
        type: ErrorTypes.INVALID_USER_KEY,
      }),
    );
  }
};
/**
 * Retrieves, decrypts, and parses the key values for a given user identified by userId and name.
 * @param {Object} params - The parameters object.
 * @param {string} params.userId - The unique identifier for the user.
 * @param {string} params.name - The name associated with the key.
 * @returns {Promise<Record<string,string>>} The decrypted and parsed key values.
 * @throws {Error} Throws an error if the key is invalid or if there is a problem during key value parsing.
 * @description This function retrieves a user's encrypted key using their userId and name, decrypts it,
 *              and then attempts to parse the decrypted string into a JSON object. If the parsing fails,
 *              it throws an error indicating that the user key is invalid.
 */
const getUserKeyValues = async ({ userId, name }) => {
  let userValues = await getUserKey({ userId, name });
  try {
    userValues = JSON.parse(userValues);
  } catch (e) {
    throw new Error(
      JSON.stringify({
        type: ErrorTypes.INVALID_USER_KEY,
      }),
    );
  }
  return userValues;
};

/**
 * Retrieves the expiry information of a user's key identified by userId and name.
 * @async
 * @param {Object} params - The parameters object.
 * @param {string} params.userId - The unique identifier for the user.
 * @param {string} params.name - The name associated with the key.
 * @returns {Promise<{expiresAt: Date | null}>} The expiry date of the key or null if the key doesn't exist.
 * @description This function fetches a user's key from the database using their userId and name and
 *              returns its expiry date. If the key is not found, it returns null for the expiry date.
 */
const getUserKeyExpiry = async ({ userId, name }) => {
  const keyValue = await Key.findOne({ userId, name }).lean();
  if (!keyValue) {
    return { expiresAt: null };
  }
  return { expiresAt: keyValue.expiresAt || 'never' };
};

/**
 * Updates or inserts a new key for a given user identified by userId and name, with a specified value and expiry date.
 * @async
 * @param {Object} params - The parameters object.
 * @param {string} params.userId - The unique identifier for the user.
 * @param {string} params.name - The name associated with the key.
 * @param {string} params.value - The value to be encrypted and stored as the key's value.
 * @param {Date} params.expiresAt - The expiry date for the key [optional]
 * @returns {Promise<Object>} The updated or newly inserted key document.
 * @description This function either updates an existing user key or inserts a new one into the database,
 *              after encrypting the provided value. It sets the provided expiry date for the key (or unsets for no expiry).
 */
const updateUserKey = async ({ userId, name, value, expiresAt = null }) => {
  const encryptedValue = await encrypt(value);
  let updateObject = {
    userId,
    name,
    value: encryptedValue,
  };
  const updateQuery = { $set: updateObject };
  // add expiresAt to the update object if it's not null
  if (expiresAt) {
    updateObject.expiresAt = new Date(expiresAt);
  } else {
<<<<<<< HEAD
    // else unset if already present
=======
    // make sure to remove if already present
>>>>>>> 3c94ff2c
    updateQuery.$unset = { expiresAt };
  }
  return await Key.findOneAndUpdate({ userId, name }, updateQuery, {
    upsert: true,
    new: true,
  }).lean();
};

/**
 * Deletes a key or all keys for a given user identified by userId, optionally based on a specified name.
 * @async
 * @param {Object} params - The parameters object.
 * @param {string} params.userId - The unique identifier for the user.
 * @param {string} [params.name] - The name associated with the key to delete. If not provided and all is true, deletes all keys.
 * @param {boolean} [params.all=false] - Whether to delete all keys for the user.
 * @returns {Promise<Object>} The result of the deletion operation.
 * @description This function deletes a specific key or all keys for a user from the database.
 *              If a name is provided and all is false, it deletes only the key with that name.
 *              If all is true, it ignores the name and deletes all keys for the user.
 */
const deleteUserKey = async ({ userId, name, all = false }) => {
  if (all) {
    return await Key.deleteMany({ userId });
  }

  await Key.findOneAndDelete({ userId, name }).lean();
};

/**
 * Checks if a user key has expired based on the provided expiration date and endpoint.
 * If the key has expired, it throws an Error with details including the type of error, the expiration date, and the endpoint.
 *
 * @param {string} expiresAt - The expiration date of the user key in a format that can be parsed by the Date constructor.
 * @param {string} endpoint - The endpoint associated with the user key to be checked.
 * @throws {Error} Throws an error if the user key has expired. The error message is a stringified JSON object
 * containing the type of error (`ErrorTypes.EXPIRED_USER_KEY`), the expiration date in the local string format, and the endpoint.
 */
const checkUserKeyExpiry = (expiresAt, endpoint) => {
  const expiresAtDate = new Date(expiresAt);
  if (expiresAtDate < new Date()) {
    const errorMessage = JSON.stringify({
      type: ErrorTypes.EXPIRED_USER_KEY,
      expiredAt: expiresAtDate.toLocaleString(),
      endpoint,
    });
    throw new Error(errorMessage);
  }
};

module.exports = {
  getUserKey,
  updateUserKey,
  deleteUserKey,
  getUserKeyValues,
  getUserKeyExpiry,
  getUserKeyWithExpiry,
  checkUserKeyExpiry,
  updateUserPluginsService,
};<|MERGE_RESOLUTION|>--- conflicted
+++ resolved
@@ -149,11 +149,7 @@
   if (expiresAt) {
     updateObject.expiresAt = new Date(expiresAt);
   } else {
-<<<<<<< HEAD
-    // else unset if already present
-=======
     // make sure to remove if already present
->>>>>>> 3c94ff2c
     updateQuery.$unset = { expiresAt };
   }
   return await Key.findOneAndUpdate({ userId, name }, updateQuery, {
