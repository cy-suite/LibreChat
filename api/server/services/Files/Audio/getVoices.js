<<<<<<< HEAD
const { TTSProviders } = require('librechat-data-provider');
const { logger } = require('~/config');
=======
>>>>>>> e76777d2
const getCustomConfig = require('~/server/services/Config/getCustomConfig');
const { getProvider } = require('./textToSpeech');

/**
 * This function retrieves the available voices for the current TTS provider
 * It first fetches the TTS configuration and determines the provider
 * Then, based on the provider, it sends the corresponding voices as a JSON response
 *
 * @param {Object} req - The request object
 * @param {Object} res - The response object
 * @returns {Promise<void>}
 * @throws {Error} - If the provider is not 'openai' or 'elevenlabs', an error is thrown
 */
async function getVoices(req, res) {
  try {
    const customConfig = await getCustomConfig();

    if (!customConfig || !customConfig?.speech?.tts) {
      throw new Error('Configuration or TTS schema is missing');
    }

    const ttsSchema = customConfig?.speech?.tts;
    const provider = getProvider(ttsSchema);
    let voices;

    switch (provider) {
      case TTSProviders.OPENAI:
        voices = ttsSchema.openai?.voices;
        break;
      case TTSProviders.AZURE_OPENAI:
        voices = ttsSchema.azureOpenAI?.voices;
        break;
      case TTSProviders.ELEVENLABS:
        voices = ttsSchema.elevenlabs?.voices;
        break;
      case TTSProviders.LOCALAI:
        voices = ttsSchema.localai?.voices;
        break;
      default:
        throw new Error('Invalid provider');
    }

    res.json(voices);
  } catch (error) {
    res.status(500).json({ error: `Failed to get voices: ${error.message}` });
  }
}

module.exports = getVoices;<|MERGE_RESOLUTION|>--- conflicted
+++ resolved
@@ -1,8 +1,5 @@
-<<<<<<< HEAD
 const { TTSProviders } = require('librechat-data-provider');
 const { logger } = require('~/config');
-=======
->>>>>>> e76777d2
 const getCustomConfig = require('~/server/services/Config/getCustomConfig');
 const { getProvider } = require('./textToSpeech');
 
