--- conflicted
+++ resolved
@@ -25,7 +25,6 @@
   return response.data.text.trim();
 }
 
-<<<<<<< HEAD
 /**
  * getProviderSchema function
  * This function takes the customConfig object and returns the name of the provider and its schema
@@ -36,17 +35,12 @@
  * @throws {Error} Throws an error if multiple providers are set or no provider is set
  */
 async function getProviderSchema(customConfig) {
-  const sttSchema = customConfig.stt;
+  const sttSchema = customConfig.speech.stt;
 
   if (!sttSchema) {
     throw new Error(`No STT schema is set. Did you configure STT in the custom config (librechat.yaml)?
     
     https://www.librechat.ai/docs/configuration/stt_tts#stt`);
-=======
-function getProvider(sttSchema) {
-  if (sttSchema?.openai) {
-    return 'openai';
->>>>>>> e76777d2
   }
 
   const providers = Object.entries(sttSchema).filter(([, value]) => Object.keys(value).length > 0);
@@ -196,11 +190,7 @@
   const audioReadStream = Readable.from(audioBuffer);
   audioReadStream.path = 'audio.wav';
 
-<<<<<<< HEAD
   const [provider, sttSchema] = await getProviderSchema(customConfig);
-=======
-  const provider = getProvider(customConfig.speech.stt);
->>>>>>> e76777d2
 
   let [url, data, headers] = [];
 
