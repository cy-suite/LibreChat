<!DOCTYPE HTML
    PUBLIC "-//W3C//DTD XHTML 1.0 Transitional //EN" "http://www.w3.org/TR/xhtml1/DTD/xhtml1-transitional.dtd">
<html xmlns="http://www.w3.org/1999/xhtml" xmlns:v="urn:schemas-microsoft-com:vml" xmlns:o="urn:schemas-microsoft-com:office:office">

<head>
	<!--[if gte mso 9]>
<xml>
<o:OfficeDocumentSettings>
    <o:AllowPNG />
    <o:PixelsPerInch>96</o:PixelsPerInch>
</o:OfficeDocumentSettings>
</xml>
<![endif]-->
	<meta http-equiv="Content-Type" content="text/html; charset=UTF-8">
	<meta name="viewport" content="width=device-width, initial-scale=1.0">
	<meta name="x-apple-disable-message-reformatting">
	<meta name="color-scheme" content="light dark">
	<!--[if !mso]><!-->
	<meta http-equiv="X-UA-Compatible" content="IE=edge">
	<!--<![endif]-->
	<title></title>
	<style type="text/css">
	@media (prefers-color-scheme: dark) {
		.darkmode {
			background-color: #212121 !important;
		}
		.darkmode p {
			color: #ffffff !important;
		}
	}
	
	@media only screen and (min-width: 520px) {
		.u-row {
			width: 500px !important;
		}
		.u-row .u-col {
			vertical-align: top;
		}
		.u-row .u-col-100 {
			width: 500px !important;
		}
	}
	
	@media (max-width: 520px) {
		.u-row-container {
			max-width: 100% !important;
			padding-left: 0px !important;
			padding-right: 0px !important;
		}
		.u-row .u-col {
			min-width: 320px !important;
			max-width: 100% !important;
			display: block !important;
		}
		.u-row {
			width: 100% !important;
		}
		.u-col {
			width: 100% !important;
		}
		.u-col>div {
			margin: 0 auto;
		}
	}
	
	body {
		margin: 0;
		padding: 0;
	}
	
	table,
	tr,
	td {
		vertical-align: top;
		border-collapse: collapse;
	}
	
	.ie-container table,
	.mso-container table {
		table-layout: fixed;
	}
	
	* {
		line-height: inherit;
	}
	
	a[x-apple-data-detectors='true'] {
		color: inherit !important;
		text-decoration: none !important;
	}
	
	table,
	td {
		color: #ffffff;
	}
	</style>
</head>

<body class="clean-body u_body" style="margin: 0;padding: 0;-webkit-text-size-adjust: 100%;background-color: #212121;color: #ffffff">
	<!--[if IE]><div class="ie-container"><![endif]-->
	<!--[if mso]><div class="mso-container"><![endif]-->
	<table style="border-collapse: collapse;table-layout: fixed;border-spacing: 0;mso-table-lspace: 0pt;mso-table-rspace: 0pt;vertical-align: top;min-width: 320px;Margin: 0 auto;background-color: #212121;width:100%" cellpadding="0" cellspacing="0">
		<tbody>
			<tr style="vertical-align: top">
				<td style="word-break: break-word;border-collapse: collapse !important;vertical-align: top">
					<!--[if (mso)|(IE)]><table width="100%" cellpadding="0" cellspacing="0" border="0"><tr><td align="center" style="background-color: #212121;"><![endif]-->
					<div class="u-row-container" style="padding: 0px;background-color: transparent">
						<div class="u-row" style="margin: 0 auto;min-width: 320px;max-width: 500px;overflow-wrap: break-word;word-wrap: break-word;word-break: break-word;background-color: transparent;">
							<div style="border-collapse: collapse;display: table;width: 100%;height: 100%;background-color: transparent;">
								<!--[if (mso)|(IE)]><table width="100%" cellpadding="0" cellspacing="0" border="0"><tr><td style="padding: 0px;background-color: transparent;" align="center"><table cellpadding="0" cellspacing="0" border="0" style="width:500px;"><tr style="background-color: transparent;"><![endif]-->
								<!--[if (mso)|(IE)]><td align="center" width="500" style="background-color: #212121;width: 500px;padding: 0px;border-top: 0px solid transparent;border-left: 0px solid transparent;border-right: 0px solid transparent;border-bottom: 0px solid transparent;border-radius: 0px;-webkit-border-radius: 0px; -moz-border-radius: 0px;" valign="top"><![endif]-->
								<div class="u-col u-col-100" style="max-width: 320px;min-width: 500px;display: table-cell;vertical-align: top;">
									<div style="background-color: #212121;height: 100%;width: 100% !important;border-radius: 0px;-webkit-border-radius: 0px; -moz-border-radius: 0px;">
										<!--[if (!mso)&(!IE)]><!-->
										<div style="box-sizing: border-box; height: 100%; padding: 0px;border-top: 0px solid transparent;border-left: 0px solid transparent;border-right: 0px solid transparent;border-bottom: 0px solid transparent;border-radius: 0px;-webkit-border-radius: 0px; -moz-border-radius: 0px;">
											<!--<![endif]-->
											<table style="font-family:arial,helvetica,sans-serif;" role="presentation" cellpadding="0" cellspacing="0" width="100%" border="0">
												<tbody>
													<tr>
														<td style="overflow-wrap:break-word;word-break:break-word;padding:10px;font-family:arial,helvetica,sans-serif;" align="left">
															<div style="font-size: 14px; line-height: 140%; text-align: left; word-wrap: break-word;">
																<div>Hi {{name}},</div>
															</div>
														</td>
													</tr>
												</tbody>
											</table>
											<table style="font-family:arial,helvetica,sans-serif;" role="presentation" cellpadding="0" cellspacing="0" width="100%" border="0">
												<tbody>
													<tr>
														<td style="overflow-wrap:break-word;word-break:break-word;padding:10px;font-family:arial,helvetica,sans-serif;" align="left">
															<div style="font-size: 14px; line-height: 140%; text-align: left; word-wrap: break-word;">
																<div>
																	<div>Your password has been updated successfully! </div>
																</div>
															</div>
														</td>
													</tr>
												</tbody>
											</table>
											<table style="font-family:arial,helvetica,sans-serif;" role="presentation" cellpadding="0" cellspacing="0" width="100%" border="0">
												<tbody>
													<tr>
														<td style="overflow-wrap:break-word;word-break:break-word;padding:10px;font-family:arial,helvetica,sans-serif;" align="left">
															<div style="font-size: 14px; line-height: 140%; text-align: left; word-wrap: break-word;">
																<div>Best regards,</div>
																<div>The {{appName}} Team</div>
															</div>
														</td>
													</tr>
												</tbody>
											</table>
											<table style="font-family:arial,helvetica,sans-serif;" role="presentation" cellpadding="0" cellspacing="0" width="100%" border="0">
												<tbody>
													<tr>
														<td style="overflow-wrap:break-word;word-break:break-word;padding:0px 10px 10px;font-family:arial,helvetica,sans-serif;" align="left">
															<div style="font-size: 14px; line-height: 140%; text-align: right; word-wrap: break-word;">
																<div>
																	<div><sub>© {{year}} {{appName}}. All rights
                                                                            reserved.</sub></div>
																</div>
															</div>
														</td>
													</tr>
												</tbody>
											</table>
											<!--[if (!mso)&(!IE)]><!-->
										</div>
										<!--<![endif]-->
									</div>
								</div>
								<!--[if (mso)|(IE)]></td><![endif]-->
								<!--[if (mso)|(IE)]></tr></table></td></tr></table><![endif]-->
							</div>
						</div>
					</div>
					<!--[if (mso)|(IE)]></td></tr></table><![endif]-->
				</td>
			</tr>
		</tbody>
	</table>
	<!--[if mso]></div><![endif]-->
	<!--[if IE]></div><![endif]-->
</body>

<<<<<<< HEAD
        </style>
    </head>
    <body>
        <p>你好！ {{name}},</p>
        <p>你的密码已经成功修改。</p>
    </body>
=======
>>>>>>> 0f417aae
</html><|MERGE_RESOLUTION|>--- conflicted
+++ resolved
@@ -183,13 +183,9 @@
 	<!--[if IE]></div><![endif]-->
 </body>
 
-<<<<<<< HEAD
-        </style>
-    </head>
-    <body>
+    {{!-- <body>
         <p>你好！ {{name}},</p>
         <p>你的密码已经成功修改。</p>
-    </body>
-=======
->>>>>>> 0f417aae
+    </body> --}}
+
 </html>