--- conflicted
+++ resolved
@@ -15,14 +15,11 @@
 const validateMessageReq = require('./validateMessageReq');
 const buildEndpointOption = require('./buildEndpointOption');
 const validateRegistration = require('./validateRegistration');
-<<<<<<< HEAD
 const validateImageRequest = require('./validateImageRequest');
 const moderateText = require('./moderateText');
 const noIndex = require('./noIndex');
 const importLimiters = require('./importLimiters');
-=======
 const messageQuota = require('./messageQuota');
->>>>>>> 8e345dc5
 
 module.exports = {
   ...uploadLimiters,
@@ -40,14 +37,11 @@
   validateMessageReq,
   buildEndpointOption,
   validateRegistration,
-<<<<<<< HEAD
   validateImageRequest,
   validateModel,
   moderateText,
   noIndex,
   ...importLimiters,
   checkDomainAllowed,
-=======
   messageQuota,
->>>>>>> 8e345dc5
 };