const path = require('path');
require('module-alias')({ base: path.resolve(__dirname, '..') });
const cors = require('cors');
const express = require('express');
const passport = require('passport');
const mongoSanitize = require('express-mongo-sanitize');
const errorController = require('./controllers/ErrorController');
const configureSocialLogins = require('./socialLogins');
const { connectDb, indexSync } = require('../lib/db');
const config = require('../config');
const routes = require('./routes');

const { PORT, HOST, ALLOW_SOCIAL_LOGIN } = process.env ?? {};

const port = Number(PORT) || 3080;
const host = HOST || 'localhost';
const projectPath = path.join(__dirname, '..', '..', 'client');
const { jwtLogin, passportLogin } = require('../strategies');

const startServer = async () => {
  await connectDb();
  console.log('Connected to MongoDB');
  await indexSync();

  const app = express();
  app.locals.config = config;

  // Middleware
  app.use(errorController);
  app.use(express.json({ limit: '3mb' }));
  app.use(mongoSanitize());
  app.use(express.urlencoded({ extended: true, limit: '3mb' }));
  app.use(express.static(path.join(projectPath, 'dist')));
  app.use(express.static(path.join(projectPath, 'public')));
  app.set('trust proxy', 1); // trust first proxy
  app.use(cors());

  if (!ALLOW_SOCIAL_LOGIN) {
    console.warn(
      'Social logins are disabled. Set Envrionment Variable "ALLOW_SOCIAL_LOGIN" to true to enable them.',
    );
  }

  // OAUTH
  app.use(passport.initialize());
  passport.use(await jwtLogin());
  passport.use(passportLogin());

  if (ALLOW_SOCIAL_LOGIN?.toLowerCase() === 'true') {
    configureSocialLogins(app);
  }

  app.use('/oauth', routes.oauth);
  // API Endpoints
  app.use('/api/auth', routes.auth);
  app.use('/api/keys', routes.keys);
  app.use('/api/user', routes.user);
  app.use('/api/search', routes.search);
  app.use('/api/ask', routes.ask);
  app.use('/api/edit', routes.edit);
  app.use('/api/messages', routes.messages);
  app.use('/api/convos', routes.convos);
  app.use('/api/presets', routes.presets);
  app.use('/api/prompts', routes.prompts);
  app.use('/api/tokenizer', routes.tokenizer);
  app.use('/api/endpoints', routes.endpoints);
  app.use('/api/balance', routes.balance);
  app.use('/api/models', routes.models);
  app.use('/api/plugins', routes.plugins);
  app.use('/api/config', routes.config);
<<<<<<< HEAD
  app.use('/api/leaderboard', routes.leaderboard);
=======
  app.use('/api/assistants', routes.assistants);
  app.use('/api/files', routes.files);
>>>>>>> ae03267d

  // Static files
  app.get('/*', function (req, res) {
    res.sendFile(path.join(projectPath, 'dist', 'index.html'));
  });

  app.listen(port, host, () => {
    if (host == '0.0.0.0') {
      console.log(
        `Server listening on all interfaces at port ${port}. Use http://localhost:${port} to access it`,
      );
    } else {
      console.log(`Server listening at http://${host == '0.0.0.0' ? 'localhost' : host}:${port}`);
    }
  });
};

startServer();

let messageCount = 0;
process.on('uncaughtException', (err) => {
  if (!err.message.includes('fetch failed')) {
    console.error('There was an uncaught error:');
    console.error(err);
  }

  if (err.message.includes('fetch failed')) {
    if (messageCount === 0) {
      console.error('Meilisearch error, search will be disabled');
      messageCount++;
    }
  } else {
    process.exit(1);
  }
});<|MERGE_RESOLUTION|>--- conflicted
+++ resolved
@@ -68,12 +68,9 @@
   app.use('/api/models', routes.models);
   app.use('/api/plugins', routes.plugins);
   app.use('/api/config', routes.config);
-<<<<<<< HEAD
   app.use('/api/leaderboard', routes.leaderboard);
-=======
   app.use('/api/assistants', routes.assistants);
   app.use('/api/files', routes.files);
->>>>>>> ae03267d
 
   // Static files
   app.get('/*', function (req, res) {
