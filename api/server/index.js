const express = require('express');
const mongoSanitize = require('express-mongo-sanitize');
const { connectDb, indexSync } = require('../lib/db');
const path = require('path');
const cors = require('cors');
const routes = require('./routes');
const errorController = require('./controllers/ErrorController');
const passport = require('passport');
const configureSocialLogins = require('./socialLogins');
const { PORT, HOST, ALLOW_SOCIAL_LOGIN } = process.env ?? {};

const port = Number(PORT) || 3080;
const host = HOST || 'localhost';
const projectPath = path.join(__dirname, '..', '..', 'client');
const { jwtLogin, joseLogin, passportLogin } = require('../strategies');

const startServer = async () => {
  await connectDb();
  console.log('Connected to MongoDB');
  await indexSync();

  const app = express();

  // Middleware
  app.use(errorController);
  app.use(express.json({ limit: '3mb' }));
  app.use(mongoSanitize());
  app.use(express.urlencoded({ extended: true, limit: '3mb' }));
  app.use(express.static(path.join(projectPath, 'dist')));
  app.use(express.static(path.join(projectPath, 'public')));
  app.set('trust proxy', 1); // trust first proxy
  app.use(cors());

  if (!ALLOW_SOCIAL_LOGIN) {
    console.warn(
      'Social logins are disabled. Set Envrionment Variable "ALLOW_SOCIAL_LOGIN" to true to enable them.',
    );
  }

  // OAUTH
  app.use(passport.initialize());
<<<<<<< HEAD
  require('../strategies/jwtStrategy');
  require('../strategies/localStrategy');

  passport.use(await jwtLogin());
=======
  if (typeof Bun !== 'undefined') {
    passport.use('jwt', await joseLogin());
  } else {
    passport.use(await jwtLogin());
  }
>>>>>>> 5145121e
  passport.use(passportLogin());

  if (ALLOW_SOCIAL_LOGIN?.toLowerCase() === 'true') {
    configureSocialLogins(app);
  }

  app.use('/oauth', routes.oauth);
  // API Endpoints
  app.use('/api/auth', routes.auth);
  app.use('/api/keys', routes.keys);
  app.use('/api/user', routes.user);
  app.use('/api/search', routes.search);
  app.use('/api/ask', routes.ask);
  app.use('/api/edit', routes.edit);
  app.use('/api/messages', routes.messages);
  app.use('/api/convos', routes.convos);
  app.use('/api/presets', routes.presets);
  app.use('/api/prompts', routes.prompts);
  app.use('/api/tokenizer', routes.tokenizer);
  app.use('/api/endpoints', routes.endpoints);
  app.use('/api/balance', routes.balance);
  app.use('/api/models', routes.models);
  app.use('/api/plugins', routes.plugins);
  app.use('/api/config', routes.config);

  // Static files
  app.get('/*', function (req, res) {
    res.sendFile(path.join(projectPath, 'dist', 'index.html'));
  });

  app.listen(port, host, () => {
    if (host == '0.0.0.0') {
      console.log(
        `Server listening on all interfaces at port ${port}. Use http://localhost:${port} to access it`,
      );
    } else {
      console.log(`Server listening at http://${host == '0.0.0.0' ? 'localhost' : host}:${port}`);
    }
  });
};

startServer();

let messageCount = 0;
process.on('uncaughtException', (err) => {
  if (!err.message.includes('fetch failed')) {
    console.error('There was an uncaught error:');
    console.error(err);
  }

  if (err.message.includes('fetch failed')) {
    if (messageCount === 0) {
      console.error('Meilisearch error, search will be disabled');
      messageCount++;
    }
  } else {
    process.exit(1);
  }
});<|MERGE_RESOLUTION|>--- conflicted
+++ resolved
@@ -39,18 +39,11 @@
 
   // OAUTH
   app.use(passport.initialize());
-<<<<<<< HEAD
-  require('../strategies/jwtStrategy');
-  require('../strategies/localStrategy');
-
-  passport.use(await jwtLogin());
-=======
   if (typeof Bun !== 'undefined') {
     passport.use('jwt', await joseLogin());
   } else {
     passport.use(await jwtLogin());
   }
->>>>>>> 5145121e
   passport.use(passportLogin());
 
   if (ALLOW_SOCIAL_LOGIN?.toLowerCase() === 'true') {
