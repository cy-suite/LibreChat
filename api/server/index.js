const express = require('express');
const connectDb = require('../lib/db/connectDb');
const migrateDb = require('../lib/db/migrateDb');
const indexSync = require('../lib/db/indexSync');
const path = require('path');
const cors = require('cors');
const routes = require('./routes');
const errorController = require('./controllers/error.controller');
const passport = require('passport');
const port = process.env.PORT || 3080;
const host = process.env.HOST || 'localhost';
const projectPath = path.join(__dirname, '..', '..', 'client');

// Init the config and validate it
const config = require('../../config/loader');
config.validate(); // Validate the config

(async () => {
  await connectDb();
  console.log('Connected to MongoDB');
  await migrateDb();
  await indexSync();

  const app = express();
  app.use(errorController);
  app.use(express.json());
  app.use(express.urlencoded({ extended: true }));
  app.use(express.static(path.join(projectPath, 'dist')));
  app.use(express.static(path.join(projectPath, 'public')));

  app.set('trust proxy', 1); // trust first proxy
  app.use(cors());

  // OAUTH
  app.use(passport.initialize());
  require('../strategies/jwtStrategy');
  require('../strategies/localStrategy');
  if (process.env.GOOGLE_CLIENT_ID && process.env.GOOGLE_CLIENT_SECRET) {
    require('../strategies/googleStrategy');
  }
  if (process.env.FACEBOOK_CLIENT_ID && process.env.FACEBOOK_CLIENT_SECRET) {
    require('../strategies/facebookStrategy');
  }
  app.use('/oauth', routes.oauth);
  // api endpoint
  app.use('/api/auth', routes.auth);
  app.use('/api/user', routes.user);
  app.use('/api/search', routes.search);
  app.use('/api/ask', routes.ask);
  app.use('/api/messages', routes.messages);
  app.use('/api/convos', routes.convos);
  app.use('/api/presets', routes.presets);
  app.use('/api/prompts', routes.prompts);
  app.use('/api/tokenizer', routes.tokenizer);
  app.use('/api/endpoints', routes.endpoints);
<<<<<<< HEAD
  app.use('/api/stripe', routes.stripe);
=======
  app.use('/api/plugins', routes.plugins);
>>>>>>> 3ff8d6f9

  // static files
  app.get('/*', function (req, res) {
    res.sendFile(path.join(projectPath, 'dist', 'index.html'));
  });

  app.listen(port, host, () => {
    if (host == '0.0.0.0')
      console.log(
        `Server listening on all interface at port ${port}. Use http://localhost:${port} to access it`
      );
    else
      console.log(`Server listening at http://${host == '0.0.0.0' ? 'localhost' : host}:${port}`);
  });
})();

let messageCount = 0;
process.on('uncaughtException', (err) => {
  if (!err.message.includes('fetch failed')) {
    console.error('There was an uncaught error:');
    console.error(err);
  }

  if (err.message.includes('fetch failed')) {
    if (messageCount === 0) {
      console.error('Meilisearch error, search will be disabled');
      messageCount++;
    }
  } else {
    process.exit(1);
  }
});<|MERGE_RESOLUTION|>--- conflicted
+++ resolved
@@ -53,11 +53,8 @@
   app.use('/api/prompts', routes.prompts);
   app.use('/api/tokenizer', routes.tokenizer);
   app.use('/api/endpoints', routes.endpoints);
-<<<<<<< HEAD
   app.use('/api/stripe', routes.stripe);
-=======
   app.use('/api/plugins', routes.plugins);
->>>>>>> 3ff8d6f9
 
   // static files
   app.get('/*', function (req, res) {
