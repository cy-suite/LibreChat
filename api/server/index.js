--- conflicted
+++ resolved
@@ -1,11 +1,7 @@
 require('dotenv').config();
-<<<<<<< HEAD
-let appInsights = require('applicationinsights');
-=======
 
 let appInsights = require('applicationinsights');
 
->>>>>>> 192aa1a2
 appInsights
   .setup(process.env.APPLICATIONINSIGHTS_CONNECTION_STRING)
   .setAutoCollectConsole(true)
@@ -16,13 +12,8 @@
   .setDistributedTracingMode(appInsights.DistributedTracingModes.AI_AND_W3C)
   .setSendLiveMetrics(true)
   .start();
-<<<<<<< HEAD
-global.appInsights = appInsights.defaultClient;
-
-=======
 
 global.appInsights = appInsights.defaultClient;
->>>>>>> 192aa1a2
 const path = require('path');
 require('module-alias')({ base: path.resolve(__dirname, '..') });
 const cors = require('cors');
@@ -45,7 +36,6 @@
 const routes = require('./routes');
 const NodeCache = require('node-cache');
 // const { useAzureMonitor } = require("@azure/monitor-opentelemetry");
-<<<<<<< HEAD
 
 global.myCache = new NodeCache();
 const { PORT, HOST, ALLOW_SOCIAL_LOGIN, DISABLE_COMPRESSION } = process.env ?? {};
@@ -53,15 +43,6 @@
 const port = Number(PORT) || 3080;
 const host = HOST || 'localhost';
 
-=======
-
-global.myCache = new NodeCache();
-const { PORT, HOST, ALLOW_SOCIAL_LOGIN, DISABLE_COMPRESSION } = process.env ?? {};
-
-const port = Number(PORT) || 3080;
-const host = HOST || 'localhost';
-
->>>>>>> 192aa1a2
 const startServer = async () => {
   if (typeof Bun !== 'undefined') {
     axios.defaults.headers.common['Accept-Encoding'] = 'gzip';
