const express = require('express');
const { defaultSocialLogins } = require('librechat-data-provider');
const { isEnabled } = require('~/server/utils');
const { logger } = require('~/config');

const router = express.Router();
const emailLoginEnabled =
  process.env.ALLOW_EMAIL_LOGIN === undefined || isEnabled(process.env.ALLOW_EMAIL_LOGIN);
const passwordResetEnabled = isEnabled(process.env.ALLOW_PASSWORD_RESET);

const sharedLinksEnabled =
  process.env.ALLOW_SHARED_LINKS === undefined || isEnabled(process.env.ALLOW_SHARED_LINKS);

const publicSharedLinksEnabled =
  sharedLinksEnabled &&
  (process.env.ALLOW_SHARED_LINKS_PUBLIC === undefined ||
    isEnabled(process.env.ALLOW_SHARED_LINKS_PUBLIC));

router.get('/', async function (req, res) {
  const isBirthday = () => {
    const today = new Date();
    return today.getMonth() === 1 && today.getDate() === 11;
  };

  const ldapLoginEnabled =
    !!process.env.LDAP_URL && !!process.env.LDAP_BIND_DN && !!process.env.LDAP_USER_SEARCH_BASE;
  try {
    /** @type {TStartupConfig} */
    const payload = {
      appTitle: process.env.APP_TITLE || 'LibreChat',
      socialLogins: req.app.locals.socialLogins ?? defaultSocialLogins,
      discordLoginEnabled: !!process.env.DISCORD_CLIENT_ID && !!process.env.DISCORD_CLIENT_SECRET,
      facebookLoginEnabled:
        !!process.env.FACEBOOK_CLIENT_ID && !!process.env.FACEBOOK_CLIENT_SECRET,
      githubLoginEnabled: !!process.env.GITHUB_CLIENT_ID && !!process.env.GITHUB_CLIENT_SECRET,
      googleLoginEnabled: !!process.env.GOOGLE_CLIENT_ID && !!process.env.GOOGLE_CLIENT_SECRET,
      openidLoginEnabled:
        !!process.env.OPENID_CLIENT_ID &&
        !!process.env.OPENID_CLIENT_SECRET &&
        !!process.env.OPENID_ISSUER &&
        !!process.env.OPENID_SESSION_SECRET,
      openidLabel: process.env.OPENID_BUTTON_LABEL || 'Continue with OpenID',
      openidImageUrl: process.env.OPENID_IMAGE_URL,
      ldapLoginEnabled,
      serverDomain: process.env.DOMAIN_SERVER || 'http://localhost:3080',
      emailLoginEnabled,
      registrationEnabled: !ldapLoginEnabled && isEnabled(process.env.ALLOW_REGISTRATION),
      socialLoginEnabled: isEnabled(process.env.ALLOW_SOCIAL_LOGIN),
      emailEnabled:
        (!!process.env.EMAIL_SERVICE || !!process.env.EMAIL_HOST) &&
        !!process.env.EMAIL_USERNAME &&
        !!process.env.EMAIL_PASSWORD &&
        !!process.env.EMAIL_FROM,
      passwordResetEnabled,
      checkBalance: isEnabled(process.env.CHECK_BALANCE),
      showBirthdayIcon:
        isBirthday() ||
        isEnabled(process.env.SHOW_BIRTHDAY_ICON) ||
        process.env.SHOW_BIRTHDAY_ICON === '',
      helpAndFaqURL: process.env.HELP_AND_FAQ_URL || 'https://librechat.ai',
      interface: req.app.locals.interfaceConfig,
      modelSpecs: req.app.locals.modelSpecs,
<<<<<<< HEAD
      sharedLinksEnabled,
      publicSharedLinksEnabled,
=======
      analyticsGtmId: process.env.ANALYTICS_GTM_ID,
>>>>>>> 04502e95
    };

    if (typeof process.env.CUSTOM_FOOTER === 'string') {
      payload.customFooter = process.env.CUSTOM_FOOTER;
    }

    return res.status(200).send(payload);
  } catch (err) {
    logger.error('Error in startup config', err);
    return res.status(500).send({ error: err.message });
  }
});

module.exports = router;<|MERGE_RESOLUTION|>--- conflicted
+++ resolved
@@ -60,12 +60,9 @@
       helpAndFaqURL: process.env.HELP_AND_FAQ_URL || 'https://librechat.ai',
       interface: req.app.locals.interfaceConfig,
       modelSpecs: req.app.locals.modelSpecs,
-<<<<<<< HEAD
       sharedLinksEnabled,
       publicSharedLinksEnabled,
-=======
       analyticsGtmId: process.env.ANALYTICS_GTM_ID,
->>>>>>> 04502e95
     };
 
     if (typeof process.env.CUSTOM_FOOTER === 'string') {
