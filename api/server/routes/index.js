const ask = require('./ask');
const edit = require('./edit');
const messages = require('./messages');
const convos = require('./convos');
const presets = require('./presets');
const prompts = require('./prompts');
const search = require('./search');
const tokenizer = require('./tokenizer');
const auth = require('./auth');
const keys = require('./keys');
const oauth = require('./oauth');
const endpoints = require('./endpoints');
const balance = require('./balance');
const models = require('./models');
const plugins = require('./plugins');
const user = require('./user');
const config = require('./config');
const assistants = require('./assistants');
const files = require('./files');
const staticRoute = require('./static');
<<<<<<< HEAD
=======
const share = require('./share');
>>>>>>> 302b28fc

module.exports = {
  search,
  ask,
  edit,
  messages,
  convos,
  presets,
  prompts,
  auth,
  keys,
  oauth,
  user,
  tokenizer,
  endpoints,
  balance,
  models,
  plugins,
  config,
  assistants,
  files,
  staticRoute,
<<<<<<< HEAD
=======
  share,
>>>>>>> 302b28fc
};<|MERGE_RESOLUTION|>--- conflicted
+++ resolved
@@ -18,10 +18,7 @@
 const assistants = require('./assistants');
 const files = require('./files');
 const staticRoute = require('./static');
-<<<<<<< HEAD
-=======
 const share = require('./share');
->>>>>>> 302b28fc
 
 module.exports = {
   search,
@@ -44,8 +41,5 @@
   assistants,
   files,
   staticRoute,
-<<<<<<< HEAD
-=======
   share,
->>>>>>> 302b28fc
 };