const ask = require('./ask');
const edit = require('./edit');
const messages = require('./messages');
const convos = require('./convos');
const presets = require('./presets');
const prompts = require('./prompts');
const search = require('./search');
const tokenizer = require('./tokenizer');
const auth = require('./auth');
const keys = require('./keys');
const oauth = require('./oauth');
const endpoints = require('./endpoints');
const balance = require('./balance');
const models = require('./models');
const plugins = require('./plugins');
const user = require('./user');
const config = require('./config');
const leaderboard = require('./leaderboard');
const assistants = require('./assistants');
const files = require('./files');
<<<<<<< HEAD
const webhooks = require('./webhooks');
=======
const staticRoute = require('./static');
>>>>>>> 9d137ce4

module.exports = {
  search,
  ask,
  edit,
  messages,
  convos,
  presets,
  prompts,
  auth,
  keys,
  oauth,
  user,
  tokenizer,
  endpoints,
  balance,
  models,
  plugins,
  config,
  leaderboard,
  assistants,
  files,
<<<<<<< HEAD
  webhooks,
=======
  staticRoute,
>>>>>>> 9d137ce4
};<|MERGE_RESOLUTION|>--- conflicted
+++ resolved
@@ -18,11 +18,8 @@
 const leaderboard = require('./leaderboard');
 const assistants = require('./assistants');
 const files = require('./files');
-<<<<<<< HEAD
 const webhooks = require('./webhooks');
-=======
 const staticRoute = require('./static');
->>>>>>> 9d137ce4
 
 module.exports = {
   search,
@@ -45,9 +42,6 @@
   leaderboard,
   assistants,
   files,
-<<<<<<< HEAD
   webhooks,
-=======
   staticRoute,
->>>>>>> 9d137ce4
 };