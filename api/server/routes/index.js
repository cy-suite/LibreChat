const ask = require('./ask');
const messages = require('./messages');
const convos = require('./convos');
const presets = require('./presets');
const prompts = require('./prompts');
const search = require('./search');
const tokenizer = require('./tokenizer');
const auth = require('./auth');
const oauth = require('./oauth');
const stripe = require('./stripe');
const { router: endpoints } = require('./endpoints');
const plugins = require('./plugins');
const user = require('./user');
const config = require('./config');

module.exports = {
  search,
  ask,
  messages,
  convos,
  presets,
  prompts,
  auth,
  oauth,
  user,
  tokenizer,
  endpoints,
<<<<<<< HEAD
  stripe,
  plugins
=======
  plugins,
  config
>>>>>>> 76e51b8a
};<|MERGE_RESOLUTION|>--- conflicted
+++ resolved
@@ -25,11 +25,7 @@
   user,
   tokenizer,
   endpoints,
-<<<<<<< HEAD
   stripe,
-  plugins
-=======
   plugins,
   config
->>>>>>> 76e51b8a
 };