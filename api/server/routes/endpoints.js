const express = require('express');
const router = express.Router();
const { availableTools } = require('../../app/langchain/tools');

const getOpenAIModels = () => {
  let models = ['gpt-4', 'text-davinci-003', 'gpt-3.5-turbo', 'gpt-3.5-turbo-0301'];
  if (process.env.OPENAI_MODELS) models = String(process.env.OPENAI_MODELS).split(',');

  return models;
};

const getChatGPTBrowserModels = () => {
  let models = ['text-davinci-002-render-sha', 'text-davinci-002-render-paid', 'gpt-4'];
  if (process.env.CHATGPT_MODELS) models = String(process.env.CHATGPT_MODELS).split(',');

  return models;
};

let i = 0;
router.get('/', async function (req, res) {
  let key, palmUser;
  try {
    key = require('../../data/auth.json');
  } catch (e) {
    if (i === 0) {
      console.log("No 'auth.json' file (service account key) found in /api/data/ for PaLM models");
      i++;
    }
  }

  if (process.env.PALM_KEY === 'user_provided') {
    palmUser = true;
    if (i <= 1) {
      console.log('User will provide key for PaLM models');
      i++;
    }
  }

  const google =
    key || palmUser ? { userProvide: palmUser, availableModels: ['chat-bison', 'text-bison'] } : false;
  const azureOpenAI = !!process.env.AZURE_OPENAI_KEY;
<<<<<<< HEAD
  const authOpenAI = process.env.OPENAI_KEY || process.env.AZURE_OPENAI_API_KEY;
  const openAI = authOpenAI ? { availableModels: getOpenAIModels() } : false;
  const gptPlugins = authOpenAI ? { availableModels: ['gpt-4', 'gpt-3.5-turbo', 'gpt-3.5-turbo-0301'], availableTools } : false;
=======
  const openAI =
    process.env.OPENAI_KEY || process.env.AZURE_OPENAI_API_KEY
      ? { availableModels: getOpenAIModels() }
      : false;
>>>>>>> 5711ff27
  const bingAI = process.env.BINGAI_TOKEN
    ? { userProvide: process.env.BINGAI_TOKEN == 'user_provided' }
    : false;
  const chatGPTBrowser = process.env.CHATGPT_TOKEN
    ? {
      userProvide: process.env.CHATGPT_TOKEN == 'user_provided',
      availableModels: getChatGPTBrowserModels()
    }
    : false;

<<<<<<< HEAD
  res.send(JSON.stringify({ azureOpenAI, openAI, bingAI, chatGPTBrowser, gptPlugins }));
=======
  res.send(JSON.stringify({ azureOpenAI, openAI, google, bingAI, chatGPTBrowser }));
>>>>>>> 5711ff27
});

module.exports = { router, getOpenAIModels, getChatGPTBrowserModels };<|MERGE_RESOLUTION|>--- conflicted
+++ resolved
@@ -39,16 +39,12 @@
   const google =
     key || palmUser ? { userProvide: palmUser, availableModels: ['chat-bison', 'text-bison'] } : false;
   const azureOpenAI = !!process.env.AZURE_OPENAI_KEY;
-<<<<<<< HEAD
-  const authOpenAI = process.env.OPENAI_KEY || process.env.AZURE_OPENAI_API_KEY;
-  const openAI = authOpenAI ? { availableModels: getOpenAIModels() } : false;
+  const authOpenAI =
+    process.env.OPENAI_KEY || process.env.AZURE_OPENAI_API_KEY
+     ;
+  const openAI = authOpenAI ? { availableModels: getOpenAIModels() }
+      : false;
   const gptPlugins = authOpenAI ? { availableModels: ['gpt-4', 'gpt-3.5-turbo', 'gpt-3.5-turbo-0301'], availableTools } : false;
-=======
-  const openAI =
-    process.env.OPENAI_KEY || process.env.AZURE_OPENAI_API_KEY
-      ? { availableModels: getOpenAIModels() }
-      : false;
->>>>>>> 5711ff27
   const bingAI = process.env.BINGAI_TOKEN
     ? { userProvide: process.env.BINGAI_TOKEN == 'user_provided' }
     : false;
@@ -59,11 +55,7 @@
     }
     : false;
 
-<<<<<<< HEAD
-  res.send(JSON.stringify({ azureOpenAI, openAI, bingAI, chatGPTBrowser, gptPlugins }));
-=======
-  res.send(JSON.stringify({ azureOpenAI, openAI, google, bingAI, chatGPTBrowser }));
->>>>>>> 5711ff27
+  res.send(JSON.stringify({ azureOpenAI, openAI, google, bingAI, chatGPTBrowser, gptPlugins }));
 });
 
 module.exports = { router, getOpenAIModels, getChatGPTBrowserModels };