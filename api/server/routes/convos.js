--- conflicted
+++ resolved
@@ -191,7 +191,6 @@
   }
 });
 
-<<<<<<< HEAD
 router.post('/duplicate', requireJwtAuth, async (req, res) => {
   const { conversation, msgData } = req.body.arg;
 
@@ -242,7 +241,9 @@
   } catch (error) {
     console.error(error);
     res.status(500).send(error);
-=======
+  }
+});
+
 const { importIpLimiter, importUserLimiter } = createImportLimiters();
 const upload = multer({ storage: storage, fileFilter: importFileFilter });
 
@@ -316,7 +317,6 @@
   } catch (error) {
     logger.error('Error getting job details', error);
     res.status(500).send('Error getting job details');
->>>>>>> 2aec4a62
   }
 });
 
