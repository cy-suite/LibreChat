--- conflicted
+++ resolved
@@ -1,10 +1,10 @@
 const express = require('express');
-<<<<<<< HEAD
-const router = express.Router();
-const { getConvo, saveConvo, likeConvo } = require('../../models');
+// const router = express.Router();
+// const { getConvo, saveConvo, likeConvo } = require('../../models');
+const { likeConvo } = require('../../models');
 const {
-  getConvosByPage,
-  deleteConvos,
+  // getConvosByPage,
+  // deleteConvos,
   getRecentConvos,
   getHottestConvo,
   getSharedConvo,
@@ -13,31 +13,30 @@
   getFollowingConvos,
   increaseConvoViewCount,
 } = require('../../models/Conversation');
-const requireJwtAuth = require('../middleware/requireJwtAuth');
+// const requireJwtAuth = require('../middleware/requireJwtAuth');
 const { duplicateMessages } = require('../../models/Message');
 const crypto = require('crypto');
 const Conversation = require('../../models/schema/convoSchema');
-=======
 const { CacheKeys } = require('librechat-data-provider');
 const { initializeClient } = require('~/server/services/Endpoints/assistant');
 const { getConvosByPage, deleteConvos, getConvo, saveConvo } = require('~/models/Conversation');
 const requireJwtAuth = require('~/server/middleware/requireJwtAuth');
 const { sleep } = require('~/server/services/Runs/handle');
 const getLogStores = require('~/cache/getLogStores');
->>>>>>> 388dc178
 const { logger } = require('~/config');
 
 const router = express.Router();
 router.use(requireJwtAuth);
 
 router.get('/', async (req, res) => {
-<<<<<<< HEAD
-  const pageNumber = req.query.pageNumber || 1;
-  if (!req.user) {
-    res.status(401).send();
-  } else {
-    res.status(200).send(await getConvosByPage(req.user.id, pageNumber));
-  }
+  let pageNumber = req.query.pageNumber || 1;
+  pageNumber = parseInt(pageNumber, 10);
+
+  if (isNaN(pageNumber) || pageNumber < 1) {
+    return res.status(400).json({ error: 'Invalid page number' });
+  }
+
+  res.status(200).send(await getConvosByPage(req.user.id, pageNumber));
 });
 
 router.get('/hottest', requireJwtAuth, async (req, res) => {
@@ -93,16 +92,6 @@
     console.error(error);
     res.status(500).send(error);
   }
-=======
-  let pageNumber = req.query.pageNumber || 1;
-  pageNumber = parseInt(pageNumber, 10);
-
-  if (isNaN(pageNumber) || pageNumber < 1) {
-    return res.status(400).json({ error: 'Invalid page number' });
-  }
-
-  res.status(200).send(await getConvosByPage(req.user.id, pageNumber));
->>>>>>> 388dc178
 });
 
 router.get('/:conversationId', async (req, res) => {
@@ -116,7 +105,6 @@
   }
 });
 
-<<<<<<< HEAD
 router.get('/share/:conversationId', async (req, res) => {
   const { conversationId } = req.params;
   const convo = await getSharedConvo(conversationId);
@@ -127,7 +115,9 @@
     res.status(200).send(convo);
   } else {
     res.status(404).end();
-=======
+  }
+});
+
 router.post('/gen_title', async (req, res) => {
   const { conversationId } = req.body;
   const titleCache = getLogStores(CacheKeys.GEN_TITLE);
@@ -146,7 +136,6 @@
     res.status(404).json({
       message: 'Title not found or method not implemented for the conversation\'s endpoint',
     });
->>>>>>> 388dc178
   }
 });
 
