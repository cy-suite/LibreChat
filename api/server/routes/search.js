const Keyv = require('keyv');
const express = require('express');
const { MeiliSearch } = require('meilisearch');
const { Conversation, getConvosQueried } = require('~/models/Conversation');
const requireJwtAuth = require('~/server/middleware/requireJwtAuth');
const { cleanUpPrimaryKeyValue } = require('~/lib/utils/misc');
const { reduceHits } = require('~/lib/utils/reduceHits');
const { isEnabled } = require('~/server/utils');
const { Message } = require('~/models/Message');
const keyvRedis = require('~/cache/keyvRedis');
const { logger } = require('~/config');

const router = express.Router();
<<<<<<< HEAD

const expiration = 60 * 1000;
const cache = isEnabled(process.env.USE_REDIS)
  ? new Keyv({ store: keyvRedis })
  : new Keyv({ namespace: 'search', ttl: expiration });

=======

const expiration = 60 * 1000;
const cache = isEnabled(process.env.USE_REDIS)
  ? new Keyv({ store: keyvRedis })
  : new Keyv({ namespace: 'search', ttl: expiration });

>>>>>>> 302b28fc
router.use(requireJwtAuth);

router.get('/sync', async function (req, res) {
  await Message.syncWithMeili();
  await Conversation.syncWithMeili();
  res.send('synced');
});

router.get('/', async function (req, res) {
  try {
    let user = req.user.id ?? '';
    const { q } = req.query;
    const pageNumber = req.query.pageNumber || 1;
    const key = `${user}:search:${q}`;
    const cached = await cache.get(key);
    if (cached) {
      logger.debug('[/search] cache hit: ' + key);
      const { pages, pageSize, messages } = cached;
      res
        .status(200)
        .send({ conversations: cached[pageNumber], pages, pageNumber, pageSize, messages });
      return;
    }

<<<<<<< HEAD
    const messages = (
      await Message.meiliSearch(
        q,
        {
          attributesToHighlight: ['text'],
          highlightPreTag: '**',
          highlightPostTag: '**',
        },
        true,
      )
    ).hits.map((message) => {
      const { _formatted, ...rest } = message;
      return {
        ...rest,
        searchResult: true,
        text: _formatted.text,
      };
    });
=======
    const messages = (await Message.meiliSearch(q, undefined, true)).hits;
>>>>>>> 302b28fc
    const titles = (await Conversation.meiliSearch(q)).hits;

    const sortedHits = reduceHits(messages, titles);
<<<<<<< HEAD
    // debugging:
    // logger.debug('user:', user, 'message hits:', messages.length, 'convo hits:', titles.length);
    // logger.debug('sorted hits:', sortedHits.length);
=======
>>>>>>> 302b28fc
    const result = await getConvosQueried(user, sortedHits, pageNumber);

    const activeMessages = [];
    for (let i = 0; i < messages.length; i++) {
      let message = messages[i];
      if (message.conversationId.includes('--')) {
        message.conversationId = cleanUpPrimaryKeyValue(message.conversationId);
      }
      if (result.convoMap[message.conversationId]) {
        const convo = result.convoMap[message.conversationId];
        const { title, chatGptLabel, model } = convo;
        message = { ...message, ...{ title, chatGptLabel, model } };
        activeMessages.push(message);
      }
    }
    result.messages = activeMessages;
    if (result.cache) {
      result.cache.messages = activeMessages;
      cache.set(key, result.cache, expiration);
      delete result.cache;
    }
    delete result.convoMap;
<<<<<<< HEAD
    // for debugging
    // logger.debug(result, messages.length);
=======

>>>>>>> 302b28fc
    res.status(200).send(result);
  } catch (error) {
    logger.error('[/search] Error while searching messages & conversations', error);
    res.status(500).send({ message: 'Error searching' });
  }
});

router.get('/test', async function (req, res) {
  const { q } = req.query;
  const messages = (
    await Message.meiliSearch(q, { attributesToHighlight: ['text'] }, true)
  ).hits.map((message) => {
    const { _formatted, ...rest } = message;
    return { ...rest, searchResult: true, text: _formatted.text };
  });
  res.send(messages);
});

router.get('/enable', async function (req, res) {
  let result = false;
  try {
    const client = new MeiliSearch({
      host: process.env.MEILI_HOST,
      apiKey: process.env.MEILI_MASTER_KEY,
    });

    const { status } = await client.health();
    result = status === 'available' && !!process.env.SEARCH;
    return res.send(result);
  } catch (error) {
    return res.send(false);
  }
});

module.exports = router;<|MERGE_RESOLUTION|>--- conflicted
+++ resolved
@@ -11,21 +11,12 @@
 const { logger } = require('~/config');
 
 const router = express.Router();
-<<<<<<< HEAD
 
 const expiration = 60 * 1000;
 const cache = isEnabled(process.env.USE_REDIS)
   ? new Keyv({ store: keyvRedis })
   : new Keyv({ namespace: 'search', ttl: expiration });
 
-=======
-
-const expiration = 60 * 1000;
-const cache = isEnabled(process.env.USE_REDIS)
-  ? new Keyv({ store: keyvRedis })
-  : new Keyv({ namespace: 'search', ttl: expiration });
-
->>>>>>> 302b28fc
 router.use(requireJwtAuth);
 
 router.get('/sync', async function (req, res) {
@@ -50,37 +41,10 @@
       return;
     }
 
-<<<<<<< HEAD
-    const messages = (
-      await Message.meiliSearch(
-        q,
-        {
-          attributesToHighlight: ['text'],
-          highlightPreTag: '**',
-          highlightPostTag: '**',
-        },
-        true,
-      )
-    ).hits.map((message) => {
-      const { _formatted, ...rest } = message;
-      return {
-        ...rest,
-        searchResult: true,
-        text: _formatted.text,
-      };
-    });
-=======
     const messages = (await Message.meiliSearch(q, undefined, true)).hits;
->>>>>>> 302b28fc
     const titles = (await Conversation.meiliSearch(q)).hits;
 
     const sortedHits = reduceHits(messages, titles);
-<<<<<<< HEAD
-    // debugging:
-    // logger.debug('user:', user, 'message hits:', messages.length, 'convo hits:', titles.length);
-    // logger.debug('sorted hits:', sortedHits.length);
-=======
->>>>>>> 302b28fc
     const result = await getConvosQueried(user, sortedHits, pageNumber);
 
     const activeMessages = [];
@@ -103,12 +67,7 @@
       delete result.cache;
     }
     delete result.convoMap;
-<<<<<<< HEAD
-    // for debugging
-    // logger.debug(result, messages.length);
-=======
 
->>>>>>> 302b28fc
     res.status(200).send(result);
   } catch (error) {
     logger.error('[/search] Error while searching messages & conversations', error);
