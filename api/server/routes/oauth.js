--- conflicted
+++ resolved
@@ -1,9 +1,4 @@
 // file deepcode ignore NoRateLimitingForLogin: Rate limiting is handled by the `loginLimiter` middleware
-<<<<<<< HEAD
-
-const passport = require('passport');
-=======
->>>>>>> 302b28fc
 const express = require('express');
 const passport = require('passport');
 const { loginLimiter, checkBan, checkDomainAllowed } = require('~/server/middleware');
@@ -11,12 +6,6 @@
 const { logger } = require('~/config');
 
 const router = express.Router();
-<<<<<<< HEAD
-const { setAuthTokens } = require('~/server/services/AuthService');
-const { loginLimiter, checkBan, checkDomainAllowed } = require('~/server/middleware');
-const { logger } = require('~/config');
-=======
->>>>>>> 302b28fc
 
 const domains = {
   client: process.env.DOMAIN_CLIENT,
