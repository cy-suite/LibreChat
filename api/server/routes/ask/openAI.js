--- conflicted
+++ resolved
@@ -5,7 +5,6 @@
 const { addTitle, initializeClient } = require('../endpoints/openAI');
 const { saveMessage, getConvoTitle, getConvo, getMessagesCount } = require('../../../models');
 const {
-<<<<<<< HEAD
   handleAbort,
   createAbortController,
   handleAbortError,
@@ -13,81 +12,13 @@
   validateEndpoint,
   buildEndpointOption,
 } = require('../../middleware');
-=======
-  handleError,
-  sendMessage,
-  createOnProgress,
-} = require('./handlers');
-const requireJwtAuth = require('../../../middleware/requireJwtAuth');
-const User = require('../../../models/User');
-const { getMessagesCount } = require('../../../models/Message');
->>>>>>> ad9728b4
 const trieSensitive = require('../../../utils/trieSensitive');
 const { handleError } = require('../../utils');
+const User = require('../../../models/User');
 router.post('/abort', handleAbort());
 
-<<<<<<< HEAD
 router.post('/', validateEndpoint, buildEndpointOption, setHeaders, async (req, res) => {
   let {
-=======
-const abortControllers = new Map();
-
-router.post('/abort', requireJwtAuth, async (req, res) => {
-  return await abortMessage(req, res, abortControllers);
-});
-
-router.post('/', requireJwtAuth, async (req, res) => {
-  const { endpoint, text, parentMessageId, conversationId } = req.body;
-  if (text.length === 0) return handleError(res, { text: 'Prompt empty or too short' });
-  const isOpenAI = endpoint === 'openAI' || endpoint === 'azureOpenAI';
-  if (!isOpenAI) return handleError(res, { text: 'Illegal request' });
-
-  const isSensitive = await trieSensitive.checkSensitiveWords(text);
-  if(isSensitive) return handleError(res, { text:'请回避敏感词汇，谢谢！' });
-  // build endpoint option
-  const endpointOption = {
-    chatGptLabel: req.body?.chatGptLabel ?? null,
-    promptPrefix: req.body?.promptPrefix ?? null,
-    modelOptions: {
-      model: req.body?.model ?? 'gpt-3.5-turbo',
-      temperature: req.body?.temperature ?? 1,
-      top_p: req.body?.top_p ?? 1,
-      presence_penalty: req.body?.presence_penalty ?? 0,
-      frequency_penalty: req.body?.frequency_penalty ?? 0
-    }
-  };
-
-  let currentTime = new Date();
-  const user = await User.findById(req.user.id).exec();
-  let quota = 0;
-  if (('proMemberExpiredAt' in user) && (user.proMemberExpiredAt > currentTime)) { // If not proMember, check quota
-    quota = JSON.parse(process.env['CHAT_QUOTA_PER_DAY_PRO_MEMBER']);
-  } else {
-    quota = JSON.parse(process.env['CHAT_QUOTA_PER_DAY']);
-  }
-
-  let someTimeAgo = currentTime;
-  someTimeAgo.setSeconds(currentTime.getSeconds() - 60 * 60 * 24); // 24 hours
-  if (endpointOption.modelOptions.model in quota) {
-    let messagesCount = await getMessagesCount({
-      $and: [
-        { senderId: req.user.id },
-        { model: endpointOption.modelOptions.model },
-        { updatedAt: { $gte: someTimeAgo } },
-      ]
-    });
-    let dailyQuota = (quota[endpointOption.modelOptions.model]).toFixed(0);
-    if (messagesCount >= dailyQuota) {
-      return handleError(res, { text: `超出了您的使用额度(${endpointOption.modelOptions.model}模型每天${dailyQuota}条消息)，通过此网页可以购买更多额度：https://iaitok.com/pay` });
-    }
-  }
-
-  console.log('ask log');
-  console.dir({ text, conversationId, endpointOption }, { depth: null });
-
-  // eslint-disable-next-line no-use-before-define
-  return await ask({
->>>>>>> ad9728b4
     text,
     endpointOption,
     conversationId,
@@ -143,11 +74,8 @@
           unfinished: true,
           cancelled: false,
           error: false,
-<<<<<<< HEAD
           user,
-=======
           senderId: req.user.id,
->>>>>>> ad9728b4
         });
       }
 
@@ -174,24 +102,35 @@
 
     const isSensitive = await trieSensitive.checkSensitiveWords(text);
     if (isSensitive) {
+      //return handleError(res, { text: '请回避敏感词汇，谢谢！' });
       throw new Error('请回避敏感词汇，谢谢！');
     }
 
-    let someTimeAgo = new Date();
-    someTimeAgo.setSeconds(someTimeAgo.getSeconds() - 60 * 60 * 24); // 24 hours
+    let currentTime = new Date();
+    const user = await User.findById(req.user.id).exec();
+    let quota = 0;
+    if ('proMemberExpiredAt' in user && user.proMemberExpiredAt > currentTime) {
+      // If not proMember, check quota
+      quota = JSON.parse(process.env['CHAT_QUOTA_PER_DAY_PRO_MEMBER']);
+    } else {
+      quota = JSON.parse(process.env['CHAT_QUOTA_PER_DAY']);
+    }
 
-    let quota = JSON.parse(process.env['CHAT_QUOTA_PER_SECOND']);
-    if (endpointOption.model in quota) {
+    let someTimeAgo = currentTime;
+    someTimeAgo.setSeconds(currentTime.getSeconds() - 60 * 60 * 24); // 24 hours
+    if (endpointOption.modelOptions.model in quota) {
       let messagesCount = await getMessagesCount({
-        senderId: req.user.id,
-        model: endpointOption.model,
-        updatedAt: { $gte: someTimeAgo },
+        $and: [
+          { senderId: req.user.id },
+          { model: endpointOption.modelOptions.model },
+          { updatedAt: { $gte: someTimeAgo } },
+        ],
       });
-      let dailyQuota = (quota[endpointOption.model] * 60 * 60 * 24).toFixed(0);
+      let dailyQuota = quota[endpointOption.modelOptions.model].toFixed(0);
       if (messagesCount >= dailyQuota) {
-        // throw new Error("Exceed daily quota! Please contact 615547 to purchase more quota via Wechat");
+        // return handleError(res, { text: `超出了您的使用额度(${endpointOption.modelOptions.model}模型每天${dailyQuota}条消息)，通过此网页可以购买更多额度：https://iaitok.com/pay` });
         throw new Error(
-          `超出了您的使用额度(${endpointOption.model}每天${dailyQuota}条消息)，如需购买更多额度，请加微信：615547`,
+          `超出了您的使用额度(${endpointOption.modelOptions.model}模型每天${dailyQuota}条消息)，通过此网页可以购买更多额度：https://iaitok.com/pay`,
         );
       }
     }
