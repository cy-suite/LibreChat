--- conflicted
+++ resolved
@@ -130,11 +130,7 @@
       let dailyQuota = quota[endpointOption.modelOptions.model].toFixed(0);
       if (messagesCount >= dailyQuota) {
         throw new Error(
-<<<<<<< HEAD
-          `超出了您的使用额度(${endpointOption.modelOptions.model}模型每天${dailyQuota}条消息)。由于我们需要支付越来越多每月上万人民币的OpenAI API费用，请支持我们持续提供ChatGPT服务，并通过此网页可以购买更多额度：${process.env['PAYMENT_URL']}`,
-=======
           `超出了您的使用额度(${endpointOption.modelOptions.model}模型每天${dailyQuota}条消息)。由于需要支付越来越多、每月上万元的API费用，请支持我们持续提供GPT服务、通过此网页购买更多额度：https://iaitok.com`,
->>>>>>> 4a5c0690
         );
       }
     }
