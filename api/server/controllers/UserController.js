--- conflicted
+++ resolved
@@ -8,11 +8,7 @@
   deleteMessages,
   deleteUserById,
 } = require('~/models');
-<<<<<<< HEAD
-const User = require('~/models/User'); // Add this line
-=======
 const User = require('~/models/User');
->>>>>>> e4d73e65
 const { updateUserPluginAuth, deleteUserPluginAuth } = require('~/server/services/PluginService');
 const { updateUserPluginsService, deleteUserKey } = require('~/server/services/UserService');
 const { verifyEmail, resendVerificationEmail } = require('~/server/services/AuthService');
@@ -33,11 +29,7 @@
     }
     res.status(200).json({ termsAccepted: !!user.termsAccepted });
   } catch (error) {
-<<<<<<< HEAD
-    console.error('Error fetching terms acceptance status:', error);
-=======
     logger.error('Error fetching terms acceptance status:', error);
->>>>>>> e4d73e65
     res.status(500).json({ message: 'Error fetching terms acceptance status' });
   }
 };
@@ -50,11 +42,7 @@
     }
     res.status(200).json({ message: 'Terms accepted successfully' });
   } catch (error) {
-<<<<<<< HEAD
-    console.error('Error accepting terms:', error);
-=======
     logger.error('Error accepting terms:', error);
->>>>>>> e4d73e65
     res.status(500).json({ message: 'Error accepting terms' });
   }
 };
