--- conflicted
+++ resolved
@@ -10,11 +10,7 @@
   getUsersByPage,
   findUser,
 } = require('~/models');
-<<<<<<< HEAD
-
-=======
 const User = require('~/models/User');
->>>>>>> 02099551
 const { updateUserPluginAuth, deleteUserPluginAuth } = require('~/server/services/PluginService');
 const { updateUserPluginsService, deleteUserKey } = require('~/server/services/UserService');
 const { verifyEmail, resendVerificationEmail } = require('~/server/services/AuthService');
@@ -27,7 +23,6 @@
   res.status(200).send(req.user);
 };
 
-<<<<<<< HEAD
 const getUsersController = async (req, res) => {
   let pageNumber = req.query.pageNumber || 1;
   pageNumber = parseInt(pageNumber, 10);
@@ -46,7 +41,8 @@
   let searchKey = req.query.searchKey;
 
   res.status(200).send(await getUsersByPage(pageNumber, pageSize, searchKey));
-=======
+};
+
 const getTermsStatusController = async (req, res) => {
   try {
     const user = await User.findById(req.user.id);
@@ -71,7 +67,6 @@
     logger.error('Error accepting terms:', error);
     res.status(500).json({ message: 'Error accepting terms' });
   }
->>>>>>> 02099551
 };
 
 const deleteUserFiles = async (req) => {
@@ -223,12 +218,9 @@
 
 module.exports = {
   getUserController,
-<<<<<<< HEAD
   getUsersController,
-=======
   getTermsStatusController,
   acceptTermsController,
->>>>>>> 02099551
   deleteUserController,
   verifyEmailController,
   updateUserPluginsController,
