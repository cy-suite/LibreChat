const crypto = require('crypto');
const cookies = require('cookie');
const jwt = require('jsonwebtoken');
const { Session, User } = require('~/models');
const {
  registerUser,
  resetPassword,
  verifyEmail,
  setAuthTokens,
  requestPasswordReset,
} = require('~/server/services/AuthService');
const { logger } = require('~/config');

const registrationController = async (req, res) => {
  try {
    const response = await registerUser(req.body);
    if (response.status === 200) {
      const { status, user } = response;
      let newUser = await User.findOne({ _id: user._id });
      if (!newUser) {
        newUser = new User(user);
        await newUser.save();
      }
      // Do not set the authorization header or send the user object in the response
      res.status(status).send({
        message: 'Registration successful. Please check your email to verify your email address.',
      });
    } else {
      const { status, message } = response;
      res.status(status).send({ message });
    }
  } catch (err) {
    logger.error('[registrationController]', err);
    return res.status(500).json({ message: err.message });
  }
};

const getUserController = async (req, res) => {
  return res.status(200).send(req.user);
};

const resetPasswordRequestController = async (req, res) => {
  try {
    const resetService = await requestPasswordReset(req.body.email);
    if (resetService instanceof Error) {
      return res.status(400).json(resetService);
    } else {
      return res.status(200).json(resetService);
    }
  } catch (e) {
    logger.error('[resetPasswordRequestController]', e);
    return res.status(400).json({ message: e.message });
  }
};

const resetPasswordController = async (req, res) => {
  try {
    const resetPasswordService = await resetPassword(
      req.body.userId,
      req.body.token,
      req.body.password,
    );
    if (resetPasswordService instanceof Error) {
      return res.status(400).json(resetPasswordService);
    } else {
      return res.status(200).json(resetPasswordService);
    }
  } catch (e) {
    logger.error('[resetPasswordController]', e);
    return res.status(400).json({ message: e.message });
  }
};

const verifyEmailController = async (req, res) => {
  try {
    const verifyEmailService = await verifyEmail(req.body.userId, req.body.token);
    if (verifyEmailService instanceof Error) {
      return res.status(400).json(verifyEmailService);
    } else {
      return res.status(200).json(verifyEmailService);
    }
  } catch (e) {
    logger.error('[verifyEmailController]', e);
    return res.status(400).json({ message: e.message });
  }
};

const refreshController = async (req, res) => {
  const refreshToken = req.headers.cookie ? cookies.parse(req.headers.cookie).refreshToken : null;
  if (!refreshToken) {
    return res.status(200).send('Refresh token not provided');
  }

  try {
    const payload = jwt.verify(refreshToken, process.env.JWT_REFRESH_SECRET);
    const user = await User.findOne({ _id: payload.id });
    if (!user) {
      return res.status(401).redirect('/login');
    }

    const userId = payload.id;

    if (process.env.NODE_ENV === 'CI') {
      const token = await setAuthTokens(userId, res);
      const userObj = user.toJSON();
      return res.status(200).send({ token, user: userObj });
    }

    // Hash the refresh token
    const hash = crypto.createHash('sha256');
    const hashedToken = hash.update(refreshToken).digest('hex');

    // Find the session with the hashed refresh token
    const session = await Session.findOne({ user: userId, refreshTokenHash: hashedToken });
    if (session && session.expiration > new Date()) {
      const token = await setAuthTokens(userId, res, session._id);
      const userObj = user.toJSON();
      res.status(200).send({ token, user: userObj });
    } else if (req?.query?.retry) {
      // Retrying from a refresh token request that failed (401)
      res.status(403).send('No session found');
    } else if (payload.exp < Date.now() / 1000) {
      res.status(403).redirect('/login');
    } else {
      res.status(401).send('Refresh token expired or not found for this user');
    }
  } catch (err) {
    logger.error(`[refreshController] Refresh token: ${refreshToken}`, err);
    res.status(403).send('Invalid refresh token');
  }
};

module.exports = {
  getUserController,
  refreshController,
  registrationController,
  resetPasswordController,
<<<<<<< HEAD
  verifyEmailController,
=======
  resetPasswordRequestController,
>>>>>>> 9d137ce4
};<|MERGE_RESOLUTION|>--- conflicted
+++ resolved
@@ -135,9 +135,6 @@
   refreshController,
   registrationController,
   resetPasswordController,
-<<<<<<< HEAD
   verifyEmailController,
-=======
   resetPasswordRequestController,
->>>>>>> 9d137ce4
 };