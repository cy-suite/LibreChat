--- conflicted
+++ resolved
@@ -15,13 +15,7 @@
     const response = await registerUser(req.body);
     if (response.status === 200) {
       const { status, user } = response;
-<<<<<<< HEAD
-     
-      // await setAuthTokens(req.user._id, res);
-
-=======
       const token = await setAuthTokens( user._id, res );
->>>>>>> 34633956
       res.status(status).send({ user });
     } else {
       const { status, message } = response;
@@ -83,17 +77,10 @@
         // Hash the refresh token
         const hash = crypto.createHash('sha256');
         const hashedToken = hash.update(refreshToken).digest('hex');
-<<<<<<< HEAD
 
         // Find the session with the hashed refresh token
         const session = await Session.findOne({ user: userId, refreshTokenHash: hashedToken });
 
-=======
-
-        // Find the session with the hashed refresh token
-        const session = await Session.findOne({ user: userId, refreshTokenHash: hashedToken });
-
->>>>>>> 34633956
         if (session && session.expiration > new Date()) {
           const token = await setAuthTokens(userId, res);     
           console.log('Remove Refresh Session', session);
