# v0.7.0

# Base node image
FROM node:18-alpine3.18 AS node

RUN apk add g++ make py3-pip
RUN npm install -g node-gyp
RUN apk --no-cache add curl

RUN mkdir -p /app && chown node:node /app
WORKDIR /app

USER node

COPY --chown=node:node . .

# Allow mounting of these files, which have no default
# values.
RUN touch .env
<<<<<<< HEAD
# Install call deps - Install curl for health check
RUN npm ci
=======
RUN npm config set fetch-retry-maxtimeout 600000
RUN npm config set fetch-retries 5
RUN npm config set fetch-retry-mintimeout 15000
RUN npm install --no-audit
>>>>>>> e3c236ba

# React client build
ENV NODE_OPTIONS="--max-old-space-size=2048"
RUN npm run frontend

# Create directories for the volumes to inherit
# the correct permissions
RUN mkdir -p /app/client/public/images /app/api/logs

# Node API setup
EXPOSE 3080
ENV HOST=0.0.0.0
CMD ["npm", "run", "backend"]

# Optional: for client with nginx routing
# FROM nginx:stable-alpine AS nginx-client
# WORKDIR /usr/share/nginx/html
# COPY --from=node /app/client/dist /usr/share/nginx/html
# COPY client/nginx.conf /etc/nginx/conf.d/default.conf
# ENTRYPOINT ["nginx", "-g", "daemon off;"]<|MERGE_RESOLUTION|>--- conflicted
+++ resolved
@@ -17,15 +17,10 @@
 # Allow mounting of these files, which have no default
 # values.
 RUN touch .env
-<<<<<<< HEAD
-# Install call deps - Install curl for health check
-RUN npm ci
-=======
 RUN npm config set fetch-retry-maxtimeout 600000
 RUN npm config set fetch-retries 5
 RUN npm config set fetch-retry-mintimeout 15000
 RUN npm install --no-audit
->>>>>>> e3c236ba
 
 # React client build
 ENV NODE_OPTIONS="--max-old-space-size=2048"
