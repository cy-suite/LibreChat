--- conflicted
+++ resolved
@@ -206,15 +206,12 @@
   toneStyle: z.string().nullable().optional(),
   maxOutputTokens: z.number().optional(),
   agentOptions: tAgentOptionsSchema.nullable().optional(),
-<<<<<<< HEAD
   isPrivate: z.boolean().optional(),
   likes: z.number().optional(),
   likedBy: z.optional(z.record(z.unknown())),
-=======
   /* assistant */
   assistant_id: z.string().optional(),
   thread_id: z.string().optional(),
->>>>>>> ae03267d
 });
 
 export type TConversation = z.infer<typeof tConversationSchema>;
