--- conflicted
+++ resolved
@@ -454,7 +454,10 @@
   maxOutputTokens: z.number().optional(),
   maxContextTokens: coerceNumber.optional(),
   max_tokens: coerceNumber.optional(),
-<<<<<<< HEAD
+  /* Anthropic */
+  promptCache: z.boolean().optional(),
+  /* artifacts */
+  artifacts: z.string().optional(),
   /* google */
   context: z.string().nullable().optional(),
   examples: z.array(tExampleSchema).optional(),
@@ -464,12 +467,6 @@
   updatedAt: z.string(),
   /* Files */
   file_ids: z.array(z.string()).optional(),
-=======
-  /* Anthropic */
-  promptCache: z.boolean().optional(),
-  /* artifacts */
-  artifacts: z.string().optional(),
->>>>>>> 757b6d32
   /* vision */
   resendFiles: z.boolean().optional(),
   imageDetail: eImageDetailSchema.optional(),
