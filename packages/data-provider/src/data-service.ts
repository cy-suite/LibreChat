--- conflicted
+++ resolved
@@ -24,33 +24,6 @@
   return request.delete(endpoints.revokeAllUserKeys());
 }
 
-<<<<<<< HEAD
-export function getMessagesByConvoId(conversationId: string): Promise<s.TMessage[]> {
-  if (conversationId === 'new') {
-    return Promise.resolve([]);
-  }
-  return request.get(endpoints.messages(conversationId));
-}
-
-export function updateMessage(payload: t.TUpdateMessageRequest): Promise<unknown> {
-  const { conversationId, messageId, text } = payload;
-  if (!conversationId) {
-    throw new Error('conversationId is required');
-  }
-
-  return request.put(endpoints.messages(conversationId, messageId), { text });
-}
-
-export function updateUserKey(payload: t.TUpdateUserKeyRequest) {
-  const { value } = payload;
-  if (!value) {
-    throw new Error('value is required');
-  }
-
-  return request.put(endpoints.keys(), payload);
-}
-
-=======
 export function deleteUser(): Promise<s.TPreset> {
   return request.delete(endpoints.deleteUser());
 }
@@ -108,7 +81,6 @@
   return request.put(endpoints.keys(), payload);
 }
 
->>>>>>> 302b28fc
 export function getPresets(): Promise<s.TPreset[]> {
   return request.get(endpoints.presets());
 }
@@ -170,8 +142,6 @@
   return request.post(endpoints.resetPassword(), payload);
 };
 
-<<<<<<< HEAD
-=======
 export const verifyEmail = (payload: t.TVerifyEmail): Promise<t.VerifyEmailResponse> => {
   return request.post(endpoints.verifyEmail(), payload);
 };
@@ -182,7 +152,6 @@
   return request.post(endpoints.resendVerificationEmail(), payload);
 };
 
->>>>>>> 302b28fc
 export const getAvailablePlugins = (): Promise<s.TPlugin[]> => {
   return request.get(endpoints.plugins());
 };
@@ -211,35 +180,6 @@
 
 /* Assistants */
 
-<<<<<<< HEAD
-export const createAssistant = (data: a.AssistantCreateParams): Promise<a.Assistant> => {
-  return request.post(endpoints.assistants(), data);
-};
-
-export const getAssistantById = (assistant_id: string): Promise<a.Assistant> => {
-  return request.get(endpoints.assistants(assistant_id));
-};
-
-export const updateAssistant = (
-  assistant_id: string,
-  data: a.AssistantUpdateParams,
-): Promise<a.Assistant> => {
-  return request.patch(endpoints.assistants(assistant_id), data);
-};
-
-export const deleteAssistant = (assistant_id: string, model: string): Promise<void> => {
-  return request.delete(endpoints.assistants(assistant_id, { model }));
-};
-
-export const listAssistants = (
-  params?: a.AssistantListParams,
-): Promise<a.AssistantListResponse> => {
-  return request.get(endpoints.assistants(), { params });
-};
-
-export function getAssistantDocs(): Promise<a.AssistantDocument[]> {
-  return request.get(endpoints.assistants('documents'));
-=======
 export const createAssistant = ({
   version,
   ...data
@@ -324,15 +264,10 @@
       endpoint,
     }),
   );
->>>>>>> 302b28fc
 }
 
 /* Tools */
 
-<<<<<<< HEAD
-export const getAvailableTools = (): Promise<s.TPlugin[]> => {
-  return request.get(`${endpoints.assistants()}/tools`);
-=======
 export const getAvailableTools = (
   version: number | string,
   endpoint: s.AssistantsEndpoint,
@@ -344,7 +279,6 @@
       version,
     }),
   );
->>>>>>> 302b28fc
 };
 
 /* Files */
@@ -371,44 +305,21 @@
  * @param data - The FormData containing the file to import.
  * @returns A Promise that resolves to the import start response.
  */
-<<<<<<< HEAD
-export const importConversationsFile = (data: FormData): Promise<t.TImportStartResponse> => {
-  return request.postMultiPart(endpoints.importConversation(), data);
-};
-
-/**
- * Retrieves the status of an import conversation job.
- *
- * @param jobId - The ID of the import conversation job.
- * @returns A promise that resolves to the import job status.
- */
-export const queryImportConversationJobStatus = async (
-  jobId: string,
-): Promise<t.TImportJobStatus> => {
-  return request.get(endpoints.importConversationJobStatus(jobId));
-};
-
-=======
 export const importConversationsFile = (data: FormData): Promise<t.TImportResponse> => {
   return request.postMultiPart(endpoints.importConversation(), data);
 };
 
->>>>>>> 302b28fc
 export const uploadAvatar = (data: FormData): Promise<f.AvatarUploadResponse> => {
   return request.postMultiPart(endpoints.avatar(), data);
 };
 
 export const uploadAssistantAvatar = (data: m.AssistantAvatarVariables): Promise<a.Assistant> => {
   return request.postMultiPart(
-<<<<<<< HEAD
-    endpoints.assistants(`avatar/${data.assistant_id}`, { model: data.model }),
-=======
     endpoints.assistants({
       path: `avatar/${data.assistant_id}`,
       options: { model: data.model, endpoint: data.endpoint },
       version: data.version,
     }),
->>>>>>> 302b28fc
     data.formData,
   );
 };
@@ -425,30 +336,6 @@
 export const deleteFiles = async (
   files: f.BatchFile[],
   assistant_id?: string,
-<<<<<<< HEAD
-): Promise<f.DeleteFilesResponse> =>
-  request.deleteWithOptions(endpoints.files(), {
-    data: { files, assistant_id },
-  });
-
-/* actions */
-
-export const updateAction = (data: m.UpdateActionVariables): Promise<m.UpdateActionResponse> => {
-  const { assistant_id, ...body } = data;
-  return request.post(endpoints.assistants(`actions/${assistant_id}`), body);
-};
-
-export function getActions(): Promise<a.Action[]> {
-  return request.get(endpoints.assistants('actions'));
-}
-
-export const deleteAction = async (
-  assistant_id: string,
-  action_id: string,
-  model: string,
-): Promise<void> =>
-  request.delete(endpoints.assistants(`actions/${assistant_id}/${action_id}/${model}`));
-=======
   tool_resource?: a.EToolResources,
 ): Promise<f.DeleteFilesResponse> =>
   request.deleteWithOptions(endpoints.files(), {
@@ -510,7 +397,6 @@
       endpoint,
     }),
   );
->>>>>>> 302b28fc
 
 /* conversations */
 
