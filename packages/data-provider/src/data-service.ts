--- conflicted
+++ resolved
@@ -215,7 +215,6 @@
     data: { files },
   });
 
-<<<<<<< HEAD
 export const speechToText = (data: FormData): Promise<f.SpeechToTextResponse> => {
   return request.postMultiPart(endpoints.speechToText(), data);
 };
@@ -224,7 +223,8 @@
   return request.postMultiPart(endpoints.textToSpeech(), data, {
     headers: { 'Content-Type': 'multipart/form-data' },
   });
-=======
+};
+
 /* conversations */
 
 export const listConversations = (
@@ -246,5 +246,4 @@
   } else {
     return request.get(endpoints.conversations(pageNumber));
   }
->>>>>>> b151cd99
 };