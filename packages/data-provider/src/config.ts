--- conflicted
+++ resolved
@@ -587,12 +587,8 @@
 
 export const defaultModels = {
   [EModelEndpoint.azureAssistants]: sharedOpenAIModels,
-<<<<<<< HEAD
-  [EModelEndpoint.assistants]: ['gpt-4o-mini', 'gpt-4o', ...sharedOpenAIModels],
+  [EModelEndpoint.assistants]: ['chatgpt-4o-latest', ...sharedOpenAIModels],
   [EModelEndpoint.agents]: sharedOpenAIModels, // TODO: Add agent models (agentsModels)
-=======
-  [EModelEndpoint.assistants]: ['chatgpt-4o-latest', ...sharedOpenAIModels],
->>>>>>> 757b6d32
   [EModelEndpoint.google]: [
     'gemini-pro',
     'gemini-pro-vision',
