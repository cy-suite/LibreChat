--- conflicted
+++ resolved
@@ -279,8 +279,7 @@
       socialLogins: z.array(z.string()).optional(),
       allowedDomains: z.array(z.string()).optional(),
     })
-<<<<<<< HEAD
-    .optional(),
+    .default({ socialLogins: defaultSocialLogins }),
   tts: z
     .object({
       url: z.string().optional(),
@@ -307,9 +306,6 @@
       model: z.string(),
     })
     .optional(),
-=======
-    .default({ socialLogins: defaultSocialLogins }),
->>>>>>> 5d3c90be
   rateLimits: rateLimitSchema.optional(),
   fileConfig: fileConfigSchema.optional(),
   modelSpecs: specsConfigSchema.optional(),
