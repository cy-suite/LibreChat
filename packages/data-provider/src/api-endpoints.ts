export const user = () => '/api/user';

export const balance = () => '/api/balance';

export const userPlugins = () => '/api/user/plugins';

export const messages = (conversationId: string, messageId?: string) =>
  `/api/messages/${conversationId}${messageId ? `/${messageId}` : ''}`;

const keysEndpoint = '/api/keys';

export const keys = () => keysEndpoint;

export const userKeyQuery = (name: string) => `${keysEndpoint}?name=${name}`;

export const revokeUserKey = (name: string) => `${keysEndpoint}/${name}`;

export const revokeAllUserKeys = () => `${keysEndpoint}?all=true`;

export const abortRequest = (endpoint: string) => `/api/ask/${endpoint}/abort`;

export const conversations = (pageNumber: string) => `/api/convos?pageNumber=${pageNumber}`;

export const conversationById = (id: string) => `/api/convos/${id}`;

export const updateConversation = () => '/api/convos/update';

export const deleteConversation = () => '/api/convos/clear';

export const search = (q: string, pageNumber: string) =>
  `/api/search?q=${q}&pageNumber=${pageNumber}`;

export const searchEnabled = () => '/api/search/enable';

export const presets = () => '/api/presets';

export const deletePreset = () => '/api/presets/delete';

export const aiEndpoints = () => '/api/endpoints';

export const models = () => '/api/models';

export const tokenizer = () => '/api/tokenizer';

export const login = () => '/api/auth/login';

export const logout = () => '/api/auth/logout';

export const register = () => '/api/auth/register';

export const loginFacebook = () => '/api/auth/facebook';

export const loginGoogle = () => '/api/auth/google';

<<<<<<< HEAD
export const refreshToken = () => '/api/auth/refresh';
=======
export const refreshToken = (retry?: boolean) => `/api/auth/refresh${retry ? '?retry=true' : ''}`;
>>>>>>> efe057e0

export const requestPasswordReset = () => '/api/auth/requestPasswordReset';

export const resetPassword = () => '/api/auth/resetPassword';

export const plugins = () => '/api/plugins';

export const config = () => '/api/config';<|MERGE_RESOLUTION|>--- conflicted
+++ resolved
@@ -52,11 +52,7 @@
 
 export const loginGoogle = () => '/api/auth/google';
 
-<<<<<<< HEAD
-export const refreshToken = () => '/api/auth/refresh';
-=======
 export const refreshToken = (retry?: boolean) => `/api/auth/refresh${retry ? '?retry=true' : ''}`;
->>>>>>> efe057e0
 
 export const requestPasswordReset = () => '/api/auth/requestPasswordReset';
 
