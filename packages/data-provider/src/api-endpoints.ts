<<<<<<< HEAD
export const user = () => '/api/user';

export const balance = () => '/api/balance';

export const userPlugins = () => '/api/user/plugins';

export const messages = (conversationId: string, messageId?: string) =>
  `/api/messages/${conversationId}${messageId ? `/${messageId}` : ''}`;

const keysEndpoint = '/api/keys';

export const keys = () => keysEndpoint;

export const userKeyQuery = (name: string) => `${keysEndpoint}?name=${name}`;

export const revokeUserKey = (name: string) => `${keysEndpoint}/${name}`;

export const revokeAllUserKeys = () => `${keysEndpoint}?all=true`;

export const abortRequest = (endpoint: string) => `/api/ask/${endpoint}/abort`;

export const conversationsRoot = '/api/convos';

export const conversations = (pageNumber: string, isArchived?: boolean) =>
  `${conversationsRoot}?pageNumber=${pageNumber}${isArchived ? '&isArchived=true' : ''}`;

export const conversationById = (id: string) => `${conversationsRoot}/${id}`;

export const genTitle = () => `${conversationsRoot}/gen_title`;

export const updateConversation = () => `${conversationsRoot}/update`;

export const deleteConversation = () => `${conversationsRoot}/clear`;

export const importConversation = () => `${conversationsRoot}/import`;

export const forkConversation = () => `${conversationsRoot}/fork`;

export const importConversationJobStatus = (jobId: string) =>
  `${conversationsRoot}/import/jobs/${jobId}`;

export const search = (q: string, pageNumber: string) =>
  `/api/search?q=${q}&pageNumber=${pageNumber}`;

export const searchEnabled = () => '/api/search/enable';

=======
import type { AssistantsEndpoint } from './schemas';

export const user = () => '/api/user';

export const balance = () => '/api/balance';

export const userPlugins = () => '/api/user/plugins';

export const deleteUser = () => '/api/user/delete';

export const messages = (conversationId: string, messageId?: string) =>
  `/api/messages/${conversationId}${messageId ? `/${messageId}` : ''}`;

const shareRoot = '/api/share';
export const shareMessages = (shareId: string) => `${shareRoot}/${shareId}`;
export const getSharedLinks = (pageNumber: string, isPublic: boolean) =>
  `${shareRoot}?pageNumber=${pageNumber}&isPublic=${isPublic}`;
export const createSharedLink = shareRoot;
export const updateSharedLink = shareRoot;

const keysEndpoint = '/api/keys';

export const keys = () => keysEndpoint;

export const userKeyQuery = (name: string) => `${keysEndpoint}?name=${name}`;

export const revokeUserKey = (name: string) => `${keysEndpoint}/${name}`;

export const revokeAllUserKeys = () => `${keysEndpoint}?all=true`;

export const abortRequest = (endpoint: string) => `/api/ask/${endpoint}/abort`;

export const conversationsRoot = '/api/convos';

export const conversations = (pageNumber: string, isArchived?: boolean) =>
  `${conversationsRoot}?pageNumber=${pageNumber}${isArchived ? '&isArchived=true' : ''}`;

export const conversationById = (id: string) => `${conversationsRoot}/${id}`;

export const genTitle = () => `${conversationsRoot}/gen_title`;

export const updateConversation = () => `${conversationsRoot}/update`;

export const deleteConversation = () => `${conversationsRoot}/clear`;

export const importConversation = () => `${conversationsRoot}/import`;

export const forkConversation = () => `${conversationsRoot}/fork`;

export const search = (q: string, pageNumber: string) =>
  `/api/search?q=${q}&pageNumber=${pageNumber}`;

export const searchEnabled = () => '/api/search/enable';

>>>>>>> 302b28fc
export const presets = () => '/api/presets';

export const deletePreset = () => '/api/presets/delete';

export const aiEndpoints = () => '/api/endpoints';
<<<<<<< HEAD

export const endpointsConfigOverride = () => '/api/endpoints/config/override';

export const models = () => '/api/models';

export const tokenizer = () => '/api/tokenizer';

export const login = () => '/api/auth/login';

export const logout = () => '/api/auth/logout';

export const register = () => '/api/auth/register';

export const loginFacebook = () => '/api/auth/facebook';

export const loginGoogle = () => '/api/auth/google';

=======

export const endpointsConfigOverride = () => '/api/endpoints/config/override';

export const models = () => '/api/models';

export const tokenizer = () => '/api/tokenizer';

export const login = () => '/api/auth/login';

export const logout = () => '/api/auth/logout';

export const register = () => '/api/auth/register';

export const loginFacebook = () => '/api/auth/facebook';

export const loginGoogle = () => '/api/auth/google';

>>>>>>> 302b28fc
export const refreshToken = (retry?: boolean) => `/api/auth/refresh${retry ? '?retry=true' : ''}`;

export const requestPasswordReset = () => '/api/auth/requestPasswordReset';

export const resetPassword = () => '/api/auth/resetPassword';

<<<<<<< HEAD
=======
export const verifyEmail = () => '/api/user/verify';

export const resendVerificationEmail = () => '/api/user/verify/resend';

>>>>>>> 302b28fc
export const plugins = () => '/api/plugins';

export const config = () => '/api/config';

<<<<<<< HEAD
export const assistants = (id?: string, options?: Record<string, string>) => {
  let url = '/api/assistants';

  if (id) {
    url += `/${id}`;
  }

  if (options && Object.keys(options).length > 0) {
    const queryParams = new URLSearchParams(options).toString();
=======
export const assistants = ({
  path,
  options,
  version,
  endpoint,
}: {
  path?: string;
  options?: object;
  endpoint?: AssistantsEndpoint;
  version: number | string;
}) => {
  let url = `/api/assistants/v${version}`;

  if (path) {
    url += `/${path}`;
  }

  if (endpoint) {
    options = {
      ...(options ?? {}),
      endpoint,
    };
  }

  if (options && Object.keys(options).length > 0) {
    const queryParams = new URLSearchParams(options as Record<string, string>).toString();
>>>>>>> 302b28fc
    url += `?${queryParams}`;
  }

  return url;
};

export const files = () => '/api/files';

export const images = () => `${files()}/images`;

<<<<<<< HEAD
export const avatar = () => `${images()}/avatar`;
=======
export const avatar = () => `${images()}/avatar`;

export const speechToText = () => `${files()}/stt`;

export const textToSpeech = () => `${files()}/tts`;

export const textToSpeechManual = () => `${textToSpeech()}/manual`;

export const textToSpeechVoices = () => `${textToSpeech()}/voices`;
>>>>>>> 302b28fc
<|MERGE_RESOLUTION|>--- conflicted
+++ resolved
@@ -1,51 +1,3 @@
-<<<<<<< HEAD
-export const user = () => '/api/user';
-
-export const balance = () => '/api/balance';
-
-export const userPlugins = () => '/api/user/plugins';
-
-export const messages = (conversationId: string, messageId?: string) =>
-  `/api/messages/${conversationId}${messageId ? `/${messageId}` : ''}`;
-
-const keysEndpoint = '/api/keys';
-
-export const keys = () => keysEndpoint;
-
-export const userKeyQuery = (name: string) => `${keysEndpoint}?name=${name}`;
-
-export const revokeUserKey = (name: string) => `${keysEndpoint}/${name}`;
-
-export const revokeAllUserKeys = () => `${keysEndpoint}?all=true`;
-
-export const abortRequest = (endpoint: string) => `/api/ask/${endpoint}/abort`;
-
-export const conversationsRoot = '/api/convos';
-
-export const conversations = (pageNumber: string, isArchived?: boolean) =>
-  `${conversationsRoot}?pageNumber=${pageNumber}${isArchived ? '&isArchived=true' : ''}`;
-
-export const conversationById = (id: string) => `${conversationsRoot}/${id}`;
-
-export const genTitle = () => `${conversationsRoot}/gen_title`;
-
-export const updateConversation = () => `${conversationsRoot}/update`;
-
-export const deleteConversation = () => `${conversationsRoot}/clear`;
-
-export const importConversation = () => `${conversationsRoot}/import`;
-
-export const forkConversation = () => `${conversationsRoot}/fork`;
-
-export const importConversationJobStatus = (jobId: string) =>
-  `${conversationsRoot}/import/jobs/${jobId}`;
-
-export const search = (q: string, pageNumber: string) =>
-  `/api/search?q=${q}&pageNumber=${pageNumber}`;
-
-export const searchEnabled = () => '/api/search/enable';
-
-=======
 import type { AssistantsEndpoint } from './schemas';
 
 export const user = () => '/api/user';
@@ -100,13 +52,11 @@
 
 export const searchEnabled = () => '/api/search/enable';
 
->>>>>>> 302b28fc
 export const presets = () => '/api/presets';
 
 export const deletePreset = () => '/api/presets/delete';
 
 export const aiEndpoints = () => '/api/endpoints';
-<<<<<<< HEAD
 
 export const endpointsConfigOverride = () => '/api/endpoints/config/override';
 
@@ -124,53 +74,20 @@
 
 export const loginGoogle = () => '/api/auth/google';
 
-=======
-
-export const endpointsConfigOverride = () => '/api/endpoints/config/override';
-
-export const models = () => '/api/models';
-
-export const tokenizer = () => '/api/tokenizer';
-
-export const login = () => '/api/auth/login';
-
-export const logout = () => '/api/auth/logout';
-
-export const register = () => '/api/auth/register';
-
-export const loginFacebook = () => '/api/auth/facebook';
-
-export const loginGoogle = () => '/api/auth/google';
-
->>>>>>> 302b28fc
 export const refreshToken = (retry?: boolean) => `/api/auth/refresh${retry ? '?retry=true' : ''}`;
 
 export const requestPasswordReset = () => '/api/auth/requestPasswordReset';
 
 export const resetPassword = () => '/api/auth/resetPassword';
 
-<<<<<<< HEAD
-=======
 export const verifyEmail = () => '/api/user/verify';
 
 export const resendVerificationEmail = () => '/api/user/verify/resend';
 
->>>>>>> 302b28fc
 export const plugins = () => '/api/plugins';
 
 export const config = () => '/api/config';
 
-<<<<<<< HEAD
-export const assistants = (id?: string, options?: Record<string, string>) => {
-  let url = '/api/assistants';
-
-  if (id) {
-    url += `/${id}`;
-  }
-
-  if (options && Object.keys(options).length > 0) {
-    const queryParams = new URLSearchParams(options).toString();
-=======
 export const assistants = ({
   path,
   options,
@@ -197,7 +114,6 @@
 
   if (options && Object.keys(options).length > 0) {
     const queryParams = new URLSearchParams(options as Record<string, string>).toString();
->>>>>>> 302b28fc
     url += `?${queryParams}`;
   }
 
@@ -208,9 +124,6 @@
 
 export const images = () => `${files()}/images`;
 
-<<<<<<< HEAD
-export const avatar = () => `${images()}/avatar`;
-=======
 export const avatar = () => `${images()}/avatar`;
 
 export const speechToText = () => `${files()}/stt`;
@@ -219,5 +132,4 @@
 
 export const textToSpeechManual = () => `${textToSpeech()}/manual`;
 
-export const textToSpeechVoices = () => `${textToSpeech()}/voices`;
->>>>>>> 302b28fc
+export const textToSpeechVoices = () => `${textToSpeech()}/voices`;