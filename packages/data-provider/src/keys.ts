export enum QueryKeys {
  messages = 'messages',
  allConversations = 'allConversations',
  searchConversations = 'searchConversations',
  conversation = 'conversation',
  searchEnabled = 'searchEnabled',
  user = 'user',
  name = 'name', // user key name
  models = 'models',
  balance = 'balance',
  endpoints = 'endpoints',
  presets = 'presets',
  searchResults = 'searchResults',
  tokenCount = 'tokenCount',
  availablePlugins = 'availablePlugins',
  startupConfig = 'startupConfig',
  assistants = 'assistants',
  assistant = 'assistant',
  endpointsConfigOverride = 'endpointsConfigOverride',
  files = 'files',
  fileConfig = 'fileConfig',
  tools = 'tools',
  actions = 'actions',
  assistantDocs = 'assistantDocs',
}

export enum MutationKeys {
  fileUpload = 'fileUpload',
  fileDelete = 'fileDelete',
  updatePreset = 'updatePreset',
  deletePreset = 'deletePreset',
  logoutUser = 'logoutUser',
  avatarUpload = 'avatarUpload',
<<<<<<< HEAD
  speechToText = 'speechToText',
  textToSpeech = 'textToSpeech',
=======
  assistantAvatarUpload = 'assistantAvatarUpload',
  updateAction = 'updateAction',
  deleteAction = 'deleteAction',
>>>>>>> 9d3215dc
}<|MERGE_RESOLUTION|>--- conflicted
+++ resolved
@@ -31,12 +31,9 @@
   deletePreset = 'deletePreset',
   logoutUser = 'logoutUser',
   avatarUpload = 'avatarUpload',
-<<<<<<< HEAD
   speechToText = 'speechToText',
   textToSpeech = 'textToSpeech',
-=======
   assistantAvatarUpload = 'assistantAvatarUpload',
   updateAction = 'updateAction',
   deleteAction = 'deleteAction',
->>>>>>> 9d3215dc
 }