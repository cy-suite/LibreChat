import {
  UseQueryOptions,
  useQuery,
  useMutation,
  useQueryClient,
  UseMutationResult,
  QueryObserverResult,
} from '@tanstack/react-query';
import * as t from './types';
import * as s from './schemas';
import * as dataService from './data-service';

export enum QueryKeys {
  messages = 'messages',
  allConversations = 'allConversations',
  conversation = 'conversation',
  searchEnabled = 'searchEnabled',
  user = 'user',
  name = 'name', // user key name
  models = 'models',
  balance = 'balance',
  endpoints = 'endpoints',
  presets = 'presets',
  searchResults = 'searchResults',
  tokenCount = 'tokenCount',
  availablePlugins = 'availablePlugins',
  startupConfig = 'startupConfig',
}

export const useAbortRequestWithMessage = (): UseMutationResult<
  void,
  Error,
  { endpoint: string; abortKey: string; message: string }
> => {
  const queryClient = useQueryClient();
  return useMutation(
    ({ endpoint, abortKey, message }) =>
      dataService.abortRequestWithMessage(endpoint, abortKey, message),
    {
      onSuccess: () => {
        queryClient.invalidateQueries([QueryKeys.balance]);
      },
    },
  );
};

export const useGetUserQuery = (
  config?: UseQueryOptions<t.TUser>,
): QueryObserverResult<t.TUser> => {
  return useQuery<t.TUser>([QueryKeys.user], () => dataService.getUser(), {
    refetchOnWindowFocus: false,
    refetchOnReconnect: false,
    refetchOnMount: false,
    retry: false,
    ...config,
  });
};

export const useGetMessagesByConvoId = (
  id: string,
  config?: UseQueryOptions<s.TMessage[]>,
): QueryObserverResult<s.TMessage[]> => {
  return useQuery<s.TMessage[]>(
    [QueryKeys.messages, id],
    () => dataService.getMessagesByConvoId(id),
    {
      refetchOnWindowFocus: false,
      refetchOnReconnect: false,
      refetchOnMount: false,
      ...config,
    },
  );
};

export const useGetUserBalance = (
  config?: UseQueryOptions<string>,
): QueryObserverResult<string> => {
  return useQuery<string>([QueryKeys.balance], () => dataService.getUserBalance(), {
    refetchOnWindowFocus: true,
    refetchOnReconnect: true,
    refetchOnMount: true,
    ...config,
  });
};

export const useGetConversationByIdQuery = (
  id: string,
  config?: UseQueryOptions<s.TConversation>,
): QueryObserverResult<s.TConversation> => {
  return useQuery<s.TConversation>(
    [QueryKeys.conversation, id],
    () => dataService.getConversationById(id),
    {
      refetchOnWindowFocus: false,
      refetchOnReconnect: false,
      refetchOnMount: false,
      ...config,
    },
  );
};

//This isn't ideal because its just a query and we're using mutation, but it was the only way
//to make it work with how the Chat component is structured
export const useGetConversationByIdMutation = (id: string): UseMutationResult<s.TConversation> => {
  const queryClient = useQueryClient();
  return useMutation(() => dataService.getConversationById(id), {
    // onSuccess: (res: s.TConversation) => {
    onSuccess: () => {
      queryClient.invalidateQueries([QueryKeys.conversation, id]);
    },
  });
};

export const useUpdateConversationMutation = (
  id: string,
): UseMutationResult<
  t.TUpdateConversationResponse,
  unknown,
  t.TUpdateConversationRequest,
  unknown
> => {
  const queryClient = useQueryClient();
  return useMutation(
    (payload: t.TUpdateConversationRequest) => dataService.updateConversation(payload),
    {
      onSuccess: () => {
        queryClient.invalidateQueries([QueryKeys.conversation, id]);
        queryClient.invalidateQueries([QueryKeys.allConversations]);
      },
    },
  );
};

export const useUpdateMessageMutation = (
  id: string,
): UseMutationResult<unknown, unknown, t.TUpdateMessageRequest, unknown> => {
  const queryClient = useQueryClient();
  return useMutation((payload: t.TUpdateMessageRequest) => dataService.updateMessage(payload), {
    onSuccess: () => {
      queryClient.invalidateQueries([QueryKeys.messages, id]);
    },
  });
};

export const useUpdateUserKeysMutation = (): UseMutationResult<
  t.TUser,
  unknown,
  t.TUpdateUserKeyRequest,
  unknown
> => {
  const queryClient = useQueryClient();
  return useMutation((payload: t.TUpdateUserKeyRequest) => dataService.updateUserKey(payload), {
    onSuccess: () => {
      queryClient.invalidateQueries([QueryKeys.name]);
    },
  });
};

export const useDeleteConversationMutation = (
  id?: string,
): UseMutationResult<
  t.TDeleteConversationResponse,
  unknown,
  t.TDeleteConversationRequest,
  unknown
> => {
  const queryClient = useQueryClient();
  return useMutation(
    (payload: t.TDeleteConversationRequest) => dataService.deleteConversation(payload),
    {
      onSuccess: () => {
        queryClient.invalidateQueries([QueryKeys.conversation, id]);
        queryClient.invalidateQueries([QueryKeys.allConversations]);
      },
    },
  );
};

export const useClearConversationsMutation = (): UseMutationResult<unknown> => {
  const queryClient = useQueryClient();
  return useMutation(() => dataService.clearAllConversations(), {
    onSuccess: () => {
      queryClient.invalidateQueries([QueryKeys.allConversations]);
    },
  });
};

export const useRevokeUserKeyMutation = (name: string): UseMutationResult<unknown> => {
  const queryClient = useQueryClient();
  return useMutation(() => dataService.revokeUserKey(name), {
    onSuccess: () => {
      queryClient.invalidateQueries([QueryKeys.name]);
    },
  });
};

export const useRevokeAllUserKeysMutation = (): UseMutationResult<unknown> => {
  const queryClient = useQueryClient();
  return useMutation(() => dataService.revokeAllUserKeys(), {
    onSuccess: () => {
      queryClient.invalidateQueries([QueryKeys.name]);
    },
  });
};

export const useGetConversationsQuery = (
  pageNumber: string,
  config?: UseQueryOptions<t.TGetConversationsResponse>,
): QueryObserverResult<t.TGetConversationsResponse> => {
  return useQuery<t.TGetConversationsResponse>(
    [QueryKeys.allConversations, pageNumber],
    () => dataService.getConversations(pageNumber),
    {
      refetchOnReconnect: false,
      refetchOnMount: false,
      retry: 1,
      ...config,
    },
  );
};

export const useGetSearchEnabledQuery = (
  config?: UseQueryOptions<boolean>,
): QueryObserverResult<boolean> => {
  return useQuery<boolean>([QueryKeys.searchEnabled], () => dataService.getSearchEnabled(), {
    refetchOnWindowFocus: false,
    refetchOnReconnect: false,
    refetchOnMount: false,
    ...config,
  });
};

<<<<<<< HEAD
export const useGetEndpointsQuery = (): QueryObserverResult<t.TEndpointsConfig> => {
  return useQuery([QueryKeys.endpoints], () => dataService.getAIEndpoints(), {
=======
export const useGetEndpointsQuery = <TData = t.TEndpointsConfig>(
  config?: UseQueryOptions<t.TEndpointsConfig, unknown, TData>,
): QueryObserverResult<TData> => {
  return useQuery<t.TEndpointsConfig, unknown, TData>(
    [QueryKeys.endpoints],
    () => dataService.getAIEndpoints(),
    {
      refetchOnWindowFocus: false,
      refetchOnReconnect: false,
      refetchOnMount: false,
      ...config,
    },
  );
};

export const useGetModelsQuery = (
  config?: UseQueryOptions<t.TModelsConfig>,
): QueryObserverResult<t.TModelsConfig> => {
  return useQuery<t.TModelsConfig>([QueryKeys.models], () => dataService.getModels(), {
>>>>>>> efe057e0
    refetchOnWindowFocus: false,
    refetchOnReconnect: false,
    refetchOnMount: false,
    ...config,
  });
};

export const useGetModelsQuery = (
  config?: UseQueryOptions<t.TModelsConfig>,
): QueryObserverResult<t.TModelsConfig> => {
  return useQuery<t.TModelsConfig>([QueryKeys.models], () => dataService.getModels(), {
    refetchOnWindowFocus: false,
    refetchOnReconnect: false,
    refetchOnMount: false,
    ...config,
  });
};

export const useCreatePresetMutation = (): UseMutationResult<
  s.TPreset[],
  unknown,
  s.TPreset,
  unknown
> => {
  const queryClient = useQueryClient();
  return useMutation((payload: s.TPreset) => dataService.createPreset(payload), {
    onSuccess: () => {
      queryClient.invalidateQueries([QueryKeys.presets]);
    },
  });
};

export const useUpdatePresetMutation = (): UseMutationResult<
  s.TPreset[],
  unknown,
  s.TPreset,
  unknown
> => {
  const queryClient = useQueryClient();
  return useMutation((payload: s.TPreset) => dataService.updatePreset(payload), {
    onSuccess: () => {
      queryClient.invalidateQueries([QueryKeys.presets]);
    },
  });
};

export const useGetPresetsQuery = (
  config?: UseQueryOptions<s.TPreset[]>,
): QueryObserverResult<s.TPreset[], unknown> => {
  return useQuery<s.TPreset[]>([QueryKeys.presets], () => dataService.getPresets(), {
    refetchOnWindowFocus: false,
    refetchOnReconnect: false,
    refetchOnMount: false,
    ...config,
  });
};

export const useDeletePresetMutation = (): UseMutationResult<
  s.TPreset[],
  unknown,
  s.TPreset | object,
  unknown
> => {
  const queryClient = useQueryClient();
  return useMutation((payload: s.TPreset | object) => dataService.deletePreset(payload), {
    onSuccess: () => {
      queryClient.invalidateQueries([QueryKeys.presets]);
    },
  });
};

export const useSearchQuery = (
  searchQuery: string,
  pageNumber: string,
  config?: UseQueryOptions<t.TSearchResults>,
): QueryObserverResult<t.TSearchResults> => {
  return useQuery<t.TSearchResults>(
    [QueryKeys.searchResults, pageNumber, searchQuery],
    () => dataService.searchConversations(searchQuery, pageNumber),
    {
      refetchOnWindowFocus: false,
      refetchOnReconnect: false,
      refetchOnMount: false,
      ...config,
    },
  );
};

export const useUpdateTokenCountMutation = (): UseMutationResult<
  t.TUpdateTokenCountResponse,
  unknown,
  { text: string },
  unknown
> => {
  const queryClient = useQueryClient();
  return useMutation(({ text }: { text: string }) => dataService.updateTokenCount(text), {
    onSuccess: () => {
      queryClient.invalidateQueries([QueryKeys.tokenCount]);
    },
  });
};

export const useLoginUserMutation = (): UseMutationResult<
  t.TLoginResponse,
  unknown,
  t.TLoginUser,
  unknown
> => {
  const queryClient = useQueryClient();
  return useMutation((payload: t.TLoginUser) => dataService.login(payload), {
    onSuccess: () => {
      queryClient.invalidateQueries([QueryKeys.user]);
    },
    onMutate: () => {
      queryClient.invalidateQueries([QueryKeys.models]);
    },
  });
};

export const useRegisterUserMutation = (): UseMutationResult<
  unknown,
  unknown,
  t.TRegisterUser,
  unknown
> => {
  const queryClient = useQueryClient();
  return useMutation((payload: t.TRegisterUser) => dataService.register(payload), {
    onSuccess: () => {
      queryClient.invalidateQueries([QueryKeys.user]);
    },
  });
};

export const useLogoutUserMutation = (): UseMutationResult<unknown> => {
  const queryClient = useQueryClient();
  return useMutation(() => dataService.logout(), {
    onSuccess: () => {
      queryClient.invalidateQueries([QueryKeys.user]);
    },
  });
};

export const useRefreshTokenMutation = (): UseMutationResult<
  t.TRefreshTokenResponse,
  unknown,
  unknown,
  unknown
> => {
  const queryClient = useQueryClient();
  return useMutation(() => dataService.refreshToken(), {
    onMutate: () => {
      queryClient.invalidateQueries([QueryKeys.models]);
    },
  });
};

export const useUserKeyQuery = (
  name: string,
  config?: UseQueryOptions<t.TCheckUserKeyResponse>,
): QueryObserverResult<t.TCheckUserKeyResponse> => {
  return useQuery<t.TCheckUserKeyResponse>(
    [QueryKeys.name, name],
    () => {
      if (!name) {
        return Promise.resolve({ expiresAt: '' });
      }
      return dataService.userKeyQuery(name);
    },
    {
      refetchOnWindowFocus: false,
      refetchOnReconnect: false,
      refetchOnMount: false,
      retry: false,
      ...config,
    },
  );
};

export const useRequestPasswordResetMutation = (): UseMutationResult<
  t.TRequestPasswordResetResponse,
  unknown,
  t.TRequestPasswordReset,
  unknown
> => {
  return useMutation((payload: t.TRequestPasswordReset) =>
    dataService.requestPasswordReset(payload),
  );
};

export const useResetPasswordMutation = (): UseMutationResult<
  unknown,
  unknown,
  t.TResetPassword,
  unknown
> => {
  return useMutation((payload: t.TResetPassword) => dataService.resetPassword(payload));
};

export const useAvailablePluginsQuery = (): QueryObserverResult<s.TPlugin[]> => {
  return useQuery<s.TPlugin[]>(
    [QueryKeys.availablePlugins],
    () => dataService.getAvailablePlugins(),
    {
      refetchOnWindowFocus: false,
      refetchOnReconnect: false,
      refetchOnMount: false,
    },
  );
};

export const useUpdateUserPluginsMutation = (): UseMutationResult<
  t.TUser,
  unknown,
  t.TUpdateUserPlugins,
  unknown
> => {
  const queryClient = useQueryClient();
  return useMutation((payload: t.TUpdateUserPlugins) => dataService.updateUserPlugins(payload), {
    onSuccess: () => {
      queryClient.invalidateQueries([QueryKeys.user]);
    },
  });
};

export const useGetStartupConfig = (): QueryObserverResult<t.TStartupConfig> => {
  return useQuery<t.TStartupConfig>(
    [QueryKeys.startupConfig],
    () => dataService.getStartupConfig(),
    {
      refetchOnWindowFocus: false,
      refetchOnReconnect: false,
      refetchOnMount: false,
    },
  );
};<|MERGE_RESOLUTION|>--- conflicted
+++ resolved
@@ -230,10 +230,6 @@
   });
 };
 
-<<<<<<< HEAD
-export const useGetEndpointsQuery = (): QueryObserverResult<t.TEndpointsConfig> => {
-  return useQuery([QueryKeys.endpoints], () => dataService.getAIEndpoints(), {
-=======
 export const useGetEndpointsQuery = <TData = t.TEndpointsConfig>(
   config?: UseQueryOptions<t.TEndpointsConfig, unknown, TData>,
 ): QueryObserverResult<TData> => {
@@ -253,7 +249,6 @@
   config?: UseQueryOptions<t.TModelsConfig>,
 ): QueryObserverResult<t.TModelsConfig> => {
   return useQuery<t.TModelsConfig>([QueryKeys.models], () => dataService.getModels(), {
->>>>>>> efe057e0
     refetchOnWindowFocus: false,
     refetchOnReconnect: false,
     refetchOnMount: false,
